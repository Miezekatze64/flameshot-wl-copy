--- conflicted
+++ resolved
@@ -49,7 +49,7 @@
         uses: actions/checkout@v2
         with: 
           fetch-depth: 0
-#          ref: master_nc_merge_upstream_test
+#          ref: master
       - name: Set env & Print flameshot version
         shell: bash
         run: |
@@ -73,27 +73,6 @@
           bash $GITHUB_WORKSPACE/tools/packpack
           mv $GITHUB_WORKSPACE/build/${PRODUCT}_${VERSION}-${RELEASE}_amd64.deb $GITHUB_WORKSPACE/build/${PRODUCT}-${VERSION}-${RELEASE}.${{ matrix.dist.name }}.amd64.deb
         env:
-<<<<<<< HEAD
-          OS: debian 
-          DIST: buster
-      - name: Packaging on ${{ matrix.dist }}
-        if: matrix.dist == 'ubuntu-20.04'
-        run: |
-          pwd
-          ls -la
-          cp -r $GITHUB_WORKSPACE/data/debian $GITHUB_WORKSPACE
-          bash $GITHUB_WORKSPACE/tools/packpack
-          mv $GITHUB_WORKSPACE/build/${PRODUCT}_${VERSION}-${RELEASE}_amd64.deb $GITHUB_WORKSPACE/build/${PRODUCT}-${VERSION}-${RELEASE}.${{ matrix.dist }}.amd64.deb
-        env:
-          OS: ubuntu 
-          DIST: focal
-      - name: SHA256Sum of ${{ matrix.dist }} package(daily build)
-        run: |
-          sha256sum $GITHUB_WORKSPACE/build/${PRODUCT}-${VERSION}-${RELEASE}.${{ matrix.dist }}.amd64.deb
-          sha256sum $GITHUB_WORKSPACE/build/${PRODUCT}-${VERSION}-${RELEASE}.${{ matrix.dist }}.amd64.deb > $GITHUB_WORKSPACE/build/${PRODUCT}-${VERSION}-${RELEASE}.${{ matrix.dist }}.amd64.deb.sha256sum
-          echo "=============${{ matrix.dist }} sha256sum download link============"
-          echo $(sh $GITHUB_WORKSPACE/scripts/upload_services/${UPLOAD_SERVICE}.sh $GITHUB_WORKSPACE/build/${PRODUCT}-${VERSION}-${RELEASE}.${{ matrix.dist }}.amd64.deb.sha256sum)
-=======
           OS: ${{ matrix.dist.os }}
           DIST: ${{ matrix.dist.symbol }}
       - name: SHA256Sum of ${{ matrix.dist.name }} package(daily build)
@@ -102,7 +81,6 @@
           sha256sum $GITHUB_WORKSPACE/build/${PRODUCT}-${VERSION}-${RELEASE}.${{ matrix.dist.name }}.amd64.deb > $GITHUB_WORKSPACE/build/${PRODUCT}-${VERSION}-${RELEASE}.${{ matrix.dist.name }}.amd64.deb.sha256sum
           echo "=============${{ matrix.dist.name }} sha256sum download link============"
           echo $(sh $GITHUB_WORKSPACE/scripts/upload_services/${UPLOAD_SERVICE}.sh $GITHUB_WORKSPACE/build/${PRODUCT}-${VERSION}-${RELEASE}.${{ matrix.dist.name }}.amd64.deb.sha256sum)
->>>>>>> 55bed077
           echo "========no operation for you can see link in the log console======="
       - name: Upload ${{ matrix.dist.name }} package(daily build)
         run: |
@@ -129,7 +107,7 @@
         uses: actions/checkout@v1
         with:
           fetch-depth: 0
-#          ref: master_nc_merge_upstream_test
+#          ref: master
       - name: Set env & Print flameshot version
         shell: bash
         run: |
@@ -177,12 +155,7 @@
           mkdir -p $GITHUB_WORKSPACE/build
           sed -e "/cmake (>= 3.13~),/d" -i $GITHUB_WORKSPACE/debian/control
           dpkg-buildpackage -b
-<<<<<<< HEAD
-          cp $GITHUB_WORKSPACE/../${PRODUCT}_*_amd64.deb $GITHUB_WORKSPACE/build/${PRODUCT}_${VERSION}-${RELEASE}.ubuntu-18.04.amd64.deb
-#          cp $GITHUB_WORKSPACE/../${PRODUCT}_${VERSION}-${RELEASE}_amd64.deb $GITHUB_WORKSPACE/build/${PRODUCT}_${VERSION}-${RELEASE}.ubuntu-18.04.amd64.deb
-=======
           cp $GITHUB_WORKSPACE/../${PRODUCT}_${VERSION}-${RELEASE}_amd64.deb $GITHUB_WORKSPACE/build/${PRODUCT}-${VERSION}-${RELEASE}.ubuntu-18.04.amd64.deb
->>>>>>> 55bed077
       - name: SHA256Sum of ubuntu-18.04 package(daily build)
         run: |
           sha256sum $GITHUB_WORKSPACE/build/${PRODUCT}-${VERSION}-${RELEASE}.ubuntu-18.04.amd64.deb
@@ -229,7 +202,7 @@
         uses: actions/checkout@v2
         with: 
           fetch-depth: 0
-#          ref: master_nc_merge_upstream_test
+#          ref: master
       - name: Set env & Print flameshot version
         shell: bash
         run: |
@@ -315,7 +288,7 @@
         uses: actions/checkout@v2
         with: 
           fetch-depth: 0
-#          ref: master_nc_merge_upstream_test
+#          ref: master
       - name: Set env & Print flameshot version
         shell: bash
         run: |
@@ -398,66 +371,15 @@
             ${{ github.workspace }}/Flameshot-*.${{ env.ARCH }}.AppImage
             ${{ github.workspace }}/Flameshot-*.${{ env.ARCH }}.AppImage.sha256sum
 
-<<<<<<< HEAD
-#  flatpak-pack:
-#    runs-on: ubuntu-20.04
-#    steps:
-#      - name: Checkout Source code
-#        uses: actions/checkout@v2
-#        with:
-#          fetch-depth: 0
-##          ref: master_nc_merge_upstream_test
-#      - name: Set env & Print flameshot version
-#        shell: bash
-#        run: |
-#          last_committed_tag=$(git tag -l --sort=-v:refname | head -1)
-#          git_revno=$(git rev-list $(git describe --tags --abbrev=0)..HEAD --count)
-#          git_hash=$(git rev-parse --short HEAD)
-#          echo "=======FLAMESHOT VERSION========"
-#          echo ${last_committed_tag:1}
-#          echo "Details: ${last_committed_tag}+git${git_revno}.${git_hash}"
-#          echo "================================"
-#          echo ::set-env name=VERSION::$(echo ${last_committed_tag:1})
-#      - name: Setup flatpak
-#        run: |
-#          sudo apt-get -y -qq update
-#          sudo apt-get install -y flatpak flatpak-builder
-#      - name: Setup Flathub
-#        run: |
-#          flatpak remote-add --user --if-not-exists flathub https://flathub.org/repo/flathub.flatpakrepo
-#          flatpak install -y --noninteractive flathub org.kde.Sdk//5.15 org.kde.Platform//5.15
-#      - name: Packaging flatpak
-#        run: |
-#          BUNDLE="org.flameshot.flameshot_${VERSION}_${ARCH}.flatpak"
-#          MANIFEST_PATH=$GITHUB_WORKSPACE/data/flatpak/org.flameshot.flameshot.yml
-#          RUNTIME_REPO="https://flathub.org/repo/flathub.flatpakrepo"
-#          APP_ID="org.flameshot.flameshot"
-#          BRANCH="master_nc_merge_upstream_test"
-#
-#          flatpak-builder --user --disable-rofiles-fuse --repo=repo --force-clean flatpak_app ${MANIFEST_PATH} --install-deps-from=flathub
-#          flatpak build-bundle repo ${BUNDLE} --runtime-repo=${RUNTIME_REPO} ${APP_ID} ${BRANCH}
-#      - name: SHA256Sum of flatpak package(daily build)
-#        run: |
-#          sha256sum $GITHUB_WORKSPACE/org.flameshot.flameshot_${VERSION}_${ARCH}.flatpak
-#          sha256sum $GITHUB_WORKSPACE/org.flameshot.flameshot_${VERSION}_${ARCH}.flatpak > $GITHUB_WORKSPACE/org.flameshot.flameshot_${VERSION}_${ARCH}.flatpak.sha256sum
-#          echo "================flatpak sha256sum download link===================="
-#          echo $(sh $GITHUB_WORKSPACE/scripts/upload_services/${UPLOAD_SERVICE}.sh $GITHUB_WORKSPACE/org.flameshot.flameshot_${VERSION}_${ARCH}.flatpak.sha256sum)
-#          echo "========no operation for you can see link in the log console======="
-#      - name: Upload flatpak package(daily build)
-#        run: |
-#          echo "=====================flatpak download link====================="
-#          echo $(sh $GITHUB_WORKSPACE/scripts/upload_services/${UPLOAD_SERVICE}.sh $GITHUB_WORKSPACE/org.flameshot.flameshot_${VERSION}_${ARCH}.flatpak)
-#          echo "======no operation for you can see link in the log console====="
-=======
   flatpak-pack:
     name: flatpak
     runs-on: ubuntu-20.04
     steps:
       - name: Checkout Source code
         uses: actions/checkout@v2
-        with: 
-          fetch-depth: 0
-          ref: master
+        with:
+          fetch-depth: 0
+#          ref: master
       - name: Set env & Print flameshot version
         shell: bash
         run: |
@@ -493,12 +415,12 @@
           sha256sum $GITHUB_WORKSPACE/org.flameshot.flameshot-${VERSION}.${ARCH}.flatpak
           sha256sum $GITHUB_WORKSPACE/org.flameshot.flameshot-${VERSION}.${ARCH}.flatpak > $GITHUB_WORKSPACE/org.flameshot.flameshot-${VERSION}.${ARCH}.flatpak.sha256sum
           echo "================flatpak sha256sum download link===================="
-          echo $(sh $GITHUB_WORKSPACE/scripts/upload_services/${UPLOAD_SERVICE}.sh $GITHUB_WORKSPACE/org.flameshot.flameshot-${VERSION}.${ARCH}.flatpak.sha256sum) 
+          echo $(sh $GITHUB_WORKSPACE/scripts/upload_services/${UPLOAD_SERVICE}.sh $GITHUB_WORKSPACE/org.flameshot.flameshot-${VERSION}.${ARCH}.flatpak.sha256sum)
           echo "========no operation for you can see link in the log console======="
       - name: Upload flatpak package(daily build)
         run: |
           echo "=====================flatpak download link====================="
-          echo $(sh $GITHUB_WORKSPACE/scripts/upload_services/${UPLOAD_SERVICE}.sh $GITHUB_WORKSPACE/org.flameshot.flameshot-${VERSION}.${ARCH}.flatpak) 
+          echo $(sh $GITHUB_WORKSPACE/scripts/upload_services/${UPLOAD_SERVICE}.sh $GITHUB_WORKSPACE/org.flameshot.flameshot-${VERSION}.${ARCH}.flatpak)
           echo "======no operation for you can see link in the log console====="
       - name: Artifact Upload
         uses: actions/upload-artifact@v2
@@ -507,7 +429,6 @@
           path: |
             ${{ github.workspace }}/org.flameshot.flameshot-*.${{ env.ARCH }}.flatpak
             ${{ github.workspace }}/org.flameshot.flameshot-*.${{ env.ARCH }}.flatpak.sha256sum
->>>>>>> 55bed077
 
   snap-pack:
     name: snap
@@ -517,7 +438,7 @@
         uses: actions/checkout@v2
         with: 
           fetch-depth: 0
-#          ref: master_nc_merge_upstream_test
+#          ref: master
       - name: Set env & Print flameshot version
         shell: bash
         run: |
