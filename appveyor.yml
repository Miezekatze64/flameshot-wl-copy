--- conflicted
+++ resolved
@@ -1,88 +1,3 @@
-<<<<<<< HEAD
-image: Visual Studio 2015
-
-#TODO: we should take version from the last tag in git history + build number
-version: 0.7.12.{build}
-# Major_Version_Number.Minor_Version_Number.Patch_Number.Build_Number
-
-skip_branch_with_pr: true
-
-environment:
-  COMPILER: msvc
-  VSVER: 14
-
-  matrix:
-    - QT: C:\Qt\5.9\msvc2015_64
-      PLATFORM: amd64
-    - QT: C:\Qt\5.9\msvc2015
-      PLATFORM: x86
-init:
-  - ps: |
-      $version = new-object System.Version $env:APPVEYOR_BUILD_VERSION
-      $packageVersion = "{0}.{1}.{2}.{3}" -f $version.Major, $version.Minor, $version.Build, $version.Revision
-      $env:build_number = $version.Build
-      $env:flameshot_version = $packageVersion
-
-# scripts that run after cloning repository
-install:
-  - set PATH=%QT%\bin\;C:\Qt\Tools\QtCreator\bin\;C:\Qt\QtIFW3.0.1\bin\;%PATH%
-
-# scripts that run before build
-before_build:
-  - call "C:\Program Files (x86)\Microsoft Visual Studio 14.0\VC\vcvarsall.bat" %PLATFORM%
-  - appveyor DownloadFile http://mlaan2.home.xs4all.nl/ispack/innosetup-6.0.5.exe
-  - innosetup-6.0.5.exe /VERYSILENT /ALLUSERS /DIR=C:\InnoSetup
-  # After calling vcvarsall.bat, %PLATFORM% will be X64 or x86
-  - qmake --version
-  - mkdir build
-  - cd build
-  - if "%PLATFORM%" EQU "X64" (qmake -r -spec win32-msvc CONFIG+=x86_64 CONFIG-=debug CONFIG+=release ../flameshot.pro)
-  - if "%PLATFORM%" EQU "x86" (qmake -r -spec win32-msvc CONFIG+=Win32 CONFIG-=debug CONFIG+=release ../flameshot.pro)
-
-# custom build scripts
-build_script:
-  - nmake
-
-# scripts that run after build
-after_build:
-  # Clone OpenSSL DLLs
-  - mkdir distrib\flameshot
-  - windeployqt.exe --dir .\distrib\flameshot %APPVEYOR_BUILD_FOLDER%\build\release\flameshot.exe
-  - copy "%APPVEYOR_BUILD_FOLDER%\build\release\flameshot.exe" "distrib\flameshot\flameshot.exe"
-  - copy "%APPVEYOR_BUILD_FOLDER%\README.md" "distrib\flameshot\README.md"
-  - copy "%APPVEYOR_BUILD_FOLDER%\LICENSE" "distrib\flameshot\LICENSE.txt"
-  - copy "%APPVEYOR_BUILD_FOLDER%\docs\flameshot-documentation.pdf" "distrib\flameshot\flameshot-documentation.pdf"
-  - echo %flameshot_version% > "distrib\flameshot\version.txt"
-  - echo Build:%build_number% >> "distrib\flameshot\version.txt"
-  - echo %APPVEYOR_REPO_COMMIT% >> "distrib\flameshot\version.txt"
-  - copy "distrib\flameshot\flameshot.exe" "distrib\flameshot_win_%PLATFORM%.exe"
-  - copy "%APPVEYOR_BUILD_FOLDER%\build\translations\Internationalization_*.qm" "distrib\flameshot\translations"
-  # Delete translations\qt_*.qm
-  - del /F /Q "distrib\flameshot\translations\qt_*.qm"
-  # install vcredist-2015
-  - cd distrib
-  - if "%PLATFORM%" EQU "X64" (mv flameshot\vcredist_x64.exe flameshot\vcredist.exe)
-  - if "%PLATFORM%" EQU "x86" (mv flameshot\vcredist_x86.exe flameshot\vcredist.exe)
-  - 7z a flameshot_%flameshot_version%_win_%PLATFORM%.zip flameshot
-  # Download and install vcredist-2013 for OpenSSL binnaries
-  - if "%PLATFORM%" EQU "X64" appveyor DownloadFile https://slproweb.com/download/Win64OpenSSL_Light-1_0_2u.exe
-  - if "%PLATFORM%" EQU "X64" (mv Win64OpenSSL_Light-1_0_2u.exe flameshot\OpenSSL_Light-1_0_2u.exe)
-  - if "%PLATFORM%" EQU "x86" appveyor DownloadFile https://slproweb.com/download/Win32OpenSSL_Light-1_0_2u.exe
-  - if "%PLATFORM%" EQU "x86" (mv Win32OpenSSL_Light-1_0_2u.exe flameshot\OpenSSL_Light-1_0_2u.exe)
-  - flameshot\OpenSSL_Light-1_0_2u.exe /VERYSILENT /DIR="C:\OpenSSL_Temp"
-  - cp C:\OpenSSL_Temp\libeay32.dll flameshot\libeay32.dll
-  - cp C:\OpenSSL_Temp\libssl32.dll flameshot\libssl32.dll
-  - cp C:\OpenSSL_Temp\ssleay32.dll flameshot\ssleay32.dll
-  - rm flameshot\OpenSSL_Light-1_0_2u.exe
-  - if "%PLATFORM%" EQU "X64" appveyor DownloadFile https://download.microsoft.com/download/2/E/6/2E61CFA4-993B-4DD4-91DA-3737CD5CD6E3/vcredist_x64.exe
-  - if "%PLATFORM%" EQU "X64" (mv vcredist_x64.exe flameshot\vcredist-2013.exe)
-  - if "%PLATFORM%" EQU "x86" appveyor DownloadFile https://download.microsoft.com/download/2/E/6/2E61CFA4-993B-4DD4-91DA-3737CD5CD6E3/vcredist_x86.exe
-  - if "%PLATFORM%" EQU "x86" (mv vcredist_x86.exe flameshot\vcredist-2013.exe)
-  # Build installation
-  - cp ..\..\win_setup\flameshot.iss flameshot.iss
-  - C:\InnoSetup\Compil32.exe /cc flameshot.iss
-  - mv Output\Flameshot-Setup.exe Output\Flameshot-Setup-%PLATFORM%-%flameshot_version%.exe
-=======
 image:
   - Visual Studio 2019
 clone_folder: c:\projects\source
@@ -98,16 +13,7 @@
     cd build
 
     echo %PATH%
->>>>>>> dfcc9cb9
 
     cmake c:\projects\source -G "Visual Studio 16 2019" -DCMAKE_BUILD_TYPE:STRING=Release
 
-<<<<<<< HEAD
-artifacts:
-  - path: build\distrib\flameshot_%flameshot_version%_win_%PLATFORM%.zip
-    name: exe_only
-  - path: build\distrib\Output\Flameshot-Setup-%PLATFORM%-%flameshot_version%.exe
-    name: installer
-=======
     cmake --build . --config "Release"
->>>>>>> dfcc9cb9
