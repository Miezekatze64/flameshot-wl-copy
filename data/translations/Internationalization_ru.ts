<?xml version="1.0" encoding="utf-8"?>
<!DOCTYPE TS>
<TS version="2.1" language="ru_RU">
<context>
    <name>AppLauncher</name>
    <message>
        <location filename="../../src/tools/launcher/applaunchertool.cpp" line="37"/>
        <source>App Launcher</source>
        <translation>Запуск приложения</translation>
    </message>
    <message>
        <location filename="../../src/tools/launcher/applaunchertool.cpp" line="47"/>
        <source>Choose an app to open the capture</source>
        <translation>Выберите приложение, которым открыть снимок</translation>
    </message>
</context>
<context>
    <name>AppLauncherWidget</name>
    <message>
        <location filename="../../src/tools/launcher/applauncherwidget.cpp" line="56"/>
        <source>Open With</source>
        <translation>Открыть с помощью</translation>
    </message>
    <message>
        <location filename="../../src/tools/launcher/applauncherwidget.cpp" line="71"/>
        <source>Launch in terminal</source>
        <translation>Запустить в терминале</translation>
    </message>
    <message>
        <location filename="../../src/tools/launcher/applauncherwidget.cpp" line="72"/>
        <source>Keep open after selection</source>
        <translation>Оставить запущенным после выделения</translation>
    </message>
    <message>
        <location filename="../../src/tools/launcher/applauncherwidget.cpp" line="108"/>
        <location filename="../../src/tools/launcher/applauncherwidget.cpp" line="123"/>
        <source>Error</source>
        <translation>Ошибка</translation>
    </message>
    <message>
        <location filename="../../src/tools/launcher/applauncherwidget.cpp" line="108"/>
        <source>Unable to write in</source>
        <translation>Не удалось сохранить</translation>
    </message>
    <message>
        <location filename="../../src/tools/launcher/applauncherwidget.cpp" line="123"/>
        <source>Unable to launch in terminal.</source>
        <translation>Не удалось запустить в терминале.</translation>
    </message>
</context>
<context>
    <name>ArrowTool</name>
    <message>
        <location filename="../../src/tools/arrow/arrowtool.cpp" line="88"/>
        <source>Arrow</source>
        <translation>Стрелка</translation>
    </message>
    <message>
        <location filename="../../src/tools/arrow/arrowtool.cpp" line="98"/>
        <source>Set the Arrow as the paint tool</source>
        <translation>Выбрать Стрелку инструментом для рисования</translation>
    </message>
</context>
<context>
    <name>BlurTool</name>
    <message>
        <source>Blur</source>
        <translation type="vanished">Размытие</translation>
    </message>
    <message>
        <source>Set Blur as the paint tool</source>
        <translation type="vanished">Выбрать Размытие инструментом для рисования</translation>
    </message>
</context>
<context>
    <name>CaptureLauncher</name>
    <message>
        <location filename="../../src/widgets/capturelauncher.cpp" line="67"/>
        <source>&lt;b&gt;Capture Mode&lt;/b&gt;</source>
        <translation>&lt;b&gt;Режим захвата&lt;/b&gt;</translation>
    </message>
    <message>
        <location filename="../../src/widgets/capturelauncher.cpp" line="73"/>
        <source>Rectangular Region</source>
        <translation>Прямоугольная область</translation>
    </message>
    <message>
        <location filename="../../src/widgets/capturelauncher.cpp" line="75"/>
        <source>Full Screen (All Monitors)</source>
        <translation>Весь экран (все мониторы)</translation>
    </message>
    <message>
        <location filename="../../src/widgets/capturelauncher.cpp" line="83"/>
        <source>No Delay</source>
        <translation>Без задержки</translation>
    </message>
    <message>
        <location filename="../../src/widgets/capturelauncher.cpp" line="90"/>
        <source> second</source>
        <translation> сек</translation>
    </message>
    <message>
        <location filename="../../src/widgets/capturelauncher.cpp" line="90"/>
        <source> seconds</source>
        <translation> сек</translation>
    </message>
    <message>
        <location filename="../../src/widgets/capturelauncher.cpp" line="94"/>
        <source>Take new screenshot</source>
        <translation>Сделать новый снимок</translation>
    </message>
    <message>
        <location filename="../../src/widgets/capturelauncher.cpp" line="103"/>
        <source>Area:</source>
        <translation>Область:</translation>
    </message>
    <message>
        <location filename="../../src/widgets/capturelauncher.cpp" line="104"/>
        <source>Delay:</source>
        <translation>Задержка:</translation>
    </message>
</context>
<context>
    <name>CaptureWidget</name>
    <message>
<<<<<<< HEAD
        <location filename="../../src/widgets/capture/capturewidget.cpp" line="101"/>
=======
        <location filename="../../src/widgets/capture/capturewidget.cpp" line="97"/>
>>>>>>> 90f0aeb0
        <source>Unable to capture screen</source>
        <translation>Не удалось захватить экран</translation>
    </message>
    <message>
<<<<<<< HEAD
        <location filename="../../src/widgets/capture/capturewidget.cpp" line="287"/>
=======
        <location filename="../../src/widgets/capture/capturewidget.cpp" line="285"/>
>>>>>>> 90f0aeb0
        <source>Select an area with the mouse, or press Esc to exit.
Press Enter to capture the screen.
Press Right Click to show the color picker.
Use the Mouse Wheel to change the thickness of your tool.
Press Space to open the side panel.</source>
        <translation>Выберите область с помощью мыши, или нажмите Esc, чтобы выйти.
Нажмите Enter, чтобы захватить экран.
Нажмите правую кнопку мыши, чтобы показать выбор цвета.
Используйте колесо мыши, чтобы выбрать толщину текущего инструмента.
Нажмите Пробел, чтобы открыть боковую панель.</translation>
    </message>
    <message>
<<<<<<< HEAD
        <location filename="../../src/widgets/capture/capturewidget.cpp" line="664"/>
=======
        <location filename="../../src/widgets/capture/capturewidget.cpp" line="666"/>
>>>>>>> 90f0aeb0
        <source>Tool Settings</source>
        <translation>Настройки инструмента</translation>
    </message>
</context>
<context>
    <name>CircleCountTool</name>
    <message>
<<<<<<< HEAD
        <location filename="../../src/tools/circlecount/circlecounttool.cpp" line="37"/>
=======
        <location filename="../../src/tools/circlecount/circlecounttool.cpp" line="38"/>
>>>>>>> 90f0aeb0
        <source>Circle Counter</source>
        <translation>Нумерация</translation>
    </message>
    <message>
<<<<<<< HEAD
        <location filename="../../src/tools/circlecount/circlecounttool.cpp" line="47"/>
=======
        <location filename="../../src/tools/circlecount/circlecounttool.cpp" line="48"/>
>>>>>>> 90f0aeb0
        <source>Add an autoincrementing counter bubble</source>
        <translation>Добавить круг с автоинкрементирующимся счетчиком</translation>
    </message>
</context>
<context>
    <name>CircleTool</name>
    <message>
        <location filename="../../src/tools/circle/circletool.cpp" line="38"/>
        <source>Circle</source>
        <translation>Окружность</translation>
    </message>
    <message>
        <location filename="../../src/tools/circle/circletool.cpp" line="48"/>
        <source>Set the Circle as the paint tool</source>
        <translation>Выбрать Окружность инструментом для рисования</translation>
    </message>
</context>
<context>
    <name>ConfigWindow</name>
    <message>
        <location filename="../../src/config/configwindow.cpp" line="43"/>
        <source>Configuration</source>
        <translation>Настройка</translation>
    </message>
    <message>
        <location filename="../../src/config/configwindow.cpp" line="64"/>
        <source>Interface</source>
        <translation>Интерфейс</translation>
    </message>
    <message>
        <location filename="../../src/config/configwindow.cpp" line="70"/>
        <source>Filename Editor</source>
        <translation>Редактор имен файлов</translation>
    </message>
    <message>
        <location filename="../../src/config/configwindow.cpp" line="74"/>
        <source>General</source>
        <translation>Общие</translation>
    </message>
    <message>
        <location filename="../../src/config/configwindow.cpp" line="78"/>
        <source>Shortcuts</source>
        <translation>Горячие кнопки</translation>
    </message>
    <message>
        <location filename="../../src/config/configwindow.cpp" line="84"/>
        <source>Storage</source>
        <translation>Хранилище</translation>
    </message>
</context>
<context>
    <name>Controller</name>
    <message>
        <location filename="../../src/core/controller.cpp" line="205"/>
        <source>&amp;Take Screenshot</source>
        <translation>&amp;Сделать снимок</translation>
    </message>
    <message>
        <location filename="../../src/core/controller.cpp" line="210"/>
        <source>&amp;Open Launcher</source>
        <translation>&amp;Открыть лаунчер</translation>
    </message>
    <message>
        <location filename="../../src/core/controller.cpp" line="215"/>
        <source>&amp;Configuration</source>
        <translation>&amp;Настройка</translation>
    </message>
    <message>
        <location filename="../../src/core/controller.cpp" line="218"/>
        <source>&amp;About</source>
        <translation>&amp;Информация</translation>
    </message>
    <message>
        <location filename="../../src/core/controller.cpp" line="224"/>
        <source>&amp;Latest Uploads</source>
        <translation>Последние загрузки</translation>
    </message>
    <message>
        <source>&amp;Information</source>
        <translation type="vanished">&amp;Информация</translation>
    </message>
    <message>
        <location filename="../../src/core/controller.cpp" line="220"/>
        <source>&amp;Quit</source>
        <translation>&amp;Выход</translation>
    </message>
</context>
<context>
    <name>CopyTool</name>
    <message>
        <location filename="../../src/tools/copy/copytool.cpp" line="38"/>
        <source>Copy</source>
        <translation>Скопировать</translation>
    </message>
    <message>
        <location filename="../../src/tools/copy/copytool.cpp" line="48"/>
        <source>Copy the selection into the clipboard</source>
        <translation>Скопировать выделение в буфер обмена</translation>
    </message>
</context>
<context>
    <name>DBusUtils</name>
    <message>
        <location filename="../../src/utils/dbusutils.cpp" line="50"/>
        <source>Unable to connect via DBus</source>
        <translation>Не удалось подключиться через DBus</translation>
    </message>
</context>
<context>
    <name>ExitTool</name>
    <message>
        <location filename="../../src/tools/exit/exittool.cpp" line="37"/>
        <source>Exit</source>
        <translation>Выход</translation>
    </message>
    <message>
        <location filename="../../src/tools/exit/exittool.cpp" line="47"/>
        <source>Leave the capture screen</source>
        <translation>Покинуть захват экрана</translation>
    </message>
</context>
<context>
    <name>FileNameEditor</name>
    <message>
        <location filename="../../src/config/filenameeditor.cpp" line="38"/>
        <source>Edit the name of your captures:</source>
        <translation>Отредактируйте имя ваших снимков:</translation>
    </message>
    <message>
        <location filename="../../src/config/filenameeditor.cpp" line="42"/>
        <source>Edit:</source>
        <translation>Шаблон:</translation>
    </message>
    <message>
        <location filename="../../src/config/filenameeditor.cpp" line="44"/>
        <source>Preview:</source>
        <translation>Предпросмотр:</translation>
    </message>
    <message>
        <location filename="../../src/config/filenameeditor.cpp" line="87"/>
        <source>Save</source>
        <translation>Сохранить</translation>
    </message>
    <message>
        <location filename="../../src/config/filenameeditor.cpp" line="90"/>
        <source>Saves the pattern</source>
        <translation>Сохранить шаблон</translation>
    </message>
    <message>
        <location filename="../../src/config/filenameeditor.cpp" line="92"/>
        <source>Reset</source>
        <translation>Сбросить</translation>
    </message>
    <message>
        <location filename="../../src/config/filenameeditor.cpp" line="95"/>
        <source>Restores the saved pattern</source>
        <translation>Восстанавливает сохраненный шаблон</translation>
    </message>
    <message>
        <location filename="../../src/config/filenameeditor.cpp" line="97"/>
        <source>Clear</source>
        <translation>Очистить</translation>
    </message>
    <message>
        <location filename="../../src/config/filenameeditor.cpp" line="101"/>
        <source>Deletes the name</source>
        <translation>Удаляет имя</translation>
    </message>
</context>
<context>
    <name>GeneneralConf</name>
    <message>
        <location filename="../../src/config/geneneralconf.cpp" line="116"/>
        <location filename="../../src/config/geneneralconf.cpp" line="248"/>
        <source>Import</source>
        <translation>Импорт</translation>
    </message>
    <message>
        <location filename="../../src/config/geneneralconf.cpp" line="123"/>
        <location filename="../../src/config/geneneralconf.cpp" line="131"/>
        <location filename="../../src/config/geneneralconf.cpp" line="154"/>
        <location filename="../../src/config/geneneralconf.cpp" line="444"/>
        <source>Error</source>
        <translation>Ошибка</translation>
    </message>
    <message>
        <location filename="../../src/config/geneneralconf.cpp" line="123"/>
        <source>Unable to read file.</source>
        <translation>Не удалось прочитать файл.</translation>
    </message>
    <message>
        <location filename="../../src/config/geneneralconf.cpp" line="131"/>
        <location filename="../../src/config/geneneralconf.cpp" line="154"/>
        <source>Unable to write file.</source>
        <translation>Не удалось записать файл.</translation>
    </message>
    <message>
        <location filename="../../src/config/geneneralconf.cpp" line="141"/>
        <source>Save File</source>
        <translation>Сохранить файл</translation>
    </message>
    <message>
        <location filename="../../src/config/geneneralconf.cpp" line="163"/>
        <source>Confirm Reset</source>
        <translation>Подтвердить сброс</translation>
    </message>
    <message>
        <location filename="../../src/config/geneneralconf.cpp" line="164"/>
        <source>Are you sure you want to reset the configuration?</source>
        <translation>Вы действительно хотите сбросить настройки?</translation>
    </message>
    <message>
        <location filename="../../src/config/geneneralconf.cpp" line="173"/>
        <source>Show help message</source>
        <translation>Показывать справочное сообщение</translation>
    </message>
    <message>
        <location filename="../../src/config/geneneralconf.cpp" line="177"/>
        <source>Show the help message at the beginning in the capture mode.</source>
        <translation>Показывать справочное сообщение перед началом захвата экрана.</translation>
    </message>
    <message>
        <location filename="../../src/config/geneneralconf.cpp" line="189"/>
        <source>Show the side panel button</source>
        <translation>Показывать кнопку боковой панели</translation>
    </message>
    <message>
        <location filename="../../src/config/geneneralconf.cpp" line="192"/>
        <source>Show the side panel toggle button in the capture mode.</source>
        <translation>Показывать кнопку открытия боковой панели в режиме захвата.</translation>
    </message>
    <message>
        <location filename="../../src/config/geneneralconf.cpp" line="202"/>
        <location filename="../../src/config/geneneralconf.cpp" line="206"/>
        <source>Show desktop notifications</source>
        <translation>Показывать уведомления</translation>
    </message>
    <message>
        <location filename="../../src/config/geneneralconf.cpp" line="218"/>
        <source>Show tray icon</source>
        <translation>Показывать значок в трее</translation>
    </message>
    <message>
        <location filename="../../src/config/geneneralconf.cpp" line="222"/>
        <source>Show the systemtray icon</source>
        <translation>Показать значок в системном трее</translation>
    </message>
    <message>
        <location filename="../../src/config/geneneralconf.cpp" line="236"/>
        <source>Configuration File</source>
        <translation>Файл конфигурации</translation>
    </message>
    <message>
        <location filename="../../src/config/geneneralconf.cpp" line="241"/>
        <source>Export</source>
        <translation>Экспорт</translation>
    </message>
    <message>
        <location filename="../../src/config/geneneralconf.cpp" line="255"/>
        <source>Reset</source>
        <translation>Сброс</translation>
    </message>
    <message>
        <location filename="../../src/config/geneneralconf.cpp" line="265"/>
        <source>Launch at startup</source>
        <translation>Запускать при старте системы</translation>
    </message>
    <message>
        <location filename="../../src/config/geneneralconf.cpp" line="269"/>
        <location filename="../../src/config/geneneralconf.cpp" line="283"/>
        <source>Launch Flameshot</source>
        <translation>Запустить Flameshot</translation>
    </message>
    <message>
        <location filename="../../src/config/geneneralconf.cpp" line="279"/>
        <source>Show welcome message on launch</source>
        <translation>Показывать приветствие при запуске</translation>
    </message>
    <message>
        <location filename="../../src/config/geneneralconf.cpp" line="294"/>
        <source>Close application after capture</source>
        <translation>Закрывать приложение после захвата экрана</translation>
    </message>
    <message>
        <source>Close after capture</source>
        <translation type="vanished">Закрыть после снимка</translation>
    </message>
    <message>
        <location filename="../../src/config/geneneralconf.cpp" line="298"/>
        <source>Close after taking a screenshot</source>
        <translation>Закрыть после снимка</translation>
    </message>
    <message>
        <location filename="../../src/config/geneneralconf.cpp" line="310"/>
        <source>Copy URL after upload</source>
        <translation>Копировать URL после загрузки</translation>
    </message>
    <message>
        <location filename="../../src/config/geneneralconf.cpp" line="315"/>
        <source>Copy URL and close window after upload</source>
        <translation>Копировать URL и закрыть окно после загрузки</translation>
    </message>
    <message>
        <location filename="../../src/config/geneneralconf.cpp" line="325"/>
        <source>Save image after copy</source>
        <translation>Сохранять изображение после копирования</translation>
    </message>
    <message>
        <location filename="../../src/config/geneneralconf.cpp" line="326"/>
        <source>Save image file after copying it</source>
        <translation>Сохранять файл изображения после копирования</translation>
    </message>
    <message>
        <location filename="../../src/config/geneneralconf.cpp" line="335"/>
        <source>Save Path</source>
        <translation>Путь сохранения</translation>
    </message>
    <message>
        <location filename="../../src/config/geneneralconf.cpp" line="347"/>
        <location filename="../../src/config/geneneralconf.cpp" line="408"/>
        <source>Change...</source>
        <translation>Сменить...</translation>
    </message>
    <message>
        <location filename="../../src/config/geneneralconf.cpp" line="372"/>
        <location filename="../../src/config/geneneralconf.cpp" line="375"/>
        <source>Copy file path after save</source>
        <translation>Скопировать путь к файлу после сохранения</translation>
    </message>
    <message>
        <location filename="../../src/config/geneneralconf.cpp" line="384"/>
        <source>Select default path for Screenshots</source>
        <translation>Выберите путь по умолчанию для снимков экрана</translation>
    </message>
    <message>
        <location filename="../../src/config/geneneralconf.cpp" line="393"/>
        <source>Use fixed path for screenshots to save</source>
        <translation>Использовать фиксированный путь для сохранения снимков экрана</translation>
    </message>
    <message>
        <location filename="../../src/config/geneneralconf.cpp" line="435"/>
        <source>Choose a Folder</source>
        <translation>Выберите папку</translation>
    </message>
    <message>
        <location filename="../../src/config/geneneralconf.cpp" line="444"/>
        <source>Unable to write to directory.</source>
        <translation>Не удалось записать в папку.</translation>
    </message>
</context>
<context>
    <name>HistoryWidget</name>
    <message>
        <location filename="../../src/widgets/historywidget.cpp" line="30"/>
        <source>Latest Uploads</source>
        <translation>Последние загрузки</translation>
    </message>
    <message>
        <location filename="../../src/widgets/historywidget.cpp" line="68"/>
        <source>Screenshots history is empty</source>
        <translation>История скриншотов пуста</translation>
    </message>
    <message>
        <location filename="../../src/widgets/historywidget.cpp" line="118"/>
        <source>Copy URL</source>
        <translation>Скопировать URL</translation>
    </message>
    <message>
        <location filename="../../src/widgets/historywidget.cpp" line="122"/>
        <source>URL copied to clipboard.</source>
        <translation>URL скопирован в буфер обмена.</translation>
    </message>
    <message>
        <location filename="../../src/widgets/historywidget.cpp" line="128"/>
        <source>Open in browser</source>
        <translation>Открыть в браузере</translation>
    </message>
</context>
<context>
    <name>ImgS3Uploader</name>
    <message>
        <location filename="../../src/tools/storage/s3/imgs3uploader.cpp" line="50"/>
        <source>Upload image to S3</source>
        <translation>Загрузка изображения на S3</translation>
<<<<<<< HEAD
    </message>
    <message>
        <location filename="../../src/tools/storage/s3/imgs3uploader.cpp" line="50"/>
        <source>Uploading Image</source>
        <translation>Загрузка изображения</translation>
    </message>
    <message>
        <location filename="../../src/tools/storage/s3/imgs3uploader.cpp" line="56"/>
        <source>Delete image from S3</source>
        <translation>Удалить изображение из S3</translation>
    </message>
    <message>
        <location filename="../../src/tools/storage/s3/imgs3uploader.cpp" line="56"/>
        <source>Deleting image...</source>
        <translation>Удаление изображения...</translation>
    </message>
    <message>
        <location filename="../../src/tools/storage/s3/imgs3uploader.cpp" line="198"/>
        <source>URL copied to clipboard.</source>
        <translation>URL скопирован в буфер обмена.</translation>
    </message>
    <message>
        <location filename="../../src/tools/storage/s3/imgs3uploader.cpp" line="222"/>
        <source>Unable to remove screenshot from the remote storage.</source>
        <translation>Невозможно удалить снимок экрана из удаленного хранилища.</translation>
    </message>
    <message>
        <location filename="../../src/tools/storage/s3/imgs3uploader.cpp" line="224"/>
        <source>Network error</source>
        <translation>Ошибка сети</translation>
    </message>
    <message>
        <location filename="../../src/tools/storage/s3/imgs3uploader.cpp" line="226"/>
        <source>Possibly it doesn&apos;t exist anymore</source>
        <translation>Возможно, его больше не существует</translation>
    </message>
    <message>
        <location filename="../../src/tools/storage/s3/imgs3uploader.cpp" line="231"/>
        <source>Do you want to remove screenshot from local history anyway?</source>
        <translation>Вы все равно хотите удалить скриншот из локальной истории?</translation>
    </message>
    <message>
        <location filename="../../src/tools/storage/s3/imgs3uploader.cpp" line="235"/>
        <source>Remove screenshot from history?</source>
        <translation>Удалить скриншот из истории?</translation>
    </message>
    <message>
        <location filename="../../src/tools/storage/s3/imgs3uploader.cpp" line="252"/>
        <source>S3 Creds URL is not found in your configuration file</source>
        <translation>S3 Creds URL не найден в вашем файле конфигурации</translation>
=======
>>>>>>> 90f0aeb0
    </message>
</context>
<context>
    <name>ImgS3UploaderTool</name>
    <message>
<<<<<<< HEAD
        <location filename="../../src/tools/storage/s3/imgs3uploadertool.cpp" line="28"/>
        <source>Upload the selection to S3 bucket</source>
        <translation>Загрузить выделение в корзину S3</translation>
    </message>
</context>
<context>
    <name>ImgUploader</name>
    <message>
        <location filename="../../src/tools/storage/imguploader.cpp" line="43"/>
        <source>Upload image to S3</source>
        <translation>Загрузить изображение в S3</translation>
    </message>
    <message>
        <location filename="../../src/tools/storage/imguploader.cpp" line="43"/>
        <location filename="../../src/tools/storage/imguploader.cpp" line="49"/>
=======
        <location filename="../../src/tools/storage/s3/imgs3uploader.cpp" line="50"/>
>>>>>>> 90f0aeb0
        <source>Uploading Image</source>
        <translation>Загрузка изображения</translation>
    </message>
    <message>
<<<<<<< HEAD
        <location filename="../../src/tools/storage/imguploader.cpp" line="49"/>
=======
        <location filename="../../src/tools/storage/s3/imgs3uploader.cpp" line="56"/>
        <source>Delete image from S3</source>
        <translation>Удалить изображение из S3</translation>
    </message>
    <message>
        <location filename="../../src/tools/storage/s3/imgs3uploader.cpp" line="56"/>
        <source>Deleting image...</source>
        <translation>Удаление изображения...</translation>
    </message>
    <message>
        <location filename="../../src/tools/storage/s3/imgs3uploader.cpp" line="198"/>
        <source>URL copied to clipboard.</source>
        <translation>URL скопирован в буфер обмена.</translation>
    </message>
    <message>
        <location filename="../../src/tools/storage/s3/imgs3uploader.cpp" line="222"/>
        <source>Unable to remove screenshot from the remote storage.</source>
        <translation>Невозможно удалить снимок экрана из удаленного хранилища.</translation>
    </message>
    <message>
        <location filename="../../src/tools/storage/s3/imgs3uploader.cpp" line="224"/>
        <source>Network error</source>
        <translation>Ошибка сети</translation>
    </message>
    <message>
        <location filename="../../src/tools/storage/s3/imgs3uploader.cpp" line="226"/>
        <source>Possibly it doesn&apos;t exist anymore</source>
        <translation>Возможно, его больше не существует</translation>
    </message>
    <message>
        <location filename="../../src/tools/storage/s3/imgs3uploader.cpp" line="231"/>
        <source>Do you want to remove screenshot from local history anyway?</source>
        <translation>Вы все равно хотите удалить скриншот из локальной истории?</translation>
    </message>
    <message>
        <location filename="../../src/tools/storage/s3/imgs3uploader.cpp" line="235"/>
        <source>Remove screenshot from history?</source>
        <translation>Удалить скриншот из истории?</translation>
    </message>
    <message>
        <location filename="../../src/tools/storage/s3/imgs3uploader.cpp" line="252"/>
        <source>S3 Creds URL is not found in your configuration file</source>
        <translation>S3 Creds URL не найден в вашем файле конфигурации</translation>
    </message>
</context>
<context>
    <name>ImgS3UploaderTool</name>
    <message>
        <location filename="../../src/tools/storage/s3/imgs3uploadertool.cpp" line="28"/>
        <source>Upload the selection to S3 bucket</source>
        <translation>Загрузить выделение в корзину S3</translation>
    </message>
</context>
<context>
    <name>ImgUploader</name>
    <message>
        <location filename="../../src/tools/storage/imguploader.cpp" line="46"/>
        <source>Upload image to S3</source>
        <translation>Загрузить изображение в S3</translation>
    </message>
    <message>
        <location filename="../../src/tools/storage/imguploader.cpp" line="46"/>
        <location filename="../../src/tools/storage/imguploader.cpp" line="52"/>
        <source>Uploading Image</source>
        <translation>Загрузка изображения</translation>
    </message>
    <message>
        <location filename="../../src/tools/storage/imguploader.cpp" line="52"/>
>>>>>>> 90f0aeb0
        <source>Upload image</source>
        <translation>Загрузить изображение</translation>
    </message>
    <message>
<<<<<<< HEAD
        <location filename="../../src/tools/storage/imguploader.cpp" line="80"/>
=======
        <location filename="../../src/tools/storage/imguploader.cpp" line="90"/>
>>>>>>> 90f0aeb0
        <source>Unable to open the URL.</source>
        <translation>Не удалось открыть URL.</translation>
    </message>
    <message>
<<<<<<< HEAD
        <location filename="../../src/tools/storage/imguploader.cpp" line="87"/>
=======
        <location filename="../../src/tools/storage/imguploader.cpp" line="97"/>
>>>>>>> 90f0aeb0
        <source>URL copied to clipboard.</source>
        <translation>URL скопирован в буфер обмена.</translation>
    </message>
    <message>
<<<<<<< HEAD
        <location filename="../../src/tools/storage/imguploader.cpp" line="93"/>
=======
        <location filename="../../src/tools/storage/imguploader.cpp" line="103"/>
>>>>>>> 90f0aeb0
        <source>Screenshot copied to clipboard.</source>
        <translation>Снимок скопирован в буфер обмена.</translation>
    </message>
    <message>
<<<<<<< HEAD
        <location filename="../../src/tools/storage/imguploader.cpp" line="102"/>
=======
        <location filename="../../src/tools/storage/imguploader.cpp" line="112"/>
>>>>>>> 90f0aeb0
        <source>Deleting image...</source>
        <translation>Удаление изображения...</translation>
    </message>
    <message>
<<<<<<< HEAD
        <location filename="../../src/tools/storage/imguploader.cpp" line="162"/>
=======
        <location filename="../../src/tools/storage/imguploader.cpp" line="172"/>
>>>>>>> 90f0aeb0
        <source>Copy URL</source>
        <translation>Скопировать URL</translation>
    </message>
    <message>
<<<<<<< HEAD
        <location filename="../../src/tools/storage/imguploader.cpp" line="163"/>
=======
        <location filename="../../src/tools/storage/imguploader.cpp" line="173"/>
>>>>>>> 90f0aeb0
        <source>Open URL</source>
        <translation>Открыть URL</translation>
    </message>
    <message>
<<<<<<< HEAD
        <location filename="../../src/tools/storage/imguploader.cpp" line="164"/>
=======
        <location filename="../../src/tools/storage/imguploader.cpp" line="174"/>
>>>>>>> 90f0aeb0
        <source>Delete image</source>
        <translation>Удалить изображение</translation>
    </message>
    <message>
<<<<<<< HEAD
        <location filename="../../src/tools/storage/imguploader.cpp" line="165"/>
=======
        <location filename="../../src/tools/storage/imguploader.cpp" line="175"/>
>>>>>>> 90f0aeb0
        <source>Image to Clipboard.</source>
        <translation>Изображение в буфер обмена.</translation>
    </message>
</context>
<context>
    <name>ImgUploaderTool</name>
    <message>
<<<<<<< HEAD
        <location filename="../../src/tools/storage/imguploadertool.cpp" line="21"/>
        <source>Imgage uploader tool</source>
=======
        <source>Imgage uploader tool</source>
        <translation type="vanished">Инструмент загрузки изображений</translation>
    </message>
    <message>
        <location filename="../../src/tools/storage/imguploadertool.cpp" line="21"/>
        <source>Image uploader tool</source>
>>>>>>> 90f0aeb0
        <translation>Инструмент загрузки изображений</translation>
    </message>
</context>
<context>
    <name>ImgurUploader</name>
<<<<<<< HEAD
    <message>
        <location filename="../../src/tools/storage/imgur/imguruploader.cpp" line="48"/>
        <source>Upload to Imgur</source>
        <translation>Загрузить в Imgur</translation>
    </message>
    <message>
        <source>Uploading Image</source>
        <translation type="vanished">Загрузка изображения</translation>
    </message>
    <message>
        <source>Copy URL</source>
        <translation type="vanished">Скопировать URL</translation>
    </message>
    <message>
        <source>Open URL</source>
        <translation type="vanished">Открыть URL</translation>
    </message>
    <message>
        <source>Delete image</source>
        <translation type="vanished">Удалить изображение</translation>
    </message>
    <message>
        <source>Image to Clipboard.</source>
        <translation type="vanished">Изображение в буфер обмена.</translation>
    </message>
    <message>
=======
    <message>
        <location filename="../../src/tools/storage/imgur/imguruploader.cpp" line="48"/>
        <source>Upload to Imgur</source>
        <translation>Загрузить в Imgur</translation>
    </message>
    <message>
        <source>Uploading Image</source>
        <translation type="vanished">Загрузка изображения</translation>
    </message>
    <message>
        <source>Copy URL</source>
        <translation type="vanished">Скопировать URL</translation>
    </message>
    <message>
        <source>Open URL</source>
        <translation type="vanished">Открыть URL</translation>
    </message>
    <message>
        <source>Delete image</source>
        <translation type="vanished">Удалить изображение</translation>
    </message>
    <message>
        <source>Image to Clipboard.</source>
        <translation type="vanished">Изображение в буфер обмена.</translation>
    </message>
    <message>
>>>>>>> 90f0aeb0
        <location filename="../../src/tools/storage/imgur/imguruploader.cpp" line="127"/>
        <source>Unable to open the URL.</source>
        <translation>Не удалось открыть URL.</translation>
    </message>
    <message>
        <source>URL copied to clipboard.</source>
        <translation type="vanished">URL скопирован в буфер обмена.</translation>
    </message>
    <message>
        <source>Screenshot copied to clipboard.</source>
        <translation type="vanished">Снимок скопирован в буфер обмена.</translation>
    </message>
</context>
<context>
    <name>ImgurUploaderTool</name>
    <message>
        <location filename="../../src/tools/storage/imgur/imguruploadertool.cpp" line="28"/>
        <source>Image Uploader</source>
        <translation>Отправка изображений</translation>
    </message>
    <message>
        <location filename="../../src/tools/storage/imgur/imguruploadertool.cpp" line="33"/>
        <source>Upload the selection to Imgur</source>
        <translation>Загрузить выделение на Imgur</translation>
    </message>
</context>
<context>
    <name>InfoWindow</name>
    <message>
        <location filename="../../src/widgets/infowindow.cpp" line="40"/>
        <source>About</source>
        <translation>Информация</translation>
    </message>
    <message>
        <source>SPACEBAR</source>
        <translation type="vanished">Пробел</translation>
    </message>
    <message>
        <source>Right Click</source>
        <translation type="vanished">Правый клик</translation>
    </message>
    <message>
        <source>Mouse Wheel</source>
        <translation type="vanished">Колесико мыши</translation>
    </message>
    <message>
        <source>Move selection 1px</source>
        <translation type="vanished">Переместить выделение на 1px</translation>
    </message>
    <message>
        <source>Resize selection 1px</source>
        <translation type="vanished">Изменить размер выделения на 1px</translation>
    </message>
    <message>
        <source>Quit capture</source>
        <translation type="vanished">Выйти из захвата экрана</translation>
    </message>
    <message>
        <source>Copy to clipboard</source>
        <translation type="vanished">Скопировать в буфер обмена</translation>
    </message>
    <message>
        <source>Save selection as a file</source>
        <translation type="vanished">Сохранить выделение в файл</translation>
    </message>
    <message>
        <source>Undo the last modification</source>
        <translation type="vanished">Отменить последнее изменение</translation>
    </message>
    <message>
        <source>Toggle visibility of sidebar with options of the selected tool</source>
        <translation type="vanished">Показать боковую панель с настройками инструмента</translation>
    </message>
    <message>
        <source>Show color picker</source>
        <translation type="vanished">Показать выбор цвета</translation>
    </message>
    <message>
        <source>Change the tool&apos;s thickness</source>
        <translation type="vanished">Изменить толщину инструмента</translation>
    </message>
    <message>
        <source>Available shortcuts in the screen capture mode.</source>
        <translation type="vanished">Доступные горячие клавиши в режиме захвата экрана.</translation>
    </message>
    <message>
        <source>Key</source>
        <translation type="vanished">Клавиша</translation>
    </message>
    <message>
        <source>Description</source>
        <translation type="vanished">Описание</translation>
    </message>
    <message>
        <location filename="../../src/widgets/infowindow.cpp" line="62"/>
        <source>&lt;u&gt;&lt;b&gt;License&lt;/b&gt;&lt;/u&gt;</source>
        <translation>&lt;u&gt;&lt;b&gt;Лицензия&lt;/b&gt;&lt;/u&gt;</translation>
    </message>
    <message>
        <location filename="../../src/widgets/infowindow.cpp" line="71"/>
        <source>&lt;u&gt;&lt;b&gt;Version&lt;/b&gt;&lt;/u&gt;</source>
        <translation>&lt;u&gt;&lt;b&gt;Версия&lt;/b&gt;&lt;/u&gt;</translation>
    </message>
    <message>
        <source>&lt;u&gt;&lt;b&gt;Shortcuts&lt;/b&gt;&lt;/u&gt;</source>
        <translation type="vanished">&lt;u&gt;&lt;b&gt;Горячие клавиши&lt;/b&gt;&lt;/u&gt;</translation>
    </message>
</context>
<context>
    <name>LineTool</name>
    <message>
        <location filename="../../src/tools/line/linetool.cpp" line="41"/>
        <source>Line</source>
        <translation>Линия</translation>
    </message>
    <message>
        <location filename="../../src/tools/line/linetool.cpp" line="51"/>
        <source>Set the Line as the paint tool</source>
        <translation>Выбрать Линию инструментом для рисования</translation>
    </message>
</context>
<context>
    <name>MarkerTool</name>
    <message>
        <location filename="../../src/tools/marker/markertool.cpp" line="41"/>
        <source>Marker</source>
        <translation>Маркер</translation>
    </message>
    <message>
        <location filename="../../src/tools/marker/markertool.cpp" line="51"/>
        <source>Set the Marker as the paint tool</source>
        <translation>Выбрать Маркер инструментом для рисования</translation>
    </message>
</context>
<context>
    <name>MoveTool</name>
    <message>
        <location filename="../../src/tools/move/movetool.cpp" line="37"/>
        <source>Move</source>
        <translation>Перемещение</translation>
    </message>
    <message>
        <location filename="../../src/tools/move/movetool.cpp" line="47"/>
        <source>Move the selection area</source>
        <translation>Выбрать Перемещение инструментом для рисования</translation>
    </message>
</context>
<context>
    <name>PencilTool</name>
    <message>
        <location filename="../../src/tools/pencil/penciltool.cpp" line="32"/>
        <source>Pencil</source>
        <translation>Карандаш</translation>
    </message>
    <message>
        <location filename="../../src/tools/pencil/penciltool.cpp" line="42"/>
        <source>Set the Pencil as the paint tool</source>
        <translation>Выбрать Карандаш инструментом для рисования</translation>
    </message>
</context>
<context>
    <name>PinTool</name>
    <message>
        <location filename="../../src/tools/pin/pintool.cpp" line="37"/>
        <source>Pin Tool</source>
        <translation>Булавка</translation>
    </message>
    <message>
        <location filename="../../src/tools/pin/pintool.cpp" line="47"/>
        <source>Pin image on the desktop</source>
        <translation>Прикрепить изображение к рабочему столу</translation>
    </message>
</context>
<context>
    <name>PixelateTool</name>
    <message>
        <location filename="../../src/tools/pixelate/pixelatetool.cpp" line="38"/>
        <source>Pixelate</source>
        <translation>Размытие</translation>
    </message>
    <message>
        <location filename="../../src/tools/pixelate/pixelatetool.cpp" line="48"/>
        <source>Set Pixelate as the paint tool</source>
        <translation>Выбрать Pixelate инструментом для рисования</translation>
    </message>
</context>
<context>
    <name>QObject</name>
    <message>
        <location filename="../../src/utils/screenshotsaver.cpp" line="119"/>
        <source>Save Error</source>
        <translation>Ошибка сохранения</translation>
    </message>
    <message>
        <location filename="../../src/utils/screenshotsaver.cpp" line="65"/>
        <location filename="../../src/utils/screenshotsaver.cpp" line="108"/>
        <source>Capture saved as </source>
        <translation>Снимок сохранён как </translation>
    </message>
    <message>
        <location filename="../../src/utils/screenshotsaver.cpp" line="41"/>
        <source>Capture saved to clipboard.</source>
        <translation>Снимок сохранён в буфер обмена.</translation>
    </message>
    <message>
        <location filename="../../src/utils/screenshotsaver.cpp" line="47"/>
        <source>Capture saved to clipboard</source>
        <translation>Снимок сохранён в буфер обмена</translation>
    </message>
    <message>
        <location filename="../../src/utils/screenshotsaver.cpp" line="67"/>
        <location filename="../../src/utils/screenshotsaver.cpp" line="117"/>
        <source>Error trying to save as </source>
        <translation>Ошибка при попытке сохранить как </translation>
    </message>
    <message>
        <location filename="../../src/utils/screenshotsaver.cpp" line="85"/>
        <source>Save screenshot</source>
        <translation>Сохранить скриншот</translation>
    </message>
    <message>
<<<<<<< HEAD
        <location filename="../../src/utils/screenshotsaver.cpp" line="112"/>
=======
        <location filename="../../src/utils/screenshotsaver.cpp" line="111"/>
>>>>>>> 90f0aeb0
        <source>Capture is saved and copied to the clipboard as </source>
        <translation>Скриншот сохранен на диск и скопирован в буфер обмена как </translation>
    </message>
    <message>
<<<<<<< HEAD
        <location filename="../../src/main.cpp" line="82"/>
        <location filename="../../src/main.cpp" line="251"/>
        <location filename="../../src/main.cpp" line="415"/>
        <location filename="../../src/main.cpp" line="443"/>
        <location filename="../../src/main.cpp" line="475"/>
=======
        <location filename="../../src/main.cpp" line="84"/>
        <location filename="../../src/main.cpp" line="253"/>
        <location filename="../../src/main.cpp" line="417"/>
        <location filename="../../src/main.cpp" line="445"/>
        <location filename="../../src/main.cpp" line="477"/>
>>>>>>> 90f0aeb0
        <source>Unable to connect via DBus</source>
        <translation>Не удалось подключиться через DBus</translation>
    </message>
    <message>
        <location filename="../../src/main.cpp" line="106"/>
        <source>Powerful yet simple to use screenshot software.</source>
        <translation>Продвинутое, но простое в использовании программное обеспечение для создания снимков экрана.</translation>
    </message>
    <message>
        <location filename="../../src/main.cpp" line="107"/>
        <source>See</source>
        <translation>Посмотреть</translation>
    </message>
    <message>
        <location filename="../../src/main.cpp" line="110"/>
        <source>Capture the entire desktop.</source>
        <translation>Захватить весь рабочий стол.</translation>
    </message>
    <message>
        <location filename="../../src/main.cpp" line="112"/>
        <source>Open the capture launcher.</source>
        <translation>Открыть программу запуска захвата.</translation>
    </message>
    <message>
<<<<<<< HEAD
        <location filename="../../src/main.cpp" line="113"/>
=======
        <location filename="../../src/main.cpp" line="115"/>
>>>>>>> 90f0aeb0
        <source>Start a manual capture in GUI mode.</source>
        <translation>Запустить ручной захват в режиме графического интерфейса.</translation>
    </message>
    <message>
<<<<<<< HEAD
        <location filename="../../src/main.cpp" line="115"/>
=======
        <location filename="../../src/main.cpp" line="117"/>
>>>>>>> 90f0aeb0
        <source>Configure</source>
        <translation>Настроить</translation>
    </message>
    <message>
<<<<<<< HEAD
        <location filename="../../src/main.cpp" line="117"/>
=======
        <location filename="../../src/main.cpp" line="119"/>
>>>>>>> 90f0aeb0
        <source>Capture a single screen.</source>
        <translation>Захват одного экрана.</translation>
    </message>
    <message>
<<<<<<< HEAD
        <location filename="../../src/main.cpp" line="122"/>
=======
        <location filename="../../src/main.cpp" line="124"/>
>>>>>>> 90f0aeb0
        <source>Path where the capture will be saved</source>
        <translation>Путь, куда будет сохранен скриншот</translation>
    </message>
    <message>
<<<<<<< HEAD
        <location filename="../../src/main.cpp" line="125"/>
=======
        <location filename="../../src/main.cpp" line="127"/>
>>>>>>> 90f0aeb0
        <source>Save the capture to the clipboard</source>
        <translation>Сохранить снимок в буфер обмена</translation>
    </message>
    <message>
<<<<<<< HEAD
        <location filename="../../src/main.cpp" line="127"/>
=======
        <location filename="../../src/main.cpp" line="129"/>
>>>>>>> 90f0aeb0
        <source>Delay time in milliseconds</source>
        <translation>Время задержки в миллисекундах</translation>
    </message>
    <message>
<<<<<<< HEAD
        <location filename="../../src/main.cpp" line="130"/>
=======
        <location filename="../../src/main.cpp" line="132"/>
>>>>>>> 90f0aeb0
        <source>Set the filename pattern</source>
        <translation>Установить шаблон имени файла</translation>
    </message>
    <message>
<<<<<<< HEAD
        <location filename="../../src/main.cpp" line="133"/>
=======
        <location filename="../../src/main.cpp" line="135"/>
>>>>>>> 90f0aeb0
        <source>Enable or disable the trayicon</source>
        <translation>Включить или отключить значок в трее</translation>
    </message>
    <message>
<<<<<<< HEAD
        <location filename="../../src/main.cpp" line="137"/>
=======
        <location filename="../../src/main.cpp" line="139"/>
>>>>>>> 90f0aeb0
        <source>Enable or disable run at startup</source>
        <translation>Включение или отключение запуска при старте</translation>
    </message>
    <message>
<<<<<<< HEAD
        <location filename="../../src/main.cpp" line="141"/>
=======
        <location filename="../../src/main.cpp" line="143"/>
>>>>>>> 90f0aeb0
        <source>Show the help message in the capture mode</source>
        <translation>Показывать справочный сообщения в режиме захвата</translation>
    </message>
    <message>
<<<<<<< HEAD
        <location filename="../../src/main.cpp" line="144"/>
=======
        <location filename="../../src/main.cpp" line="146"/>
>>>>>>> 90f0aeb0
        <source>Define the main UI color</source>
        <translation>Задать основной цвет пользовательского интерфейса</translation>
    </message>
    <message>
<<<<<<< HEAD
        <location filename="../../src/main.cpp" line="148"/>
=======
        <location filename="../../src/main.cpp" line="150"/>
>>>>>>> 90f0aeb0
        <source>Define the contrast UI color</source>
        <translation>Определить цвет контраста пользовательского интерфейса</translation>
    </message>
    <message>
<<<<<<< HEAD
        <location filename="../../src/main.cpp" line="151"/>
=======
        <location filename="../../src/main.cpp" line="153"/>
>>>>>>> 90f0aeb0
        <source>Print raw PNG capture</source>
        <translation>Необработанное изображения PNG</translation>
    </message>
    <message>
<<<<<<< HEAD
        <location filename="../../src/main.cpp" line="154"/>
=======
        <location filename="../../src/main.cpp" line="156"/>
>>>>>>> 90f0aeb0
        <source>Define the screen to capture</source>
        <translation>Выберите экран для захвата</translation>
    </message>
    <message>
<<<<<<< HEAD
        <location filename="../../src/main.cpp" line="155"/>
=======
        <location filename="../../src/main.cpp" line="157"/>
>>>>>>> 90f0aeb0
        <source>default: screen containing the cursor</source>
        <translation>по умолчанию: экран, содержащий курсор мыши</translation>
    </message>
    <message>
<<<<<<< HEAD
        <location filename="../../src/main.cpp" line="156"/>
=======
        <location filename="../../src/main.cpp" line="158"/>
>>>>>>> 90f0aeb0
        <source>Screen number</source>
        <translation>Номер экрана</translation>
    </message>
    <message>
<<<<<<< HEAD
        <location filename="../../src/main.cpp" line="165"/>
=======
        <location filename="../../src/main.cpp" line="167"/>
>>>>>>> 90f0aeb0
        <source>Invalid color, this flag supports the following formats:
- #RGB (each of R, G, and B is a single hex digit)
- #RRGGBB
- #RRRGGGBBB
- #RRRRGGGGBBBB
- Named colors like &apos;blue&apos; or &apos;red&apos;
You may need to escape the &apos;#&apos; sign as in &apos;\#FFF&apos;</source>
        <translation>Неверный цвет, этот флаг поддерживает следующие форматы:
- #RGB (каждый из R, G и B представляет собой одну шестнадцатеричную цифру)
- #RRGGBB
- #RRRGGGBBB
- #RRRRGGGGBBBB
- Именованные цвета, такие как &quot;синий&quot; или &quot;красный&quot;
Возможно, вам потребуется экранировать знак &apos;#&apos;, как в &apos;\ #FFF&apos;</translation>
    </message>
    <message>
<<<<<<< HEAD
        <location filename="../../src/main.cpp" line="174"/>
=======
        <location filename="../../src/main.cpp" line="176"/>
>>>>>>> 90f0aeb0
        <source>Invalid delay, it must be higher than 0</source>
        <translation>Недействительная задержка, она должна быть больше 0</translation>
    </message>
    <message>
<<<<<<< HEAD
        <location filename="../../src/main.cpp" line="176"/>
=======
        <location filename="../../src/main.cpp" line="178"/>
>>>>>>> 90f0aeb0
        <source>Invalid screen number, it must be non negative</source>
        <translation>Недействительный номер экрана, он должен быть неотрицательным</translation>
    </message>
    <message>
<<<<<<< HEAD
        <location filename="../../src/main.cpp" line="183"/>
=======
        <location filename="../../src/main.cpp" line="185"/>
>>>>>>> 90f0aeb0
        <source>Invalid path, it must be a real path in the system</source>
        <translation>Неверный путь, это должен быть реальный путь в системе</translation>
    </message>
    <message>
<<<<<<< HEAD
        <location filename="../../src/main.cpp" line="194"/>
=======
        <location filename="../../src/main.cpp" line="196"/>
>>>>>>> 90f0aeb0
        <source>Invalid value, it must be defined as &apos;true&apos; or &apos;false&apos;</source>
        <translation>Недействительное значение, оно должно быть определено как &quot;true&quot; или &quot;false&quot;</translation>
    </message>
    <message>
        <location filename="../../src/tools/launcher/openwithprogram.cpp" line="44"/>
        <source>Error</source>
        <translation>Ошибка</translation>
    </message>
    <message>
        <location filename="../../src/tools/launcher/openwithprogram.cpp" line="45"/>
        <source>Unable to write in</source>
        <translation>Не удалось сохранить</translation>
    </message>
    <message>
        <location filename="../../src/tools/storage/imgur/imguruploader.cpp" line="88"/>
        <source>URL copied to clipboard.</source>
        <translation>URL скопирован в буфер обмена.</translation>
    </message>
    <message>
        <location filename="../../src/cli/commandlineparser.cpp" line="64"/>
        <source>Options</source>
        <translation>Параметры</translation>
    </message>
    <message>
        <location filename="../../src/cli/commandlineparser.cpp" line="78"/>
        <source>Arguments</source>
        <translation>Аргументы</translation>
    </message>
    <message>
        <location filename="../../src/cli/commandlineparser.cpp" line="337"/>
        <source>arguments</source>
        <translation>аргументы</translation>
    </message>
    <message>
        <location filename="../../src/cli/commandlineparser.cpp" line="338"/>
        <source>Usage</source>
        <translation>Использование</translation>
    </message>
    <message>
        <location filename="../../src/cli/commandlineparser.cpp" line="338"/>
        <source>options</source>
        <translation>параметры</translation>
    </message>
    <message>
        <location filename="../../src/cli/commandlineparser.cpp" line="345"/>
        <source>Per default runs Flameshot in the background and adds a tray icon for configuration.</source>
        <translation>По умолчанию запускает Flameshot в фоновом режиме и добавляет значок в трее для настройки.</translation>
    </message>
    <message>
        <location filename="../../external/singleapplication/singleapplication.cpp" line="442"/>
        <source>Hi, I&apos;m already running!
You can find me in the system tray.</source>
        <translation>Привет, я уже работаю!
Вы можете найти меня в системном трее.</translation>
    </message>
    <message>
        <location filename="../../src/core/controller.cpp" line="256"/>
        <source>Hello, I&apos;m here! Click icon in the tray to take a screenshot or click with a right button to see more options.</source>
        <translation>Привет я тут! Щелкните значок на панели задач, чтобы сделать снимок экрана, или щелкните правой кнопкой, чтобы увидеть дополнительные параметры.</translation>
    </message>
    <message>
        <location filename="../../src/utils/configshortcuts.cpp" line="24"/>
        <source>Toggle side panel</source>
        <translation>Вызвать/спрятать боковую панель</translation>
    </message>
    <message>
        <location filename="../../src/utils/configshortcuts.cpp" line="29"/>
        <source>Resize selection left 1px</source>
        <translation>Изменить размер выделения влево на 1 пиксель</translation>
    </message>
    <message>
        <location filename="../../src/utils/configshortcuts.cpp" line="33"/>
        <source>Resize selection right 1px</source>
        <translation>Изменить размер выделения вправо на 1 пиксель</translation>
    </message>
    <message>
        <location filename="../../src/utils/configshortcuts.cpp" line="37"/>
        <source>Resize selection up 1px</source>
        <translation>Изменить размер выделения вверх на 1 пиксель</translation>
    </message>
    <message>
        <location filename="../../src/utils/configshortcuts.cpp" line="41"/>
        <source>Resize selection down 1px</source>
        <translation>Изменить размер выделения вниз на 1 пиксель</translation>
    </message>
    <message>
        <location filename="../../src/utils/configshortcuts.cpp" line="45"/>
        <source>Move selection left 1px</source>
        <translation>Переместить выделение влево на 1 пиксель</translation>
<<<<<<< HEAD
    </message>
    <message>
        <location filename="../../src/utils/configshortcuts.cpp" line="48"/>
        <source>Move selection right 1px</source>
        <translation>Переместить выделение вправо на 1 пиксель</translation>
    </message>
    <message>
        <location filename="../../src/utils/configshortcuts.cpp" line="51"/>
        <source>Move selection up 1px</source>
        <translation>Переместить выделение вверх на 1 пиксель</translation>
    </message>
    <message>
=======
    </message>
    <message>
        <location filename="../../src/utils/configshortcuts.cpp" line="48"/>
        <source>Move selection right 1px</source>
        <translation>Переместить выделение вправо на 1 пиксель</translation>
    </message>
    <message>
        <location filename="../../src/utils/configshortcuts.cpp" line="51"/>
        <source>Move selection up 1px</source>
        <translation>Переместить выделение вверх на 1 пиксель</translation>
    </message>
    <message>
>>>>>>> 90f0aeb0
        <location filename="../../src/utils/configshortcuts.cpp" line="54"/>
        <source>Move selection down 1px</source>
        <translation>Переместить выделение вниз на 1 пиксель</translation>
    </message>
    <message>
        <location filename="../../src/utils/configshortcuts.cpp" line="57"/>
        <source>Quit capture</source>
        <translation>Выйти из захвата экрана</translation>
    </message>
    <message>
        <location filename="../../src/utils/configshortcuts.cpp" line="59"/>
        <source>Screenshot history</source>
        <translation>История скриншотов</translation>
    </message>
    <message>
        <location filename="../../src/utils/configshortcuts.cpp" line="62"/>
        <source>Capture screen</source>
        <translation>Захватить экран</translation>
    </message>
    <message>
        <location filename="../../src/utils/configshortcuts.cpp" line="64"/>
        <source>Show color picker</source>
        <translation>Показать выбор цвета</translation>
    </message>
    <message>
        <location filename="../../src/utils/configshortcuts.cpp" line="66"/>
        <source>Change the tool&apos;s thickness</source>
        <translation>Изменить толщину инструмента</translation>
    </message>
</context>
<context>
    <name>RectangleTool</name>
    <message>
        <location filename="../../src/tools/rectangle/rectangletool.cpp" line="38"/>
        <source>Rectangle</source>
        <translation>Прямоугольник</translation>
    </message>
    <message>
        <location filename="../../src/tools/rectangle/rectangletool.cpp" line="48"/>
        <source>Set the Rectangle as the paint tool</source>
        <translation>Выбрать Прямоугольник инструментом для рисования</translation>
    </message>
</context>
<context>
    <name>RedoTool</name>
    <message>
        <location filename="../../src/tools/redo/redotool.cpp" line="37"/>
        <source>Redo</source>
        <translation>Повторить</translation>
    </message>
    <message>
        <location filename="../../src/tools/redo/redotool.cpp" line="47"/>
        <source>Redo the next modification</source>
        <translation>Повторить последнее изменение</translation>
    </message>
</context>
<context>
    <name>SaveTool</name>
    <message>
        <location filename="../../src/tools/save/savetool.cpp" line="38"/>
        <source>Save</source>
        <translation>Сохранить</translation>
    </message>
    <message>
        <location filename="../../src/tools/save/savetool.cpp" line="48"/>
        <source>Save the capture</source>
        <translation>Сохранить снимок</translation>
    </message>
</context>
<context>
    <name>ScreenGrabber</name>
    <message>
        <location filename="../../src/utils/screengrabber.cpp" line="85"/>
        <source>Unable to capture screen</source>
        <translation>Не удалось захватить экран</translation>
    </message>
</context>
<context>
    <name>SelectionTool</name>
    <message>
        <location filename="../../src/tools/selection/selectiontool.cpp" line="43"/>
        <source>Rectangular Selection</source>
        <translation>Прямоугольное выделение</translation>
    </message>
    <message>
        <location filename="../../src/tools/selection/selectiontool.cpp" line="53"/>
        <source>Set Selection as the paint tool</source>
        <translation>Выбрать Прямоугольное выделение инструментом для рисования</translation>
    </message>
</context>
<context>
    <name>SetShortcutDialog</name>
    <message>
        <location filename="../../src/config/setshortcutwidget.cpp" line="30"/>
        <source>Set Shortcut</source>
        <translation>Установить горячую клавишу</translation>
    </message>
    <message>
        <location filename="../../src/config/setshortcutwidget.cpp" line="36"/>
        <source>Enter new shortcut to change </source>
        <translation>Введите новую горячую клавишу </translation>
    </message>
    <message>
        <location filename="../../src/config/setshortcutwidget.cpp" line="49"/>
        <source>Press Esc to cancel or Backspace to disable the keyboard shortcut.</source>
        <translation>Нажмите Esc, чтобы отменить, или Backspace, чтобы отключить сочетание клавиш.</translation>
    </message>
</context>
<context>
    <name>ShortcutsWidget</name>
    <message>
        <location filename="../../src/config/shortcutswidget.cpp" line="43"/>
        <source>Hot Keys</source>
        <translation>Горячие клавиши</translation>
    </message>
    <message>
        <location filename="../../src/config/shortcutswidget.cpp" line="68"/>
        <source>Available shortcuts in the screen capture mode.</source>
        <translation>Доступные горячие клавиши в режиме захвата экрана.</translation>
    </message>
    <message>
        <location filename="../../src/config/shortcutswidget.cpp" line="80"/>
        <source>Description</source>
        <translation>Описание</translation>
    </message>
    <message>
        <location filename="../../src/config/shortcutswidget.cpp" line="80"/>
        <source>Key</source>
        <translation>Клавиша</translation>
    </message>
</context>
<context>
    <name>SidePanelWidget</name>
    <message>
        <location filename="../../src/widgets/panel/sidepanelwidget.cpp" line="72"/>
        <source>Active thickness:</source>
        <translation>Активная толщина:</translation>
    </message>
    <message>
        <location filename="../../src/widgets/panel/sidepanelwidget.cpp" line="73"/>
        <source>Active color:</source>
        <translation>Активный цвет:</translation>
    </message>
    <message>
        <location filename="../../src/widgets/panel/sidepanelwidget.cpp" line="205"/>
        <source>Press ESC to cancel</source>
        <translation>Нажмите Esc для отмены</translation>
    </message>
    <message>
        <location filename="../../src/widgets/panel/sidepanelwidget.cpp" line="207"/>
        <source>Grab Color</source>
        <translation>Захватить цвет с экрана</translation>
    </message>
</context>
<context>
    <name>SizeIndicatorTool</name>
    <message>
        <location filename="../../src/tools/sizeindicator/sizeindicatortool.cpp" line="37"/>
        <source>Selection Size Indicator</source>
        <translation>Индикатор размера выделения</translation>
    </message>
    <message>
        <location filename="../../src/tools/sizeindicator/sizeindicatortool.cpp" line="47"/>
        <source>Show the dimensions of the selection (X Y)</source>
        <translation>Показывает размер выделения (X Y)</translation>
    </message>
</context>
<context>
    <name>StrftimeChooserWidget</name>
    <message>
        <location filename="../../src/config/strftimechooserwidget.cpp" line="51"/>
        <source>Century (00-99)</source>
        <translation>Век (00-99)</translation>
    </message>
    <message>
        <location filename="../../src/config/strftimechooserwidget.cpp" line="52"/>
        <source>Year (00-99)</source>
        <translation>Год (00-99)</translation>
    </message>
    <message>
        <location filename="../../src/config/strftimechooserwidget.cpp" line="53"/>
        <source>Year (2000)</source>
        <translation>Год (2000)</translation>
    </message>
    <message>
        <location filename="../../src/config/strftimechooserwidget.cpp" line="54"/>
        <source>Month Name (jan)</source>
        <translation>Название месяца (янв)</translation>
    </message>
    <message>
        <location filename="../../src/config/strftimechooserwidget.cpp" line="55"/>
        <source>Month Name (january)</source>
        <translation>Название месяца (январь)</translation>
    </message>
    <message>
        <location filename="../../src/config/strftimechooserwidget.cpp" line="56"/>
        <source>Month (01-12)</source>
        <translation>Месяц (01-12)</translation>
    </message>
    <message>
        <location filename="../../src/config/strftimechooserwidget.cpp" line="57"/>
        <source>Week Day (1-7)</source>
        <translation>День недели (1-7)</translation>
    </message>
    <message>
        <location filename="../../src/config/strftimechooserwidget.cpp" line="58"/>
        <source>Week (01-53)</source>
        <translation>Неделя (01-53)</translation>
    </message>
    <message>
        <location filename="../../src/config/strftimechooserwidget.cpp" line="59"/>
        <source>Day Name (mon)</source>
        <translation>День недели (пн)</translation>
    </message>
    <message>
        <location filename="../../src/config/strftimechooserwidget.cpp" line="60"/>
        <source>Day Name (monday)</source>
        <translation>День недели (понедельник)</translation>
    </message>
    <message>
        <location filename="../../src/config/strftimechooserwidget.cpp" line="61"/>
        <source>Day (01-31)</source>
        <translation>День (01-31)</translation>
    </message>
    <message>
        <location filename="../../src/config/strftimechooserwidget.cpp" line="62"/>
        <source>Day of Month (1-31)</source>
        <translation>День месяца (1-31)</translation>
    </message>
    <message>
        <location filename="../../src/config/strftimechooserwidget.cpp" line="63"/>
        <source>Day (001-366)</source>
        <translation>День (001-366)</translation>
    </message>
    <message>
        <location filename="../../src/config/strftimechooserwidget.cpp" line="64"/>
        <source>Time (%H-%M-%S)</source>
        <translation>Время (%H-%M-%S)</translation>
    </message>
    <message>
        <location filename="../../src/config/strftimechooserwidget.cpp" line="65"/>
        <source>Time (%H-%M)</source>
        <translation>Время (%H-%M)</translation>
    </message>
    <message>
        <location filename="../../src/config/strftimechooserwidget.cpp" line="66"/>
        <source>Hour (00-23)</source>
        <translation>Час (00-23)</translation>
    </message>
    <message>
        <location filename="../../src/config/strftimechooserwidget.cpp" line="67"/>
        <source>Hour (01-12)</source>
        <translation>Час (01-12)</translation>
    </message>
    <message>
        <location filename="../../src/config/strftimechooserwidget.cpp" line="68"/>
        <source>Minute (00-59)</source>
        <translation>Минута (00-59)</translation>
    </message>
    <message>
        <location filename="../../src/config/strftimechooserwidget.cpp" line="69"/>
        <source>Second (00-59)</source>
        <translation>Секунда (00-59)</translation>
    </message>
    <message>
        <location filename="../../src/config/strftimechooserwidget.cpp" line="70"/>
        <source>Full Date (%m/%d/%y)</source>
        <translation>Полная дата (%m/%d/%y)</translation>
    </message>
    <message>
        <location filename="../../src/config/strftimechooserwidget.cpp" line="71"/>
        <source>Full Date (%Y-%m-%d)</source>
        <translation>Полная дата  (%Y-%m-%d)</translation>
    </message>
</context>
<context>
    <name>SystemNotification</name>
    <message>
        <location filename="../../src/utils/systemnotification.cpp" line="36"/>
        <source>Flameshot Info</source>
        <translation>Flameshot Инфо</translation>
    </message>
</context>
<context>
    <name>TextConfig</name>
    <message>
        <location filename="../../src/tools/text/textconfig.cpp" line="54"/>
        <source>StrikeOut</source>
        <translation>Зачеркнутый</translation>
    </message>
    <message>
        <location filename="../../src/tools/text/textconfig.cpp" line="63"/>
        <source>Underline</source>
        <translation>Подчеркнутый</translation>
    </message>
    <message>
        <location filename="../../src/tools/text/textconfig.cpp" line="72"/>
        <source>Bold</source>
        <translation>Полужирный</translation>
    </message>
    <message>
        <location filename="../../src/tools/text/textconfig.cpp" line="81"/>
        <source>Italic</source>
        <translation>Курсив</translation>
    </message>
</context>
<context>
    <name>TextTool</name>
    <message>
        <location filename="../../src/tools/text/texttool.cpp" line="57"/>
        <source>Text</source>
        <translation>Текст</translation>
    </message>
    <message>
        <location filename="../../src/tools/text/texttool.cpp" line="67"/>
        <source>Add text to your capture</source>
        <translation>Добавить текст на снимок</translation>
    </message>
</context>
<context>
    <name>UIcolorEditor</name>
    <message>
        <location filename="../../src/config/uicoloreditor.cpp" line="32"/>
        <source>UI Color Editor</source>
        <translation>Редактор цвета интерфейса</translation>
    </message>
    <message>
        <location filename="../../src/config/uicoloreditor.cpp" line="103"/>
        <source>Change the color moving the selectors and see the changes in the preview buttons.</source>
        <translation>Измените цвет, перемещая выделение, и посмотрите изменения в кнопках предварительного просмотра.</translation>
    </message>
    <message>
        <location filename="../../src/config/uicoloreditor.cpp" line="114"/>
        <source>Select a Button to modify it</source>
        <translation>Выберите кнопку, чтобы изменить ее</translation>
    </message>
    <message>
        <location filename="../../src/config/uicoloreditor.cpp" line="124"/>
        <source>Main Color</source>
        <translation>Основной цвет</translation>
    </message>
    <message>
        <location filename="../../src/config/uicoloreditor.cpp" line="128"/>
        <source>Click on this button to set the edition mode of the main color.</source>
        <translation>Нажмите на эту кнопку, чтобы перейти в режим редактирования основного цвета.</translation>
    </message>
    <message>
        <location filename="../../src/config/uicoloreditor.cpp" line="139"/>
        <source>Contrast Color</source>
        <translation>Контрастный цвет</translation>
    </message>
    <message>
        <location filename="../../src/config/uicoloreditor.cpp" line="144"/>
        <source>Click on this button to set the edition mode of the contrast color.</source>
        <translation>Нажмите на эту кнопку, чтобы перейти в режим редактирования контрастного цвета.</translation>
    </message>
</context>
<context>
    <name>UndoTool</name>
    <message>
        <location filename="../../src/tools/undo/undotool.cpp" line="37"/>
        <source>Undo</source>
        <translation>Отменить</translation>
    </message>
    <message>
        <location filename="../../src/tools/undo/undotool.cpp" line="47"/>
        <source>Undo the last modification</source>
        <translation>Отменить последнее изменение</translation>
    </message>
</context>
<context>
    <name>UploadStorageConfig</name>
    <message>
<<<<<<< HEAD
        <location filename="../../src/config/uploadstorageconfig.cpp" line="33"/>
=======
        <location filename="../../src/config/uploadstorageconfig.cpp" line="34"/>
>>>>>>> 90f0aeb0
        <source>Upload storage</source>
        <translation>Хранилище загрузок</translation>
    </message>
    <message>
<<<<<<< HEAD
        <location filename="../../src/config/uploadstorageconfig.cpp" line="37"/>
=======
        <location filename="../../src/config/uploadstorageconfig.cpp" line="38"/>
>>>>>>> 90f0aeb0
        <source>Imgur storage</source>
        <translation>Хранилище Imgur</translation>
    </message>
    <message>
<<<<<<< HEAD
        <location filename="../../src/config/uploadstorageconfig.cpp" line="44"/>
=======
        <location filename="../../src/config/uploadstorageconfig.cpp" line="45"/>
>>>>>>> 90f0aeb0
        <source>S3 storage (require config.ini file with s3 credentials)</source>
        <translation>Хранилище S3 (требуется файл config.ini с учетными данными s3)</translation>
    </message>
</context>
<context>
    <name>UtilityPanel</name>
    <message>
        <location filename="../../src/widgets/panel/utilitypanel.cpp" line="122"/>
        <source>Close</source>
        <translation>Закрыть</translation>
    </message>
    <message>
        <location filename="../../src/widgets/panel/utilitypanel.cpp" line="133"/>
        <source>Hide</source>
        <translation>Спрятать</translation>
    </message>
</context>
<context>
    <name>VisualsEditor</name>
    <message>
        <location filename="../../src/config/visualseditor.cpp" line="59"/>
        <source>Opacity of area outside selection:</source>
        <translation>Затемнение невыделенной области:</translation>
    </message>
    <message>
        <location filename="../../src/config/visualseditor.cpp" line="85"/>
        <source>Button Selection</source>
        <translation>Выбор кнопок</translation>
    </message>
    <message>
        <location filename="../../src/config/visualseditor.cpp" line="91"/>
        <source>Select All</source>
        <translation>Выбрать все</translation>
    </message>
</context>
</TS><|MERGE_RESOLUTION|>--- conflicted
+++ resolved
@@ -123,20 +123,12 @@
 <context>
     <name>CaptureWidget</name>
     <message>
-<<<<<<< HEAD
-        <location filename="../../src/widgets/capture/capturewidget.cpp" line="101"/>
-=======
         <location filename="../../src/widgets/capture/capturewidget.cpp" line="97"/>
->>>>>>> 90f0aeb0
         <source>Unable to capture screen</source>
         <translation>Не удалось захватить экран</translation>
     </message>
     <message>
-<<<<<<< HEAD
-        <location filename="../../src/widgets/capture/capturewidget.cpp" line="287"/>
-=======
         <location filename="../../src/widgets/capture/capturewidget.cpp" line="285"/>
->>>>>>> 90f0aeb0
         <source>Select an area with the mouse, or press Esc to exit.
 Press Enter to capture the screen.
 Press Right Click to show the color picker.
@@ -149,11 +141,7 @@
 Нажмите Пробел, чтобы открыть боковую панель.</translation>
     </message>
     <message>
-<<<<<<< HEAD
-        <location filename="../../src/widgets/capture/capturewidget.cpp" line="664"/>
-=======
         <location filename="../../src/widgets/capture/capturewidget.cpp" line="666"/>
->>>>>>> 90f0aeb0
         <source>Tool Settings</source>
         <translation>Настройки инструмента</translation>
     </message>
@@ -161,20 +149,12 @@
 <context>
     <name>CircleCountTool</name>
     <message>
-<<<<<<< HEAD
-        <location filename="../../src/tools/circlecount/circlecounttool.cpp" line="37"/>
-=======
         <location filename="../../src/tools/circlecount/circlecounttool.cpp" line="38"/>
->>>>>>> 90f0aeb0
         <source>Circle Counter</source>
         <translation>Нумерация</translation>
     </message>
     <message>
-<<<<<<< HEAD
-        <location filename="../../src/tools/circlecount/circlecounttool.cpp" line="47"/>
-=======
         <location filename="../../src/tools/circlecount/circlecounttool.cpp" line="48"/>
->>>>>>> 90f0aeb0
         <source>Add an autoincrementing counter bubble</source>
         <translation>Добавить круг с автоинкрементирующимся счетчиком</translation>
     </message>
@@ -559,7 +539,6 @@
         <location filename="../../src/tools/storage/s3/imgs3uploader.cpp" line="50"/>
         <source>Upload image to S3</source>
         <translation>Загрузка изображения на S3</translation>
-<<<<<<< HEAD
     </message>
     <message>
         <location filename="../../src/tools/storage/s3/imgs3uploader.cpp" line="50"/>
@@ -567,82 +546,6 @@
         <translation>Загрузка изображения</translation>
     </message>
     <message>
-        <location filename="../../src/tools/storage/s3/imgs3uploader.cpp" line="56"/>
-        <source>Delete image from S3</source>
-        <translation>Удалить изображение из S3</translation>
-    </message>
-    <message>
-        <location filename="../../src/tools/storage/s3/imgs3uploader.cpp" line="56"/>
-        <source>Deleting image...</source>
-        <translation>Удаление изображения...</translation>
-    </message>
-    <message>
-        <location filename="../../src/tools/storage/s3/imgs3uploader.cpp" line="198"/>
-        <source>URL copied to clipboard.</source>
-        <translation>URL скопирован в буфер обмена.</translation>
-    </message>
-    <message>
-        <location filename="../../src/tools/storage/s3/imgs3uploader.cpp" line="222"/>
-        <source>Unable to remove screenshot from the remote storage.</source>
-        <translation>Невозможно удалить снимок экрана из удаленного хранилища.</translation>
-    </message>
-    <message>
-        <location filename="../../src/tools/storage/s3/imgs3uploader.cpp" line="224"/>
-        <source>Network error</source>
-        <translation>Ошибка сети</translation>
-    </message>
-    <message>
-        <location filename="../../src/tools/storage/s3/imgs3uploader.cpp" line="226"/>
-        <source>Possibly it doesn&apos;t exist anymore</source>
-        <translation>Возможно, его больше не существует</translation>
-    </message>
-    <message>
-        <location filename="../../src/tools/storage/s3/imgs3uploader.cpp" line="231"/>
-        <source>Do you want to remove screenshot from local history anyway?</source>
-        <translation>Вы все равно хотите удалить скриншот из локальной истории?</translation>
-    </message>
-    <message>
-        <location filename="../../src/tools/storage/s3/imgs3uploader.cpp" line="235"/>
-        <source>Remove screenshot from history?</source>
-        <translation>Удалить скриншот из истории?</translation>
-    </message>
-    <message>
-        <location filename="../../src/tools/storage/s3/imgs3uploader.cpp" line="252"/>
-        <source>S3 Creds URL is not found in your configuration file</source>
-        <translation>S3 Creds URL не найден в вашем файле конфигурации</translation>
-=======
->>>>>>> 90f0aeb0
-    </message>
-</context>
-<context>
-    <name>ImgS3UploaderTool</name>
-    <message>
-<<<<<<< HEAD
-        <location filename="../../src/tools/storage/s3/imgs3uploadertool.cpp" line="28"/>
-        <source>Upload the selection to S3 bucket</source>
-        <translation>Загрузить выделение в корзину S3</translation>
-    </message>
-</context>
-<context>
-    <name>ImgUploader</name>
-    <message>
-        <location filename="../../src/tools/storage/imguploader.cpp" line="43"/>
-        <source>Upload image to S3</source>
-        <translation>Загрузить изображение в S3</translation>
-    </message>
-    <message>
-        <location filename="../../src/tools/storage/imguploader.cpp" line="43"/>
-        <location filename="../../src/tools/storage/imguploader.cpp" line="49"/>
-=======
-        <location filename="../../src/tools/storage/s3/imgs3uploader.cpp" line="50"/>
->>>>>>> 90f0aeb0
-        <source>Uploading Image</source>
-        <translation>Загрузка изображения</translation>
-    </message>
-    <message>
-<<<<<<< HEAD
-        <location filename="../../src/tools/storage/imguploader.cpp" line="49"/>
-=======
         <location filename="../../src/tools/storage/s3/imgs3uploader.cpp" line="56"/>
         <source>Delete image from S3</source>
         <translation>Удалить изображение из S3</translation>
@@ -711,79 +614,46 @@
     </message>
     <message>
         <location filename="../../src/tools/storage/imguploader.cpp" line="52"/>
->>>>>>> 90f0aeb0
         <source>Upload image</source>
         <translation>Загрузить изображение</translation>
     </message>
     <message>
-<<<<<<< HEAD
-        <location filename="../../src/tools/storage/imguploader.cpp" line="80"/>
-=======
         <location filename="../../src/tools/storage/imguploader.cpp" line="90"/>
->>>>>>> 90f0aeb0
         <source>Unable to open the URL.</source>
         <translation>Не удалось открыть URL.</translation>
     </message>
     <message>
-<<<<<<< HEAD
-        <location filename="../../src/tools/storage/imguploader.cpp" line="87"/>
-=======
         <location filename="../../src/tools/storage/imguploader.cpp" line="97"/>
->>>>>>> 90f0aeb0
         <source>URL copied to clipboard.</source>
         <translation>URL скопирован в буфер обмена.</translation>
     </message>
     <message>
-<<<<<<< HEAD
-        <location filename="../../src/tools/storage/imguploader.cpp" line="93"/>
-=======
         <location filename="../../src/tools/storage/imguploader.cpp" line="103"/>
->>>>>>> 90f0aeb0
         <source>Screenshot copied to clipboard.</source>
         <translation>Снимок скопирован в буфер обмена.</translation>
     </message>
     <message>
-<<<<<<< HEAD
-        <location filename="../../src/tools/storage/imguploader.cpp" line="102"/>
-=======
         <location filename="../../src/tools/storage/imguploader.cpp" line="112"/>
->>>>>>> 90f0aeb0
         <source>Deleting image...</source>
         <translation>Удаление изображения...</translation>
     </message>
     <message>
-<<<<<<< HEAD
-        <location filename="../../src/tools/storage/imguploader.cpp" line="162"/>
-=======
         <location filename="../../src/tools/storage/imguploader.cpp" line="172"/>
->>>>>>> 90f0aeb0
         <source>Copy URL</source>
         <translation>Скопировать URL</translation>
     </message>
     <message>
-<<<<<<< HEAD
-        <location filename="../../src/tools/storage/imguploader.cpp" line="163"/>
-=======
         <location filename="../../src/tools/storage/imguploader.cpp" line="173"/>
->>>>>>> 90f0aeb0
         <source>Open URL</source>
         <translation>Открыть URL</translation>
     </message>
     <message>
-<<<<<<< HEAD
-        <location filename="../../src/tools/storage/imguploader.cpp" line="164"/>
-=======
         <location filename="../../src/tools/storage/imguploader.cpp" line="174"/>
->>>>>>> 90f0aeb0
         <source>Delete image</source>
         <translation>Удалить изображение</translation>
     </message>
     <message>
-<<<<<<< HEAD
-        <location filename="../../src/tools/storage/imguploader.cpp" line="165"/>
-=======
         <location filename="../../src/tools/storage/imguploader.cpp" line="175"/>
->>>>>>> 90f0aeb0
         <source>Image to Clipboard.</source>
         <translation>Изображение в буфер обмена.</translation>
     </message>
@@ -791,23 +661,17 @@
 <context>
     <name>ImgUploaderTool</name>
     <message>
-<<<<<<< HEAD
-        <location filename="../../src/tools/storage/imguploadertool.cpp" line="21"/>
-        <source>Imgage uploader tool</source>
-=======
         <source>Imgage uploader tool</source>
         <translation type="vanished">Инструмент загрузки изображений</translation>
     </message>
     <message>
         <location filename="../../src/tools/storage/imguploadertool.cpp" line="21"/>
         <source>Image uploader tool</source>
->>>>>>> 90f0aeb0
         <translation>Инструмент загрузки изображений</translation>
     </message>
 </context>
 <context>
     <name>ImgurUploader</name>
-<<<<<<< HEAD
     <message>
         <location filename="../../src/tools/storage/imgur/imguruploader.cpp" line="48"/>
         <source>Upload to Imgur</source>
@@ -834,34 +698,6 @@
         <translation type="vanished">Изображение в буфер обмена.</translation>
     </message>
     <message>
-=======
-    <message>
-        <location filename="../../src/tools/storage/imgur/imguruploader.cpp" line="48"/>
-        <source>Upload to Imgur</source>
-        <translation>Загрузить в Imgur</translation>
-    </message>
-    <message>
-        <source>Uploading Image</source>
-        <translation type="vanished">Загрузка изображения</translation>
-    </message>
-    <message>
-        <source>Copy URL</source>
-        <translation type="vanished">Скопировать URL</translation>
-    </message>
-    <message>
-        <source>Open URL</source>
-        <translation type="vanished">Открыть URL</translation>
-    </message>
-    <message>
-        <source>Delete image</source>
-        <translation type="vanished">Удалить изображение</translation>
-    </message>
-    <message>
-        <source>Image to Clipboard.</source>
-        <translation type="vanished">Изображение в буфер обмена.</translation>
-    </message>
-    <message>
->>>>>>> 90f0aeb0
         <location filename="../../src/tools/storage/imgur/imguruploader.cpp" line="127"/>
         <source>Unable to open the URL.</source>
         <translation>Не удалось открыть URL.</translation>
@@ -1083,28 +919,16 @@
         <translation>Сохранить скриншот</translation>
     </message>
     <message>
-<<<<<<< HEAD
-        <location filename="../../src/utils/screenshotsaver.cpp" line="112"/>
-=======
         <location filename="../../src/utils/screenshotsaver.cpp" line="111"/>
->>>>>>> 90f0aeb0
         <source>Capture is saved and copied to the clipboard as </source>
         <translation>Скриншот сохранен на диск и скопирован в буфер обмена как </translation>
     </message>
     <message>
-<<<<<<< HEAD
-        <location filename="../../src/main.cpp" line="82"/>
-        <location filename="../../src/main.cpp" line="251"/>
-        <location filename="../../src/main.cpp" line="415"/>
-        <location filename="../../src/main.cpp" line="443"/>
-        <location filename="../../src/main.cpp" line="475"/>
-=======
         <location filename="../../src/main.cpp" line="84"/>
         <location filename="../../src/main.cpp" line="253"/>
         <location filename="../../src/main.cpp" line="417"/>
         <location filename="../../src/main.cpp" line="445"/>
         <location filename="../../src/main.cpp" line="477"/>
->>>>>>> 90f0aeb0
         <source>Unable to connect via DBus</source>
         <translation>Не удалось подключиться через DBus</translation>
     </message>
@@ -1129,155 +953,87 @@
         <translation>Открыть программу запуска захвата.</translation>
     </message>
     <message>
-<<<<<<< HEAD
-        <location filename="../../src/main.cpp" line="113"/>
-=======
         <location filename="../../src/main.cpp" line="115"/>
->>>>>>> 90f0aeb0
         <source>Start a manual capture in GUI mode.</source>
         <translation>Запустить ручной захват в режиме графического интерфейса.</translation>
     </message>
     <message>
-<<<<<<< HEAD
-        <location filename="../../src/main.cpp" line="115"/>
-=======
         <location filename="../../src/main.cpp" line="117"/>
->>>>>>> 90f0aeb0
         <source>Configure</source>
         <translation>Настроить</translation>
     </message>
     <message>
-<<<<<<< HEAD
-        <location filename="../../src/main.cpp" line="117"/>
-=======
         <location filename="../../src/main.cpp" line="119"/>
->>>>>>> 90f0aeb0
         <source>Capture a single screen.</source>
         <translation>Захват одного экрана.</translation>
     </message>
     <message>
-<<<<<<< HEAD
-        <location filename="../../src/main.cpp" line="122"/>
-=======
         <location filename="../../src/main.cpp" line="124"/>
->>>>>>> 90f0aeb0
         <source>Path where the capture will be saved</source>
         <translation>Путь, куда будет сохранен скриншот</translation>
     </message>
     <message>
-<<<<<<< HEAD
-        <location filename="../../src/main.cpp" line="125"/>
-=======
         <location filename="../../src/main.cpp" line="127"/>
->>>>>>> 90f0aeb0
         <source>Save the capture to the clipboard</source>
         <translation>Сохранить снимок в буфер обмена</translation>
     </message>
     <message>
-<<<<<<< HEAD
-        <location filename="../../src/main.cpp" line="127"/>
-=======
         <location filename="../../src/main.cpp" line="129"/>
->>>>>>> 90f0aeb0
         <source>Delay time in milliseconds</source>
         <translation>Время задержки в миллисекундах</translation>
     </message>
     <message>
-<<<<<<< HEAD
-        <location filename="../../src/main.cpp" line="130"/>
-=======
         <location filename="../../src/main.cpp" line="132"/>
->>>>>>> 90f0aeb0
         <source>Set the filename pattern</source>
         <translation>Установить шаблон имени файла</translation>
     </message>
     <message>
-<<<<<<< HEAD
-        <location filename="../../src/main.cpp" line="133"/>
-=======
         <location filename="../../src/main.cpp" line="135"/>
->>>>>>> 90f0aeb0
         <source>Enable or disable the trayicon</source>
         <translation>Включить или отключить значок в трее</translation>
     </message>
     <message>
-<<<<<<< HEAD
-        <location filename="../../src/main.cpp" line="137"/>
-=======
         <location filename="../../src/main.cpp" line="139"/>
->>>>>>> 90f0aeb0
         <source>Enable or disable run at startup</source>
         <translation>Включение или отключение запуска при старте</translation>
     </message>
     <message>
-<<<<<<< HEAD
-        <location filename="../../src/main.cpp" line="141"/>
-=======
         <location filename="../../src/main.cpp" line="143"/>
->>>>>>> 90f0aeb0
         <source>Show the help message in the capture mode</source>
         <translation>Показывать справочный сообщения в режиме захвата</translation>
     </message>
     <message>
-<<<<<<< HEAD
-        <location filename="../../src/main.cpp" line="144"/>
-=======
         <location filename="../../src/main.cpp" line="146"/>
->>>>>>> 90f0aeb0
         <source>Define the main UI color</source>
         <translation>Задать основной цвет пользовательского интерфейса</translation>
     </message>
     <message>
-<<<<<<< HEAD
-        <location filename="../../src/main.cpp" line="148"/>
-=======
         <location filename="../../src/main.cpp" line="150"/>
->>>>>>> 90f0aeb0
         <source>Define the contrast UI color</source>
         <translation>Определить цвет контраста пользовательского интерфейса</translation>
     </message>
     <message>
-<<<<<<< HEAD
-        <location filename="../../src/main.cpp" line="151"/>
-=======
         <location filename="../../src/main.cpp" line="153"/>
->>>>>>> 90f0aeb0
         <source>Print raw PNG capture</source>
         <translation>Необработанное изображения PNG</translation>
     </message>
     <message>
-<<<<<<< HEAD
-        <location filename="../../src/main.cpp" line="154"/>
-=======
         <location filename="../../src/main.cpp" line="156"/>
->>>>>>> 90f0aeb0
         <source>Define the screen to capture</source>
         <translation>Выберите экран для захвата</translation>
     </message>
     <message>
-<<<<<<< HEAD
-        <location filename="../../src/main.cpp" line="155"/>
-=======
         <location filename="../../src/main.cpp" line="157"/>
->>>>>>> 90f0aeb0
         <source>default: screen containing the cursor</source>
         <translation>по умолчанию: экран, содержащий курсор мыши</translation>
     </message>
     <message>
-<<<<<<< HEAD
-        <location filename="../../src/main.cpp" line="156"/>
-=======
         <location filename="../../src/main.cpp" line="158"/>
->>>>>>> 90f0aeb0
         <source>Screen number</source>
         <translation>Номер экрана</translation>
     </message>
     <message>
-<<<<<<< HEAD
-        <location filename="../../src/main.cpp" line="165"/>
-=======
         <location filename="../../src/main.cpp" line="167"/>
->>>>>>> 90f0aeb0
         <source>Invalid color, this flag supports the following formats:
 - #RGB (each of R, G, and B is a single hex digit)
 - #RRGGBB
@@ -1294,38 +1050,22 @@
 Возможно, вам потребуется экранировать знак &apos;#&apos;, как в &apos;\ #FFF&apos;</translation>
     </message>
     <message>
-<<<<<<< HEAD
-        <location filename="../../src/main.cpp" line="174"/>
-=======
         <location filename="../../src/main.cpp" line="176"/>
->>>>>>> 90f0aeb0
         <source>Invalid delay, it must be higher than 0</source>
         <translation>Недействительная задержка, она должна быть больше 0</translation>
     </message>
     <message>
-<<<<<<< HEAD
-        <location filename="../../src/main.cpp" line="176"/>
-=======
         <location filename="../../src/main.cpp" line="178"/>
->>>>>>> 90f0aeb0
         <source>Invalid screen number, it must be non negative</source>
         <translation>Недействительный номер экрана, он должен быть неотрицательным</translation>
     </message>
     <message>
-<<<<<<< HEAD
-        <location filename="../../src/main.cpp" line="183"/>
-=======
         <location filename="../../src/main.cpp" line="185"/>
->>>>>>> 90f0aeb0
         <source>Invalid path, it must be a real path in the system</source>
         <translation>Неверный путь, это должен быть реальный путь в системе</translation>
     </message>
     <message>
-<<<<<<< HEAD
-        <location filename="../../src/main.cpp" line="194"/>
-=======
         <location filename="../../src/main.cpp" line="196"/>
->>>>>>> 90f0aeb0
         <source>Invalid value, it must be defined as &apos;true&apos; or &apos;false&apos;</source>
         <translation>Недействительное значение, оно должно быть определено как &quot;true&quot; или &quot;false&quot;</translation>
     </message>
@@ -1415,7 +1155,6 @@
         <location filename="../../src/utils/configshortcuts.cpp" line="45"/>
         <source>Move selection left 1px</source>
         <translation>Переместить выделение влево на 1 пиксель</translation>
-<<<<<<< HEAD
     </message>
     <message>
         <location filename="../../src/utils/configshortcuts.cpp" line="48"/>
@@ -1428,20 +1167,6 @@
         <translation>Переместить выделение вверх на 1 пиксель</translation>
     </message>
     <message>
-=======
-    </message>
-    <message>
-        <location filename="../../src/utils/configshortcuts.cpp" line="48"/>
-        <source>Move selection right 1px</source>
-        <translation>Переместить выделение вправо на 1 пиксель</translation>
-    </message>
-    <message>
-        <location filename="../../src/utils/configshortcuts.cpp" line="51"/>
-        <source>Move selection up 1px</source>
-        <translation>Переместить выделение вверх на 1 пиксель</translation>
-    </message>
-    <message>
->>>>>>> 90f0aeb0
         <location filename="../../src/utils/configshortcuts.cpp" line="54"/>
         <source>Move selection down 1px</source>
         <translation>Переместить выделение вниз на 1 пиксель</translation>
@@ -1815,29 +1540,17 @@
 <context>
     <name>UploadStorageConfig</name>
     <message>
-<<<<<<< HEAD
-        <location filename="../../src/config/uploadstorageconfig.cpp" line="33"/>
-=======
         <location filename="../../src/config/uploadstorageconfig.cpp" line="34"/>
->>>>>>> 90f0aeb0
         <source>Upload storage</source>
         <translation>Хранилище загрузок</translation>
     </message>
     <message>
-<<<<<<< HEAD
-        <location filename="../../src/config/uploadstorageconfig.cpp" line="37"/>
-=======
         <location filename="../../src/config/uploadstorageconfig.cpp" line="38"/>
->>>>>>> 90f0aeb0
         <source>Imgur storage</source>
         <translation>Хранилище Imgur</translation>
     </message>
     <message>
-<<<<<<< HEAD
-        <location filename="../../src/config/uploadstorageconfig.cpp" line="44"/>
-=======
         <location filename="../../src/config/uploadstorageconfig.cpp" line="45"/>
->>>>>>> 90f0aeb0
         <source>S3 storage (require config.ini file with s3 credentials)</source>
         <translation>Хранилище S3 (требуется файл config.ini с учетными данными s3)</translation>
     </message>
