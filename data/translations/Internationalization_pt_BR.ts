<?xml version="1.0" encoding="utf-8"?>
<!DOCTYPE TS>
<TS version="2.1" language="pt_BR">
<context>
    <name>AppLauncher</name>
    <message>
        <location filename="../../src/tools/launcher/applaunchertool.cpp" line="37"/>
        <source>App Launcher</source>
        <translation>Iniciar app</translation>
    </message>
    <message>
        <location filename="../../src/tools/launcher/applaunchertool.cpp" line="47"/>
        <source>Choose an app to open the capture</source>
        <translation>Escolha uma aplicação para abrir a captura</translation>
    </message>
</context>
<context>
    <name>AppLauncherWidget</name>
    <message>
        <location filename="../../src/tools/launcher/applauncherwidget.cpp" line="56"/>
        <source>Open With</source>
        <translation>Abrir Com</translation>
    </message>
    <message>
        <location filename="../../src/tools/launcher/applauncherwidget.cpp" line="71"/>
        <source>Launch in terminal</source>
        <translation>Abrir no terminal</translation>
    </message>
    <message>
        <location filename="../../src/tools/launcher/applauncherwidget.cpp" line="72"/>
        <source>Keep open after selection</source>
        <translation>Manter aberto após seleção</translation>
    </message>
    <message>
        <location filename="../../src/tools/launcher/applauncherwidget.cpp" line="108"/>
        <location filename="../../src/tools/launcher/applauncherwidget.cpp" line="123"/>
        <source>Error</source>
        <translation>Erro</translation>
    </message>
    <message>
        <location filename="../../src/tools/launcher/applauncherwidget.cpp" line="108"/>
        <source>Unable to write in</source>
        <translation>Não é possível escrever em</translation>
    </message>
    <message>
        <location filename="../../src/tools/launcher/applauncherwidget.cpp" line="123"/>
        <source>Unable to launch in terminal.</source>
        <translation>Não foi possível abrir no terminal.</translation>
    </message>
</context>
<context>
    <name>ArrowTool</name>
    <message>
        <location filename="../../src/tools/arrow/arrowtool.cpp" line="88"/>
        <source>Arrow</source>
        <translation>Flecha</translation>
    </message>
    <message>
        <location filename="../../src/tools/arrow/arrowtool.cpp" line="98"/>
        <source>Set the Arrow as the paint tool</source>
        <translation>Usar a Flecha como ferramenta de desenho</translation>
    </message>
</context>
<context>
    <name>BlurTool</name>
    <message>
        <source>Blur</source>
        <translation type="vanished">Desfoque</translation>
    </message>
    <message>
        <source>Set Blur as the paint tool</source>
        <translation type="vanished">Usar o Desfoque como ferramenta de desenho</translation>
    </message>
</context>
<context>
    <name>CaptureLauncher</name>
    <message>
        <location filename="../../src/widgets/capturelauncher.cpp" line="67"/>
        <source>&lt;b&gt;Capture Mode&lt;/b&gt;</source>
        <translation>&lt;b&gt;Modo Captura&lt;/b&gt;</translation>
    </message>
    <message>
        <location filename="../../src/widgets/capturelauncher.cpp" line="73"/>
        <source>Rectangular Region</source>
        <translation>Região Retangular</translation>
    </message>
    <message>
        <location filename="../../src/widgets/capturelauncher.cpp" line="75"/>
        <source>Full Screen (All Monitors)</source>
        <translation>Tela Inteira (Todos os Monitores)</translation>
    </message>
    <message>
        <location filename="../../src/widgets/capturelauncher.cpp" line="83"/>
        <source>No Delay</source>
        <translation>Sem atraso</translation>
    </message>
    <message>
        <location filename="../../src/widgets/capturelauncher.cpp" line="90"/>
        <source> second</source>
        <translation> segundo</translation>
    </message>
    <message>
        <location filename="../../src/widgets/capturelauncher.cpp" line="90"/>
        <source> seconds</source>
        <translation> segundos</translation>
    </message>
    <message>
        <location filename="../../src/widgets/capturelauncher.cpp" line="94"/>
        <source>Take new screenshot</source>
        <translation>Tirar uma nova screenshot</translation>
    </message>
    <message>
        <location filename="../../src/widgets/capturelauncher.cpp" line="103"/>
        <source>Area:</source>
        <translation>Area:</translation>
    </message>
    <message>
        <location filename="../../src/widgets/capturelauncher.cpp" line="104"/>
        <source>Delay:</source>
        <translation>Atraso:</translation>
    </message>
</context>
<context>
    <name>CaptureWidget</name>
    <message>
        <location filename="../../src/widgets/capture/capturewidget.cpp" line="101"/>
        <source>Unable to capture screen</source>
        <translation>Não foi possível capturar a tela</translation>
    </message>
    <message>
        <location filename="../../src/widgets/capture/capturewidget.cpp" line="287"/>
        <source>Select an area with the mouse, or press Esc to exit.
Press Enter to capture the screen.
Press Right Click to show the color picker.
Use the Mouse Wheel to change the thickness of your tool.
Press Space to open the side panel.</source>
        <translation>Selecione uma área com o mouse, ou precione Esc para sair.
Pressione Enter para capturar a tela.
Pressione o botão direito do mouse para abrir o seletor de cores.
Use a roda do mouse para aumentar a grossura do pincel.
Pressione espaço abrir o painel lateral.</translation>
    </message>
    <message>
        <location filename="../../src/widgets/capture/capturewidget.cpp" line="664"/>
        <source>Tool Settings</source>
        <translation>Configurações da ferramenta</translation>
    </message>
</context>
<context>
    <name>CircleCountTool</name>
    <message>
        <location filename="../../src/tools/circlecount/circlecounttool.cpp" line="37"/>
        <source>Circle Counter</source>
        <translation>Contorno do círculo</translation>
    </message>
    <message>
        <location filename="../../src/tools/circlecount/circlecounttool.cpp" line="47"/>
        <source>Add an autoincrementing counter bubble</source>
        <translation>Adicionar uma bolha de incremento automático</translation>
    </message>
</context>
<context>
    <name>CircleTool</name>
    <message>
        <location filename="../../src/tools/circle/circletool.cpp" line="38"/>
        <source>Circle</source>
        <translation>Círculo</translation>
    </message>
    <message>
        <location filename="../../src/tools/circle/circletool.cpp" line="48"/>
        <source>Set the Circle as the paint tool</source>
        <translation>Usar o Círculo como ferramenta de desenho</translation>
    </message>
</context>
<context>
    <name>ConfigWindow</name>
    <message>
        <location filename="../../src/config/configwindow.cpp" line="43"/>
        <source>Configuration</source>
        <translation>Configuração</translation>
    </message>
    <message>
        <location filename="../../src/config/configwindow.cpp" line="64"/>
        <source>Interface</source>
        <translation>Interface</translation>
    </message>
    <message>
        <location filename="../../src/config/configwindow.cpp" line="70"/>
        <source>Filename Editor</source>
        <translation>Editor de nome de arquivo</translation>
    </message>
    <message>
        <location filename="../../src/config/configwindow.cpp" line="74"/>
        <source>General</source>
        <translation>Geral</translation>
    </message>
    <message>
        <location filename="../../src/config/configwindow.cpp" line="78"/>
        <source>Shortcuts</source>
        <translation type="unfinished"></translation>
    </message>
    <message>
        <location filename="../../src/config/configwindow.cpp" line="84"/>
        <source>Storage</source>
        <translation type="unfinished"></translation>
    </message>
</context>
<context>
    <name>Controller</name>
    <message>
        <location filename="../../src/core/controller.cpp" line="205"/>
        <source>&amp;Take Screenshot</source>
        <translation>&amp;Tirar Screenshot</translation>
    </message>
    <message>
        <location filename="../../src/core/controller.cpp" line="210"/>
        <source>&amp;Open Launcher</source>
        <translation>&amp;Abrir carregador</translation>
    </message>
    <message>
        <location filename="../../src/core/controller.cpp" line="215"/>
        <source>&amp;Configuration</source>
        <translation>&amp;Configuração</translation>
    </message>
    <message>
        <location filename="../../src/core/controller.cpp" line="218"/>
        <source>&amp;About</source>
        <translation>&amp;Sobre</translation>
    </message>
    <message>
        <location filename="../../src/core/controller.cpp" line="224"/>
        <source>&amp;Latest Uploads</source>
        <translation type="unfinished"></translation>
    </message>
    <message>
        <source>&amp;Information</source>
        <translation type="vanished">&amp;Informações</translation>
    </message>
    <message>
        <location filename="../../src/core/controller.cpp" line="220"/>
        <source>&amp;Quit</source>
        <translation>&amp;Sair</translation>
    </message>
</context>
<context>
    <name>CopyTool</name>
    <message>
        <location filename="../../src/tools/copy/copytool.cpp" line="38"/>
        <source>Copy</source>
        <translation>Copiar</translation>
    </message>
    <message>
        <location filename="../../src/tools/copy/copytool.cpp" line="48"/>
        <source>Copy the selection into the clipboard</source>
        <translation>Copia a seleção para a área de transferência</translation>
    </message>
</context>
<context>
    <name>DBusUtils</name>
    <message>
        <location filename="../../src/utils/dbusutils.cpp" line="50"/>
        <source>Unable to connect via DBus</source>
        <translation>Não foi possível conectar via DBus</translation>
    </message>
</context>
<context>
    <name>ExitTool</name>
    <message>
        <location filename="../../src/tools/exit/exittool.cpp" line="37"/>
        <source>Exit</source>
        <translation>Sair</translation>
    </message>
    <message>
        <location filename="../../src/tools/exit/exittool.cpp" line="47"/>
        <source>Leave the capture screen</source>
        <translation>Sair da ferramenta de captura</translation>
    </message>
</context>
<context>
    <name>FileNameEditor</name>
    <message>
        <location filename="../../src/config/filenameeditor.cpp" line="38"/>
        <source>Edit the name of your captures:</source>
        <translation>Edite o nome das suas capturas:</translation>
    </message>
    <message>
        <location filename="../../src/config/filenameeditor.cpp" line="42"/>
        <source>Edit:</source>
        <translation>Editar:</translation>
    </message>
    <message>
        <location filename="../../src/config/filenameeditor.cpp" line="44"/>
        <source>Preview:</source>
        <translation>Preview:</translation>
    </message>
    <message>
        <location filename="../../src/config/filenameeditor.cpp" line="87"/>
        <source>Save</source>
        <translation>Salvar</translation>
    </message>
    <message>
        <location filename="../../src/config/filenameeditor.cpp" line="90"/>
        <source>Saves the pattern</source>
        <translation>Salva o padrão</translation>
    </message>
    <message>
        <location filename="../../src/config/filenameeditor.cpp" line="92"/>
        <source>Reset</source>
        <translation>Reiniciar</translation>
    </message>
    <message>
        <location filename="../../src/config/filenameeditor.cpp" line="95"/>
        <source>Restores the saved pattern</source>
        <translation>Restaura o padrão salvo</translation>
    </message>
    <message>
        <location filename="../../src/config/filenameeditor.cpp" line="97"/>
        <source>Clear</source>
        <translation>Limpar</translation>
    </message>
    <message>
        <location filename="../../src/config/filenameeditor.cpp" line="101"/>
        <source>Deletes the name</source>
        <translation>Deleta o nome</translation>
    </message>
</context>
<context>
    <name>GeneneralConf</name>
    <message>
        <location filename="../../src/config/geneneralconf.cpp" line="116"/>
        <location filename="../../src/config/geneneralconf.cpp" line="248"/>
        <source>Import</source>
        <translation>Importar</translation>
    </message>
    <message>
        <location filename="../../src/config/geneneralconf.cpp" line="123"/>
        <location filename="../../src/config/geneneralconf.cpp" line="131"/>
        <location filename="../../src/config/geneneralconf.cpp" line="154"/>
        <location filename="../../src/config/geneneralconf.cpp" line="444"/>
        <source>Error</source>
        <translation>Erro</translation>
    </message>
    <message>
        <location filename="../../src/config/geneneralconf.cpp" line="123"/>
        <source>Unable to read file.</source>
        <translation>Não foi possível ler o arquivo.</translation>
    </message>
    <message>
        <location filename="../../src/config/geneneralconf.cpp" line="131"/>
        <location filename="../../src/config/geneneralconf.cpp" line="154"/>
        <source>Unable to write file.</source>
        <translation>Não foi possível escrever no arquivo.</translation>
    </message>
    <message>
        <location filename="../../src/config/geneneralconf.cpp" line="141"/>
        <source>Save File</source>
        <translation>Salvar Arquivo</translation>
    </message>
    <message>
        <location filename="../../src/config/geneneralconf.cpp" line="163"/>
        <source>Confirm Reset</source>
        <translation>Confirmar Reset</translation>
    </message>
    <message>
        <location filename="../../src/config/geneneralconf.cpp" line="164"/>
        <source>Are you sure you want to reset the configuration?</source>
        <translation>Tem certeza que deseja resetar a configuração?</translation>
    </message>
    <message>
        <location filename="../../src/config/geneneralconf.cpp" line="173"/>
        <source>Show help message</source>
        <translation>Mostrar mensagem de ajuda</translation>
    </message>
    <message>
        <location filename="../../src/config/geneneralconf.cpp" line="177"/>
        <source>Show the help message at the beginning in the capture mode.</source>
        <translation>Mostrar mensagem de ajuda no início do modo de captura.</translation>
    </message>
    <message>
        <location filename="../../src/config/geneneralconf.cpp" line="189"/>
        <source>Show the side panel button</source>
        <translation>Mostrar botão no painel lateral</translation>
    </message>
    <message>
        <location filename="../../src/config/geneneralconf.cpp" line="192"/>
        <source>Show the side panel toggle button in the capture mode.</source>
        <translation>Mostrar altenador do painel lateral.</translation>
    </message>
    <message>
        <location filename="../../src/config/geneneralconf.cpp" line="202"/>
        <location filename="../../src/config/geneneralconf.cpp" line="206"/>
        <source>Show desktop notifications</source>
        <translation>Mostrar notificações de Desktop</translation>
    </message>
    <message>
        <location filename="../../src/config/geneneralconf.cpp" line="218"/>
        <source>Show tray icon</source>
        <translation>Mostrar ícone de tray</translation>
    </message>
    <message>
        <location filename="../../src/config/geneneralconf.cpp" line="222"/>
        <source>Show the systemtray icon</source>
        <translation>Mosrar ícone na barra de aplicações</translation>
    </message>
    <message>
        <location filename="../../src/config/geneneralconf.cpp" line="236"/>
        <source>Configuration File</source>
        <translation>Arquivo de Configurações</translation>
    </message>
    <message>
        <location filename="../../src/config/geneneralconf.cpp" line="241"/>
        <source>Export</source>
        <translation>Exportar</translation>
    </message>
    <message>
        <location filename="../../src/config/geneneralconf.cpp" line="255"/>
        <source>Reset</source>
        <translation>Reset</translation>
    </message>
    <message>
        <location filename="../../src/config/geneneralconf.cpp" line="265"/>
        <source>Launch at startup</source>
        <translation>Iniciar junto com o sistema</translation>
    </message>
    <message>
        <location filename="../../src/config/geneneralconf.cpp" line="269"/>
        <location filename="../../src/config/geneneralconf.cpp" line="283"/>
        <source>Launch Flameshot</source>
        <translation>Iniciar Flameshot</translation>
    </message>
    <message>
<<<<<<< HEAD
        <location filename="../../src/config/geneneralconf.cpp" line="279"/>
        <source>Show welcome message on launch</source>
        <translation type="unfinished"></translation>
=======
        <location filename="../../src/config/geneneralconf.cpp" line="290"/>
        <source>Close after capture</source>
        <translation>Fechar após captura</translation>
>>>>>>> 55bed077
    </message>
    <message>
        <location filename="../../src/config/geneneralconf.cpp" line="294"/>
        <source>Close application after capture</source>
        <translation type="unfinished"></translation>
    </message>
    <message>
        <location filename="../../src/config/geneneralconf.cpp" line="298"/>
        <source>Close after taking a screenshot</source>
        <translation>Fechar após tirar uma screenshot</translation>
    </message>
    <message>
        <location filename="../../src/config/geneneralconf.cpp" line="310"/>
        <source>Copy URL after upload</source>
        <translation>Copiar URL após upload</translation>
    </message>
    <message>
        <location filename="../../src/config/geneneralconf.cpp" line="315"/>
        <source>Copy URL and close window after upload</source>
        <translation>Copiar URL e fechar janela após upload</translation>
    </message>
    <message>
        <location filename="../../src/config/geneneralconf.cpp" line="325"/>
        <source>Save image after copy</source>
        <translation>Salvar imagem após copiar</translation>
    </message>
    <message>
        <location filename="../../src/config/geneneralconf.cpp" line="326"/>
        <source>Save image file after copying it</source>
        <translation>Salvar imagem após copiar</translation>
    </message>
    <message>
        <location filename="../../src/config/geneneralconf.cpp" line="335"/>
        <source>Save Path</source>
        <translation>Salvar Caminho</translation>
    </message>
    <message>
        <location filename="../../src/config/geneneralconf.cpp" line="347"/>
        <location filename="../../src/config/geneneralconf.cpp" line="408"/>
        <source>Change...</source>
        <translation>Alterar...</translation>
    </message>
    <message>
        <location filename="../../src/config/geneneralconf.cpp" line="372"/>
        <location filename="../../src/config/geneneralconf.cpp" line="375"/>
        <source>Copy file path after save</source>
        <translation type="unfinished"></translation>
    </message>
    <message>
        <location filename="../../src/config/geneneralconf.cpp" line="384"/>
        <source>Select default path for Screenshots</source>
        <translation type="unfinished"></translation>
    </message>
    <message>
        <location filename="../../src/config/geneneralconf.cpp" line="393"/>
        <source>Use fixed path for screenshots to save</source>
        <translation type="unfinished"></translation>
    </message>
    <message>
        <location filename="../../src/config/geneneralconf.cpp" line="435"/>
        <source>Choose a Folder</source>
        <translation>Selecione uma pasta</translation>
    </message>
    <message>
        <location filename="../../src/config/geneneralconf.cpp" line="444"/>
        <source>Unable to write to directory.</source>
        <translation>Não foi possível escrever no diretório.</translation>
    </message>
</context>
<context>
    <name>HistoryWidget</name>
    <message>
        <location filename="../../src/widgets/historywidget.cpp" line="30"/>
        <source>Latest Uploads</source>
        <translation type="unfinished"></translation>
    </message>
    <message>
        <location filename="../../src/widgets/historywidget.cpp" line="68"/>
        <source>Screenshots history is empty</source>
        <translation type="unfinished"></translation>
    </message>
    <message>
        <location filename="../../src/widgets/historywidget.cpp" line="118"/>
        <source>Copy URL</source>
        <translation type="unfinished">Copiar URL</translation>
    </message>
    <message>
        <location filename="../../src/widgets/historywidget.cpp" line="122"/>
        <source>URL copied to clipboard.</source>
        <translation type="unfinished">URL copiada para a área de transferência.</translation>
    </message>
    <message>
        <location filename="../../src/widgets/historywidget.cpp" line="128"/>
        <source>Open in browser</source>
        <translation type="unfinished"></translation>
    </message>
</context>
<context>
    <name>ImgS3Uploader</name>
    <message>
        <location filename="../../src/tools/storage/s3/imgs3uploader.cpp" line="50"/>
        <source>Upload image to S3</source>
        <translation type="unfinished"></translation>
    </message>
    <message>
        <location filename="../../src/tools/storage/s3/imgs3uploader.cpp" line="50"/>
        <source>Uploading Image</source>
        <translation type="unfinished">Upando Imagem</translation>
    </message>
    <message>
        <location filename="../../src/tools/storage/s3/imgs3uploader.cpp" line="56"/>
        <source>Delete image from S3</source>
        <translation type="unfinished"></translation>
    </message>
    <message>
        <location filename="../../src/tools/storage/s3/imgs3uploader.cpp" line="56"/>
        <source>Deleting image...</source>
        <translation type="unfinished"></translation>
    </message>
    <message>
        <location filename="../../src/tools/storage/s3/imgs3uploader.cpp" line="198"/>
        <source>URL copied to clipboard.</source>
        <translation type="unfinished">URL copiada para a área de transferência.</translation>
    </message>
    <message>
        <location filename="../../src/tools/storage/s3/imgs3uploader.cpp" line="222"/>
        <source>Unable to remove screenshot from the remote storage.</source>
        <translation type="unfinished"></translation>
    </message>
    <message>
        <location filename="../../src/tools/storage/s3/imgs3uploader.cpp" line="224"/>
        <source>Network error</source>
        <translation type="unfinished"></translation>
    </message>
    <message>
        <location filename="../../src/tools/storage/s3/imgs3uploader.cpp" line="226"/>
        <source>Possibly it doesn&apos;t exist anymore</source>
        <translation type="unfinished"></translation>
    </message>
    <message>
        <location filename="../../src/tools/storage/s3/imgs3uploader.cpp" line="231"/>
        <source>Do you want to remove screenshot from local history anyway?</source>
        <translation type="unfinished"></translation>
    </message>
    <message>
        <location filename="../../src/tools/storage/s3/imgs3uploader.cpp" line="235"/>
        <source>Remove screenshot from history?</source>
        <translation type="unfinished"></translation>
    </message>
    <message>
        <location filename="../../src/tools/storage/s3/imgs3uploader.cpp" line="252"/>
        <source>S3 Creds URL is not found in your configuration file</source>
        <translation type="unfinished"></translation>
    </message>
</context>
<context>
    <name>ImgS3UploaderTool</name>
    <message>
        <location filename="../../src/tools/storage/s3/imgs3uploadertool.cpp" line="28"/>
        <source>Upload the selection to S3 bucket</source>
        <translation type="unfinished"></translation>
    </message>
</context>
<context>
    <name>ImgUploader</name>
    <message>
        <location filename="../../src/tools/storage/imguploader.cpp" line="43"/>
        <source>Upload image to S3</source>
        <translation type="unfinished"></translation>
    </message>
    <message>
        <location filename="../../src/tools/storage/imguploader.cpp" line="43"/>
        <location filename="../../src/tools/storage/imguploader.cpp" line="49"/>
        <source>Uploading Image</source>
        <translation type="unfinished">Upando Imagem</translation>
    </message>
    <message>
        <location filename="../../src/tools/storage/imguploader.cpp" line="49"/>
        <source>Upload image</source>
        <translation type="unfinished"></translation>
    </message>
    <message>
        <location filename="../../src/tools/storage/imguploader.cpp" line="80"/>
        <source>Unable to open the URL.</source>
        <translation type="unfinished">Não foi possível abrir a URL.</translation>
    </message>
    <message>
        <location filename="../../src/tools/storage/imguploader.cpp" line="87"/>
        <source>URL copied to clipboard.</source>
        <translation type="unfinished">URL copiada para a área de transferência.</translation>
    </message>
    <message>
        <location filename="../../src/tools/storage/imguploader.cpp" line="93"/>
        <source>Screenshot copied to clipboard.</source>
        <translation type="unfinished">Screenshot copiada para a área de transferência.</translation>
    </message>
    <message>
        <location filename="../../src/tools/storage/imguploader.cpp" line="102"/>
        <source>Deleting image...</source>
        <translation type="unfinished"></translation>
    </message>
    <message>
        <location filename="../../src/tools/storage/imguploader.cpp" line="162"/>
        <source>Copy URL</source>
        <translation type="unfinished">Copiar URL</translation>
    </message>
    <message>
        <location filename="../../src/tools/storage/imguploader.cpp" line="163"/>
        <source>Open URL</source>
        <translation type="unfinished">Abrir URL</translation>
    </message>
    <message>
        <location filename="../../src/tools/storage/imguploader.cpp" line="164"/>
        <source>Delete image</source>
        <translation type="unfinished">Deletar imagem</translation>
    </message>
    <message>
        <location filename="../../src/tools/storage/imguploader.cpp" line="165"/>
        <source>Image to Clipboard.</source>
        <translation type="unfinished">Imagem na área de transferência.</translation>
    </message>
</context>
<context>
    <name>ImgUploaderTool</name>
    <message>
        <location filename="../../src/tools/storage/imguploadertool.cpp" line="21"/>
        <source>Imgage uploader tool</source>
        <translation type="unfinished"></translation>
    </message>
</context>
<context>
    <name>ImgurUploader</name>
    <message>
        <location filename="../../src/tools/storage/imgur/imguruploader.cpp" line="48"/>
        <source>Upload to Imgur</source>
        <translation>Upload no Imgur</translation>
    </message>
    <message>
        <source>Uploading Image</source>
        <translation type="vanished">Upando Imagem</translation>
    </message>
    <message>
        <source>Copy URL</source>
        <translation type="vanished">Copiar URL</translation>
    </message>
    <message>
        <source>Open URL</source>
        <translation type="vanished">Abrir URL</translation>
    </message>
    <message>
        <source>Delete image</source>
        <translation type="vanished">Deletar imagem</translation>
    </message>
    <message>
        <source>Image to Clipboard.</source>
        <translation type="vanished">Imagem na área de transferência.</translation>
    </message>
    <message>
        <location filename="../../src/tools/storage/imgur/imguruploader.cpp" line="127"/>
        <source>Unable to open the URL.</source>
        <translation>Não foi possível abrir a URL.</translation>
    </message>
    <message>
        <source>URL copied to clipboard.</source>
        <translation type="vanished">URL copiada para a área de transferência.</translation>
    </message>
    <message>
        <source>Screenshot copied to clipboard.</source>
        <translation type="vanished">Screenshot copiada para a área de transferência.</translation>
    </message>
</context>
<context>
    <name>ImgurUploaderTool</name>
    <message>
        <location filename="../../src/tools/storage/imgur/imguruploadertool.cpp" line="28"/>
        <source>Image Uploader</source>
        <translation>Uploader de imagens</translation>
    </message>
    <message>
        <location filename="../../src/tools/storage/imgur/imguruploadertool.cpp" line="33"/>
        <source>Upload the selection to Imgur</source>
        <translation>Upa a seleção no Imgur</translation>
    </message>
</context>
<context>
    <name>InfoWindow</name>
    <message>
        <location filename="../../src/widgets/infowindow.cpp" line="40"/>
        <source>About</source>
        <translation>Sobre</translation>
    </message>
    <message>
<<<<<<< HEAD
=======
        <location filename="../../src/widgets/infowindow.cpp" line="62"/>
        <source>SPACEBAR</source>
        <translation>Barra de Espaço</translation>
    </message>
    <message>
        <location filename="../../src/widgets/infowindow.cpp" line="63"/>
>>>>>>> 55bed077
        <source>Right Click</source>
        <translation type="vanished">Botão Direito</translation>
    </message>
    <message>
        <source>Mouse Wheel</source>
        <translation type="vanished">Roda do mouse</translation>
    </message>
    <message>
        <source>Move selection 1px</source>
        <translation type="vanished">Move a seleção em 1px</translation>
    </message>
    <message>
        <source>Resize selection 1px</source>
        <translation type="vanished">Redimensiona a seleção em 1px</translation>
    </message>
    <message>
        <source>Quit capture</source>
        <translation type="vanished">Sair da captura</translation>
    </message>
    <message>
        <source>Copy to clipboard</source>
        <translation type="vanished">Copiar para área de transferência</translation>
    </message>
    <message>
        <source>Save selection as a file</source>
        <translation type="vanished">Salvar seleção em um arquivo</translation>
    </message>
    <message>
        <source>Undo the last modification</source>
        <translation type="vanished">Desfazer última modificação</translation>
    </message>
    <message>
        <source>Toggle visibility of sidebar with options of the selected tool</source>
        <translation type="vanished">Alterar barra lateral com as opções da ferramenta selecionada</translation>
    </message>
    <message>
        <source>Show color picker</source>
        <translation type="vanished">Mostrar seletor de cores</translation>
    </message>
    <message>
        <source>Change the tool&apos;s thickness</source>
        <translation type="vanished">Mudar a grossura do pincel</translation>
    </message>
    <message>
        <source>Available shortcuts in the screen capture mode.</source>
        <translation type="vanished">Atalhos disponívels na tela de captura.</translation>
    </message>
    <message>
        <source>Key</source>
        <translation type="vanished">Tecla</translation>
    </message>
    <message>
        <source>Description</source>
        <translation type="vanished">Descrição</translation>
    </message>
    <message>
        <location filename="../../src/widgets/infowindow.cpp" line="62"/>
        <source>&lt;u&gt;&lt;b&gt;License&lt;/b&gt;&lt;/u&gt;</source>
        <translation>&lt;u&gt;&lt;b&gt;Licença&lt;/b&gt;&lt;/u&gt;</translation>
    </message>
    <message>
        <location filename="../../src/widgets/infowindow.cpp" line="71"/>
        <source>&lt;u&gt;&lt;b&gt;Version&lt;/b&gt;&lt;/u&gt;</source>
        <translation>&lt;u&gt;&lt;b&gt;Versão&lt;/b&gt;&lt;/u&gt;</translation>
    </message>
    <message>
        <source>&lt;u&gt;&lt;b&gt;Shortcuts&lt;/b&gt;&lt;/u&gt;</source>
        <translation type="vanished">&lt;u&gt;&lt;b&gt;Atalhos&lt;/b&gt;&lt;/u&gt;</translation>
    </message>
</context>
<context>
    <name>LineTool</name>
    <message>
        <location filename="../../src/tools/line/linetool.cpp" line="41"/>
        <source>Line</source>
        <translation>Linha</translation>
    </message>
    <message>
        <location filename="../../src/tools/line/linetool.cpp" line="51"/>
        <source>Set the Line as the paint tool</source>
        <translation>Usar a Linha como ferramenta de desenho</translation>
    </message>
</context>
<context>
    <name>MarkerTool</name>
    <message>
        <location filename="../../src/tools/marker/markertool.cpp" line="41"/>
        <source>Marker</source>
        <translation>Marcador</translation>
    </message>
    <message>
        <location filename="../../src/tools/marker/markertool.cpp" line="51"/>
        <source>Set the Marker as the paint tool</source>
        <translation>Usar o marcador como ferramenta de desenho</translation>
    </message>
</context>
<context>
    <name>MoveTool</name>
    <message>
        <location filename="../../src/tools/move/movetool.cpp" line="37"/>
        <source>Move</source>
        <translation>Mover</translation>
    </message>
    <message>
        <location filename="../../src/tools/move/movetool.cpp" line="47"/>
        <source>Move the selection area</source>
        <translation>Mover a área de seleção</translation>
    </message>
</context>
<context>
    <name>PencilTool</name>
    <message>
        <location filename="../../src/tools/pencil/penciltool.cpp" line="32"/>
        <source>Pencil</source>
        <translation>Pincel</translation>
    </message>
    <message>
        <location filename="../../src/tools/pencil/penciltool.cpp" line="42"/>
        <source>Set the Pencil as the paint tool</source>
        <translation>Usar o Lápis como ferramenta de desenho</translation>
    </message>
</context>
<context>
    <name>PinTool</name>
    <message>
        <location filename="../../src/tools/pin/pintool.cpp" line="37"/>
        <source>Pin Tool</source>
        <translation>Ferramenta de fixação</translation>
    </message>
    <message>
        <location filename="../../src/tools/pin/pintool.cpp" line="47"/>
        <source>Pin image on the desktop</source>
        <translation>Fixar imagem no desktop</translation>
    </message>
</context>
<context>
    <name>PixelateTool</name>
    <message>
        <location filename="../../src/tools/pixelate/pixelatetool.cpp" line="38"/>
        <source>Pixelate</source>
        <translation>Pixelar</translation>
    </message>
    <message>
        <location filename="../../src/tools/pixelate/pixelatetool.cpp" line="48"/>
        <source>Set Pixelate as the paint tool</source>
        <translation>Usar Pixelar na ferramenta de pintura</translation>
    </message>
</context>
<context>
    <name>QObject</name>
    <message>
        <location filename="../../src/utils/screenshotsaver.cpp" line="119"/>
        <source>Save Error</source>
        <translation>Erro ao salvar</translation>
    </message>
    <message>
        <location filename="../../src/utils/screenshotsaver.cpp" line="65"/>
        <location filename="../../src/utils/screenshotsaver.cpp" line="108"/>
        <source>Capture saved as </source>
        <translation>Captura salva como </translation>
    </message>
    <message>
        <location filename="../../src/utils/screenshotsaver.cpp" line="41"/>
        <source>Capture saved to clipboard.</source>
        <translation>Capturar Salvar na Área de Trabalho.</translation>
    </message>
    <message>
        <location filename="../../src/utils/screenshotsaver.cpp" line="47"/>
        <source>Capture saved to clipboard</source>
        <translation>Captura salva na área de transferência</translation>
    </message>
    <message>
        <location filename="../../src/utils/screenshotsaver.cpp" line="67"/>
        <location filename="../../src/utils/screenshotsaver.cpp" line="117"/>
        <source>Error trying to save as </source>
        <translation>Erro ao tentar salvar como </translation>
    </message>
    <message>
        <location filename="../../src/utils/screenshotsaver.cpp" line="85"/>
        <source>Save screenshot</source>
        <translation type="unfinished"></translation>
    </message>
    <message>
        <location filename="../../src/utils/screenshotsaver.cpp" line="112"/>
        <source>Capture is saved and copied to the clipboard as </source>
        <translation type="unfinished"></translation>
    </message>
    <message>
        <location filename="../../src/main.cpp" line="82"/>
        <location filename="../../src/main.cpp" line="251"/>
        <location filename="../../src/main.cpp" line="415"/>
        <location filename="../../src/main.cpp" line="443"/>
        <location filename="../../src/main.cpp" line="475"/>
        <source>Unable to connect via DBus</source>
        <translation>Não foi possível conectar via DBus</translation>
    </message>
    <message>
        <location filename="../../src/main.cpp" line="104"/>
        <source>Powerful yet simple to use screenshot software.</source>
        <translation>Poderoso, porém simples de utilizar software de screenshot.</translation>
    </message>
    <message>
        <location filename="../../src/main.cpp" line="105"/>
        <source>See</source>
        <translation>Veja</translation>
    </message>
    <message>
        <location filename="../../src/main.cpp" line="108"/>
        <source>Capture the entire desktop.</source>
        <translation>Capturar toda tela.</translation>
    </message>
    <message>
        <location filename="../../src/main.cpp" line="110"/>
        <source>Open the capture launcher.</source>
        <translation>Abrir a ferramente de captura.</translation>
    </message>
    <message>
        <location filename="../../src/main.cpp" line="113"/>
        <source>Start a manual capture in GUI mode.</source>
        <translation>Iniciar uma captura manual no modo GUI.</translation>
    </message>
    <message>
        <location filename="../../src/main.cpp" line="115"/>
        <source>Configure</source>
        <translation>Configurar</translation>
    </message>
    <message>
        <location filename="../../src/main.cpp" line="117"/>
        <source>Capture a single screen.</source>
        <translation>Capturar apenas uma tela.</translation>
    </message>
    <message>
        <location filename="../../src/main.cpp" line="122"/>
        <source>Path where the capture will be saved</source>
        <translation>Caminho para salvar a captura</translation>
    </message>
    <message>
        <location filename="../../src/main.cpp" line="125"/>
        <source>Save the capture to the clipboard</source>
        <translation>Salvar a captura na Área de Transferência</translation>
    </message>
    <message>
        <location filename="../../src/main.cpp" line="127"/>
        <source>Delay time in milliseconds</source>
        <translation>Tempo do atraso em milissegundos</translation>
    </message>
    <message>
        <location filename="../../src/main.cpp" line="130"/>
        <source>Set the filename pattern</source>
        <translation>Salvar o padrão do nome do arquivo</translation>
    </message>
    <message>
        <location filename="../../src/main.cpp" line="133"/>
        <source>Enable or disable the trayicon</source>
        <translation>Ativar ou desativar o ícone de bandeja</translation>
    </message>
    <message>
        <location filename="../../src/main.cpp" line="137"/>
        <source>Enable or disable run at startup</source>
        <translation>Ativar ou desativar rodar na inicialização</translation>
    </message>
    <message>
        <location filename="../../src/main.cpp" line="141"/>
        <source>Show the help message in the capture mode</source>
        <translation>Mostrar a mensagem de ajuda no modo captura</translation>
    </message>
    <message>
        <location filename="../../src/main.cpp" line="144"/>
        <source>Define the main UI color</source>
        <translation>Definir a cor principal</translation>
    </message>
    <message>
        <location filename="../../src/main.cpp" line="148"/>
        <source>Define the contrast UI color</source>
        <translation>Definir o contrasto da cor</translation>
    </message>
    <message>
        <location filename="../../src/main.cpp" line="151"/>
        <source>Print raw PNG capture</source>
        <translation>Mostrar captura PNG &quot;crua&quot;</translation>
    </message>
    <message>
        <location filename="../../src/main.cpp" line="154"/>
        <source>Define the screen to capture</source>
        <translation>Definir a tela para captura</translation>
    </message>
    <message>
        <location filename="../../src/main.cpp" line="155"/>
        <source>default: screen containing the cursor</source>
        <translation>padrão: tela contendo o cursor</translation>
    </message>
    <message>
        <location filename="../../src/main.cpp" line="156"/>
        <source>Screen number</source>
        <translation>Número da tela</translation>
    </message>
    <message>
        <location filename="../../src/main.cpp" line="165"/>
        <source>Invalid color, this flag supports the following formats:
- #RGB (each of R, G, and B is a single hex digit)
- #RRGGBB
- #RRRGGGBBB
- #RRRRGGGGBBBB
- Named colors like &apos;blue&apos; or &apos;red&apos;
You may need to escape the &apos;#&apos; sign as in &apos;\#FFF&apos;</source>
        <translation>Cor inválida, formatos suportados:
- #RGB (sendo R, G, e B simbolos hexadecimal simples)
- #RRGGBB
- #RRRGGGBBB
- #RRRRGGGGBBBB
- Nome de cores como &apos;azul&apos; ou &apos;vermelho&apos;
Você pode ter que invalidar o sinal &apos;#&apos;, por exemplo &apos;\#FFF&apos;</translation>
    </message>
    <message>
        <location filename="../../src/main.cpp" line="174"/>
        <source>Invalid delay, it must be higher than 0</source>
        <translation>Atraso inválido, deve ser maior que 0</translation>
    </message>
    <message>
        <location filename="../../src/main.cpp" line="176"/>
        <source>Invalid screen number, it must be non negative</source>
        <translation>Número de tela inválido, deve ser maior que zero</translation>
    </message>
    <message>
        <location filename="../../src/main.cpp" line="183"/>
        <source>Invalid path, it must be a real path in the system</source>
        <translation>Caminho inválido, deve ser um caminho real no sistema</translation>
    </message>
    <message>
        <location filename="../../src/main.cpp" line="194"/>
        <source>Invalid value, it must be defined as &apos;true&apos; or &apos;false&apos;</source>
        <translation>Valor inválido, deve ser definido como &apos;verdadeiro&apos; ou &apos;falso&apos;</translation>
    </message>
    <message>
        <location filename="../../src/tools/launcher/openwithprogram.cpp" line="44"/>
        <source>Error</source>
        <translation>Erro</translation>
    </message>
    <message>
        <location filename="../../src/tools/launcher/openwithprogram.cpp" line="45"/>
        <source>Unable to write in</source>
        <translation>Não foi possível escrever em</translation>
    </message>
    <message>
        <location filename="../../src/cli/commandlineparser.cpp" line="64"/>
        <source>Options</source>
        <translation>Opções</translation>
    </message>
    <message>
        <location filename="../../src/cli/commandlineparser.cpp" line="78"/>
        <source>Arguments</source>
        <translation>Argumentos</translation>
    </message>
    <message>
        <location filename="../../src/cli/commandlineparser.cpp" line="337"/>
        <source>arguments</source>
        <translation>argumentos</translation>
    </message>
    <message>
        <location filename="../../src/cli/commandlineparser.cpp" line="338"/>
        <source>Usage</source>
        <translation>Uso</translation>
    </message>
    <message>
        <location filename="../../src/cli/commandlineparser.cpp" line="338"/>
        <source>options</source>
        <translation>opções</translation>
    </message>
    <message>
<<<<<<< HEAD
        <location filename="../../src/cli/commandlineparser.cpp" line="345"/>
        <source>Per default runs Flameshot in the background and adds a tray icon for configuration.</source>
        <translation type="unfinished"></translation>
=======
        <location filename="../../src/cli/commandlineparser.cpp" line="358"/>
        <source>Per default runs Flameshot in the background and   adds a tray icon for configuration.</source>
        <translation>Por padrão roda Flameshot no background e   adiciona um ícone na bandeija para configuração.</translation>
>>>>>>> 55bed077
    </message>
    <message>
        <location filename="../../src/tools/storage/imgur/imguruploader.cpp" line="88"/>
        <source>URL copied to clipboard.</source>
        <translation>URL copiada para a área de transferência.</translation>
    </message>
    <message>
        <location filename="../../external/singleapplication/singleapplication.cpp" line="442"/>
        <source>Hi, I&apos;m already running!
You can find me in the system tray.</source>
        <translation type="unfinished"></translation>
    </message>
    <message>
        <location filename="../../src/core/controller.cpp" line="256"/>
        <source>Hello, I&apos;m here! Click icon in the tray to take a screenshot or click with a right button to see more options.</source>
        <translation type="unfinished"></translation>
    </message>
    <message>
        <location filename="../../src/utils/configshortcuts.cpp" line="24"/>
        <source>Toggle side panel</source>
        <translation type="unfinished"></translation>
    </message>
    <message>
        <location filename="../../src/utils/configshortcuts.cpp" line="29"/>
        <source>Resize selection left 1px</source>
        <translation type="unfinished"></translation>
    </message>
    <message>
        <location filename="../../src/utils/configshortcuts.cpp" line="33"/>
        <source>Resize selection right 1px</source>
        <translation type="unfinished"></translation>
    </message>
    <message>
        <location filename="../../src/utils/configshortcuts.cpp" line="37"/>
        <source>Resize selection up 1px</source>
        <translation type="unfinished"></translation>
    </message>
    <message>
        <location filename="../../src/utils/configshortcuts.cpp" line="41"/>
        <source>Resize selection down 1px</source>
        <translation type="unfinished"></translation>
    </message>
    <message>
        <location filename="../../src/utils/configshortcuts.cpp" line="45"/>
        <source>Move selection left 1px</source>
        <translation type="unfinished"></translation>
    </message>
    <message>
        <location filename="../../src/utils/configshortcuts.cpp" line="48"/>
        <source>Move selection right 1px</source>
        <translation type="unfinished"></translation>
    </message>
    <message>
        <location filename="../../src/utils/configshortcuts.cpp" line="51"/>
        <source>Move selection up 1px</source>
        <translation type="unfinished"></translation>
    </message>
    <message>
        <location filename="../../src/utils/configshortcuts.cpp" line="54"/>
        <source>Move selection down 1px</source>
        <translation type="unfinished"></translation>
    </message>
    <message>
        <location filename="../../src/utils/configshortcuts.cpp" line="57"/>
        <source>Quit capture</source>
        <translation type="unfinished">Sair da captura</translation>
    </message>
    <message>
        <location filename="../../src/utils/configshortcuts.cpp" line="59"/>
        <source>Screenshot history</source>
        <translation type="unfinished"></translation>
    </message>
    <message>
        <location filename="../../src/utils/configshortcuts.cpp" line="62"/>
        <source>Capture screen</source>
        <translation type="unfinished"></translation>
    </message>
    <message>
        <location filename="../../src/utils/configshortcuts.cpp" line="64"/>
        <source>Show color picker</source>
        <translation type="unfinished">Mostrar seletor de cores</translation>
    </message>
    <message>
        <location filename="../../src/utils/configshortcuts.cpp" line="66"/>
        <source>Change the tool&apos;s thickness</source>
        <translation type="unfinished">Mudar a grossura do pincel</translation>
    </message>
</context>
<context>
    <name>RectangleTool</name>
    <message>
        <location filename="../../src/tools/rectangle/rectangletool.cpp" line="38"/>
        <source>Rectangle</source>
        <translation>Retângulo</translation>
    </message>
    <message>
        <location filename="../../src/tools/rectangle/rectangletool.cpp" line="48"/>
        <source>Set the Rectangle as the paint tool</source>
        <translation>Usar o Retângulo como ferramenta de desenho</translation>
    </message>
</context>
<context>
    <name>RedoTool</name>
    <message>
        <location filename="../../src/tools/redo/redotool.cpp" line="37"/>
        <source>Redo</source>
        <translation>Refazer</translation>
    </message>
    <message>
        <location filename="../../src/tools/redo/redotool.cpp" line="47"/>
        <source>Redo the next modification</source>
        <translation>Refazer última modificação</translation>
    </message>
</context>
<context>
    <name>SaveTool</name>
    <message>
        <location filename="../../src/tools/save/savetool.cpp" line="38"/>
        <source>Save</source>
        <translation>Salvar</translation>
    </message>
    <message>
        <location filename="../../src/tools/save/savetool.cpp" line="48"/>
        <source>Save the capture</source>
        <translation>Salvar a captura</translation>
    </message>
</context>
<context>
    <name>ScreenGrabber</name>
    <message>
        <location filename="../../src/utils/screengrabber.cpp" line="85"/>
        <source>Unable to capture screen</source>
        <translation>Não foi possível capturar a tela</translation>
    </message>
</context>
<context>
    <name>SelectionTool</name>
    <message>
        <location filename="../../src/tools/selection/selectiontool.cpp" line="43"/>
        <source>Rectangular Selection</source>
        <translation>Seleção Retangular</translation>
    </message>
    <message>
        <location filename="../../src/tools/selection/selectiontool.cpp" line="53"/>
        <source>Set Selection as the paint tool</source>
        <translation>Usar o Selecionador como ferramenta de desenho</translation>
    </message>
</context>
<context>
    <name>SetShortcutDialog</name>
    <message>
        <location filename="../../src/config/setshortcutwidget.cpp" line="30"/>
        <source>Set Shortcut</source>
        <translation type="unfinished"></translation>
    </message>
    <message>
        <location filename="../../src/config/setshortcutwidget.cpp" line="36"/>
        <source>Enter new shortcut to change </source>
        <translation type="unfinished"></translation>
    </message>
    <message>
        <location filename="../../src/config/setshortcutwidget.cpp" line="49"/>
        <source>Press Esc to cancel or Backspace to disable the keyboard shortcut.</source>
        <translation type="unfinished"></translation>
    </message>
</context>
<context>
    <name>ShortcutsWidget</name>
    <message>
        <location filename="../../src/config/shortcutswidget.cpp" line="43"/>
        <source>Hot Keys</source>
        <translation type="unfinished"></translation>
    </message>
    <message>
        <location filename="../../src/config/shortcutswidget.cpp" line="68"/>
        <source>Available shortcuts in the screen capture mode.</source>
        <translation type="unfinished">Atalhos disponívels na tela de captura.</translation>
    </message>
    <message>
        <location filename="../../src/config/shortcutswidget.cpp" line="80"/>
        <source>Description</source>
        <translation type="unfinished">Descrição</translation>
    </message>
    <message>
        <location filename="../../src/config/shortcutswidget.cpp" line="80"/>
        <source>Key</source>
        <translation type="unfinished">Tecla</translation>
    </message>
</context>
<context>
    <name>SidePanelWidget</name>
    <message>
        <location filename="../../src/widgets/panel/sidepanelwidget.cpp" line="72"/>
        <source>Active thickness:</source>
        <translation>Grossura:</translation>
    </message>
    <message>
        <location filename="../../src/widgets/panel/sidepanelwidget.cpp" line="73"/>
        <source>Active color:</source>
        <translation>Cor:</translation>
    </message>
    <message>
        <location filename="../../src/widgets/panel/sidepanelwidget.cpp" line="205"/>
        <source>Press ESC to cancel</source>
        <translation>Presione Esc para cancelar</translation>
    </message>
    <message>
        <location filename="../../src/widgets/panel/sidepanelwidget.cpp" line="207"/>
        <source>Grab Color</source>
        <translation>Usar Cor</translation>
    </message>
</context>
<context>
    <name>SizeIndicatorTool</name>
    <message>
        <location filename="../../src/tools/sizeindicator/sizeindicatortool.cpp" line="37"/>
        <source>Selection Size Indicator</source>
        <translation>Indicador do Tamanho da Seleção</translation>
    </message>
    <message>
        <location filename="../../src/tools/sizeindicator/sizeindicatortool.cpp" line="47"/>
        <source>Show the dimensions of the selection (X Y)</source>
        <translation>Mostra as dimenções da seleção (X Y)</translation>
    </message>
</context>
<context>
    <name>StrftimeChooserWidget</name>
    <message>
        <location filename="../../src/config/strftimechooserwidget.cpp" line="51"/>
        <source>Century (00-99)</source>
        <translation>Século (00-99)</translation>
    </message>
    <message>
        <location filename="../../src/config/strftimechooserwidget.cpp" line="52"/>
        <source>Year (00-99)</source>
        <translation>Ano (00-99)</translation>
    </message>
    <message>
        <location filename="../../src/config/strftimechooserwidget.cpp" line="53"/>
        <source>Year (2000)</source>
        <translation>Ano (2000)</translation>
    </message>
    <message>
        <location filename="../../src/config/strftimechooserwidget.cpp" line="54"/>
        <source>Month Name (jan)</source>
        <translation>Nome do mês (jan)</translation>
    </message>
    <message>
        <location filename="../../src/config/strftimechooserwidget.cpp" line="55"/>
        <source>Month Name (january)</source>
        <translation>Nome do mês (janeiro)</translation>
    </message>
    <message>
        <location filename="../../src/config/strftimechooserwidget.cpp" line="56"/>
        <source>Month (01-12)</source>
        <translation>Mês (01-12)</translation>
    </message>
    <message>
        <location filename="../../src/config/strftimechooserwidget.cpp" line="57"/>
        <source>Week Day (1-7)</source>
        <translation>Dia da semana (1-7)</translation>
    </message>
    <message>
        <location filename="../../src/config/strftimechooserwidget.cpp" line="58"/>
        <source>Week (01-53)</source>
        <translation>Semana (01-53)</translation>
    </message>
    <message>
        <location filename="../../src/config/strftimechooserwidget.cpp" line="59"/>
        <source>Day Name (mon)</source>
        <translation>Nome do dia (seg)</translation>
    </message>
    <message>
        <location filename="../../src/config/strftimechooserwidget.cpp" line="60"/>
        <source>Day Name (monday)</source>
        <translation>Nome do dia (segunda)</translation>
    </message>
    <message>
        <location filename="../../src/config/strftimechooserwidget.cpp" line="61"/>
        <source>Day (01-31)</source>
        <translation>Dia (01-31)</translation>
    </message>
    <message>
        <location filename="../../src/config/strftimechooserwidget.cpp" line="62"/>
        <source>Day of Month (1-31)</source>
        <translation>Dia do Mês (1-31)</translation>
    </message>
    <message>
        <location filename="../../src/config/strftimechooserwidget.cpp" line="63"/>
        <source>Day (001-366)</source>
        <translation>Dia (001-366)</translation>
    </message>
    <message>
        <location filename="../../src/config/strftimechooserwidget.cpp" line="64"/>
        <source>Time (%H-%M-%S)</source>
        <translation>Tempo (%H-%M-%S)</translation>
    </message>
    <message>
        <location filename="../../src/config/strftimechooserwidget.cpp" line="65"/>
        <source>Time (%H-%M)</source>
        <translation>Tempo (%H-%M)</translation>
    </message>
    <message>
        <location filename="../../src/config/strftimechooserwidget.cpp" line="66"/>
        <source>Hour (00-23)</source>
        <translation>Hora (00-23)</translation>
    </message>
    <message>
        <location filename="../../src/config/strftimechooserwidget.cpp" line="67"/>
        <source>Hour (01-12)</source>
        <translation>Hora (01-12)</translation>
    </message>
    <message>
        <location filename="../../src/config/strftimechooserwidget.cpp" line="68"/>
        <source>Minute (00-59)</source>
        <translation>Minuto (00-59)</translation>
    </message>
    <message>
        <location filename="../../src/config/strftimechooserwidget.cpp" line="69"/>
        <source>Second (00-59)</source>
        <translation>Segundo (00-59)</translation>
    </message>
    <message>
        <location filename="../../src/config/strftimechooserwidget.cpp" line="70"/>
        <source>Full Date (%m/%d/%y)</source>
        <translation>Data Completa (%m/%d/%y)</translation>
    </message>
    <message>
        <location filename="../../src/config/strftimechooserwidget.cpp" line="71"/>
        <source>Full Date (%Y-%m-%d)</source>
        <translation>Data Completa (%Y-%m-%d)</translation>
    </message>
</context>
<context>
    <name>SystemNotification</name>
    <message>
        <location filename="../../src/utils/systemnotification.cpp" line="36"/>
        <source>Flameshot Info</source>
        <translation>Informações do Flameshot</translation>
    </message>
</context>
<context>
    <name>TextConfig</name>
    <message>
        <location filename="../../src/tools/text/textconfig.cpp" line="54"/>
        <source>StrikeOut</source>
        <translation>Sobrescrito</translation>
    </message>
    <message>
        <location filename="../../src/tools/text/textconfig.cpp" line="63"/>
        <source>Underline</source>
        <translation>Sublinhado</translation>
    </message>
    <message>
        <location filename="../../src/tools/text/textconfig.cpp" line="72"/>
        <source>Bold</source>
        <translation>Negrito</translation>
    </message>
    <message>
        <location filename="../../src/tools/text/textconfig.cpp" line="81"/>
        <source>Italic</source>
        <translation>Itálico</translation>
    </message>
</context>
<context>
    <name>TextTool</name>
    <message>
        <location filename="../../src/tools/text/texttool.cpp" line="57"/>
        <source>Text</source>
        <translation>Texto</translation>
    </message>
    <message>
        <location filename="../../src/tools/text/texttool.cpp" line="67"/>
        <source>Add text to your capture</source>
        <translation>Adicionar texto à captura</translation>
    </message>
</context>
<context>
    <name>UIcolorEditor</name>
    <message>
        <location filename="../../src/config/uicoloreditor.cpp" line="32"/>
        <source>UI Color Editor</source>
        <translation>Interface de Edição de Cores</translation>
    </message>
    <message>
        <location filename="../../src/config/uicoloreditor.cpp" line="103"/>
        <source>Change the color moving the selectors and see the changes in the preview buttons.</source>
        <translation>Modifique a cor movendo os seletores e veja as mudanças nos botões de preview.</translation>
    </message>
    <message>
        <location filename="../../src/config/uicoloreditor.cpp" line="114"/>
        <source>Select a Button to modify it</source>
        <translation>Selecione um botão para modificá-lo</translation>
    </message>
    <message>
        <location filename="../../src/config/uicoloreditor.cpp" line="124"/>
        <source>Main Color</source>
        <translation>Cor Principal</translation>
    </message>
    <message>
        <location filename="../../src/config/uicoloreditor.cpp" line="128"/>
        <source>Click on this button to set the edition mode of the main color.</source>
        <translation>Clique neste botão para setar o modo de edição da cor principal.</translation>
    </message>
    <message>
        <location filename="../../src/config/uicoloreditor.cpp" line="139"/>
        <source>Contrast Color</source>
        <translation>Cor de Contraste</translation>
    </message>
    <message>
        <location filename="../../src/config/uicoloreditor.cpp" line="144"/>
        <source>Click on this button to set the edition mode of the contrast color.</source>
        <translation>Clique neste botão para setar o modo de edição da cor de contraste.</translation>
    </message>
</context>
<context>
    <name>UndoTool</name>
    <message>
        <location filename="../../src/tools/undo/undotool.cpp" line="37"/>
        <source>Undo</source>
        <translation>Desfazer</translation>
    </message>
    <message>
        <location filename="../../src/tools/undo/undotool.cpp" line="47"/>
        <source>Undo the last modification</source>
        <translation>Desfazer a última modificação</translation>
    </message>
</context>
<context>
    <name>UploadStorageConfig</name>
    <message>
        <location filename="../../src/config/uploadstorageconfig.cpp" line="33"/>
        <source>Upload storage</source>
        <translation type="unfinished"></translation>
    </message>
    <message>
        <location filename="../../src/config/uploadstorageconfig.cpp" line="37"/>
        <source>Imgur storage</source>
        <translation type="unfinished"></translation>
    </message>
    <message>
        <location filename="../../src/config/uploadstorageconfig.cpp" line="44"/>
        <source>S3 storage (require config.ini file with s3 credentials)</source>
        <translation type="unfinished"></translation>
    </message>
</context>
<context>
    <name>UtilityPanel</name>
    <message>
        <location filename="../../src/widgets/panel/utilitypanel.cpp" line="122"/>
        <source>Close</source>
        <translation>Fechar</translation>
    </message>
    <message>
        <location filename="../../src/widgets/panel/utilitypanel.cpp" line="133"/>
        <source>Hide</source>
        <translation type="unfinished"></translation>
    </message>
</context>
<context>
    <name>VisualsEditor</name>
    <message>
        <location filename="../../src/config/visualseditor.cpp" line="59"/>
        <source>Opacity of area outside selection:</source>
        <translation>Opacidade da área de seleção:</translation>
    </message>
    <message>
        <location filename="../../src/config/visualseditor.cpp" line="85"/>
        <source>Button Selection</source>
        <translation>Botão de seleção</translation>
    </message>
    <message>
        <location filename="../../src/config/visualseditor.cpp" line="91"/>
        <source>Select All</source>
        <translation>Selecionar Todos</translation>
    </message>
</context>
</TS><|MERGE_RESOLUTION|>--- conflicted
+++ resolved
@@ -4,12 +4,12 @@
 <context>
     <name>AppLauncher</name>
     <message>
-        <location filename="../../src/tools/launcher/applaunchertool.cpp" line="37"/>
+        <location filename="../../src/tools/launcher/applaunchertool.cpp" line="40"/>
         <source>App Launcher</source>
         <translation>Iniciar app</translation>
     </message>
     <message>
-        <location filename="../../src/tools/launcher/applaunchertool.cpp" line="47"/>
+        <location filename="../../src/tools/launcher/applaunchertool.cpp" line="52"/>
         <source>Choose an app to open the capture</source>
         <translation>Escolha uma aplicação para abrir a captura</translation>
     </message>
@@ -32,18 +32,18 @@
         <translation>Manter aberto após seleção</translation>
     </message>
     <message>
-        <location filename="../../src/tools/launcher/applauncherwidget.cpp" line="108"/>
-        <location filename="../../src/tools/launcher/applauncherwidget.cpp" line="123"/>
+        <location filename="../../src/tools/launcher/applauncherwidget.cpp" line="109"/>
+        <location filename="../../src/tools/launcher/applauncherwidget.cpp" line="124"/>
         <source>Error</source>
         <translation>Erro</translation>
     </message>
     <message>
-        <location filename="../../src/tools/launcher/applauncherwidget.cpp" line="108"/>
+        <location filename="../../src/tools/launcher/applauncherwidget.cpp" line="109"/>
         <source>Unable to write in</source>
         <translation>Não é possível escrever em</translation>
     </message>
     <message>
-        <location filename="../../src/tools/launcher/applauncherwidget.cpp" line="123"/>
+        <location filename="../../src/tools/launcher/applauncherwidget.cpp" line="124"/>
         <source>Unable to launch in terminal.</source>
         <translation>Não foi possível abrir no terminal.</translation>
     </message>
@@ -51,12 +51,12 @@
 <context>
     <name>ArrowTool</name>
     <message>
-        <location filename="../../src/tools/arrow/arrowtool.cpp" line="88"/>
+        <location filename="../../src/tools/arrow/arrowtool.cpp" line="92"/>
         <source>Arrow</source>
         <translation>Flecha</translation>
     </message>
     <message>
-        <location filename="../../src/tools/arrow/arrowtool.cpp" line="98"/>
+        <location filename="../../src/tools/arrow/arrowtool.cpp" line="104"/>
         <source>Set the Arrow as the paint tool</source>
         <translation>Usar a Flecha como ferramenta de desenho</translation>
     </message>
@@ -123,12 +123,12 @@
 <context>
     <name>CaptureWidget</name>
     <message>
-        <location filename="../../src/widgets/capture/capturewidget.cpp" line="101"/>
+        <location filename="../../src/widgets/capture/capturewidget.cpp" line="99"/>
         <source>Unable to capture screen</source>
         <translation>Não foi possível capturar a tela</translation>
     </message>
     <message>
-        <location filename="../../src/widgets/capture/capturewidget.cpp" line="287"/>
+        <location filename="../../src/widgets/capture/capturewidget.cpp" line="260"/>
         <source>Select an area with the mouse, or press Esc to exit.
 Press Enter to capture the screen.
 Press Right Click to show the color picker.
@@ -141,7 +141,7 @@
 Pressione espaço abrir o painel lateral.</translation>
     </message>
     <message>
-        <location filename="../../src/widgets/capture/capturewidget.cpp" line="664"/>
+        <location filename="../../src/widgets/capture/capturewidget.cpp" line="617"/>
         <source>Tool Settings</source>
         <translation>Configurações da ferramenta</translation>
     </message>
@@ -149,12 +149,12 @@
 <context>
     <name>CircleCountTool</name>
     <message>
-        <location filename="../../src/tools/circlecount/circlecounttool.cpp" line="37"/>
+        <location filename="../../src/tools/circlecount/circlecounttool.cpp" line="39"/>
         <source>Circle Counter</source>
         <translation>Contorno do círculo</translation>
     </message>
     <message>
-        <location filename="../../src/tools/circlecount/circlecounttool.cpp" line="47"/>
+        <location filename="../../src/tools/circlecount/circlecounttool.cpp" line="51"/>
         <source>Add an autoincrementing counter bubble</source>
         <translation>Adicionar uma bolha de incremento automático</translation>
     </message>
@@ -162,12 +162,12 @@
 <context>
     <name>CircleTool</name>
     <message>
-        <location filename="../../src/tools/circle/circletool.cpp" line="38"/>
+        <location filename="../../src/tools/circle/circletool.cpp" line="40"/>
         <source>Circle</source>
         <translation>Círculo</translation>
     </message>
     <message>
-        <location filename="../../src/tools/circle/circletool.cpp" line="48"/>
+        <location filename="../../src/tools/circle/circletool.cpp" line="52"/>
         <source>Set the Circle as the paint tool</source>
         <translation>Usar o Círculo como ferramenta de desenho</translation>
     </message>
@@ -180,64 +180,49 @@
         <translation>Configuração</translation>
     </message>
     <message>
-        <location filename="../../src/config/configwindow.cpp" line="64"/>
+        <location filename="../../src/config/configwindow.cpp" line="63"/>
         <source>Interface</source>
         <translation>Interface</translation>
     </message>
     <message>
-        <location filename="../../src/config/configwindow.cpp" line="70"/>
+        <location filename="../../src/config/configwindow.cpp" line="69"/>
         <source>Filename Editor</source>
         <translation>Editor de nome de arquivo</translation>
     </message>
     <message>
-        <location filename="../../src/config/configwindow.cpp" line="74"/>
+        <location filename="../../src/config/configwindow.cpp" line="73"/>
         <source>General</source>
         <translation>Geral</translation>
     </message>
-    <message>
-        <location filename="../../src/config/configwindow.cpp" line="78"/>
-        <source>Shortcuts</source>
-        <translation type="unfinished"></translation>
-    </message>
-    <message>
-        <location filename="../../src/config/configwindow.cpp" line="84"/>
-        <source>Storage</source>
-        <translation type="unfinished"></translation>
-    </message>
 </context>
 <context>
     <name>Controller</name>
     <message>
-        <location filename="../../src/core/controller.cpp" line="205"/>
+        <location filename="../../src/core/controller.cpp" line="204"/>
         <source>&amp;Take Screenshot</source>
         <translation>&amp;Tirar Screenshot</translation>
     </message>
     <message>
-        <location filename="../../src/core/controller.cpp" line="210"/>
+        <location filename="../../src/core/controller.cpp" line="209"/>
         <source>&amp;Open Launcher</source>
         <translation>&amp;Abrir carregador</translation>
     </message>
     <message>
-        <location filename="../../src/core/controller.cpp" line="215"/>
+        <location filename="../../src/core/controller.cpp" line="212"/>
         <source>&amp;Configuration</source>
         <translation>&amp;Configuração</translation>
     </message>
     <message>
-        <location filename="../../src/core/controller.cpp" line="218"/>
+        <location filename="../../src/core/controller.cpp" line="215"/>
         <source>&amp;About</source>
         <translation>&amp;Sobre</translation>
     </message>
     <message>
-        <location filename="../../src/core/controller.cpp" line="224"/>
-        <source>&amp;Latest Uploads</source>
-        <translation type="unfinished"></translation>
-    </message>
-    <message>
         <source>&amp;Information</source>
         <translation type="vanished">&amp;Informações</translation>
     </message>
     <message>
-        <location filename="../../src/core/controller.cpp" line="220"/>
+        <location filename="../../src/core/controller.cpp" line="217"/>
         <source>&amp;Quit</source>
         <translation>&amp;Sair</translation>
     </message>
@@ -245,12 +230,12 @@
 <context>
     <name>CopyTool</name>
     <message>
-        <location filename="../../src/tools/copy/copytool.cpp" line="38"/>
+        <location filename="../../src/tools/copy/copytool.cpp" line="41"/>
         <source>Copy</source>
         <translation>Copiar</translation>
     </message>
     <message>
-        <location filename="../../src/tools/copy/copytool.cpp" line="48"/>
+        <location filename="../../src/tools/copy/copytool.cpp" line="53"/>
         <source>Copy the selection into the clipboard</source>
         <translation>Copia a seleção para a área de transferência</translation>
     </message>
@@ -258,7 +243,7 @@
 <context>
     <name>DBusUtils</name>
     <message>
-        <location filename="../../src/utils/dbusutils.cpp" line="50"/>
+        <location filename="../../src/utils/dbusutils.cpp" line="52"/>
         <source>Unable to connect via DBus</source>
         <translation>Não foi possível conectar via DBus</translation>
     </message>
@@ -266,12 +251,12 @@
 <context>
     <name>ExitTool</name>
     <message>
-        <location filename="../../src/tools/exit/exittool.cpp" line="37"/>
+        <location filename="../../src/tools/exit/exittool.cpp" line="40"/>
         <source>Exit</source>
         <translation>Sair</translation>
     </message>
     <message>
-        <location filename="../../src/tools/exit/exittool.cpp" line="47"/>
+        <location filename="../../src/tools/exit/exittool.cpp" line="52"/>
         <source>Leave the capture screen</source>
         <translation>Sair da ferramenta de captura</translation>
     </message>
@@ -279,47 +264,47 @@
 <context>
     <name>FileNameEditor</name>
     <message>
-        <location filename="../../src/config/filenameeditor.cpp" line="38"/>
+        <location filename="../../src/config/filenameeditor.cpp" line="39"/>
         <source>Edit the name of your captures:</source>
         <translation>Edite o nome das suas capturas:</translation>
     </message>
     <message>
-        <location filename="../../src/config/filenameeditor.cpp" line="42"/>
+        <location filename="../../src/config/filenameeditor.cpp" line="43"/>
         <source>Edit:</source>
         <translation>Editar:</translation>
     </message>
     <message>
-        <location filename="../../src/config/filenameeditor.cpp" line="44"/>
+        <location filename="../../src/config/filenameeditor.cpp" line="45"/>
         <source>Preview:</source>
         <translation>Preview:</translation>
     </message>
     <message>
-        <location filename="../../src/config/filenameeditor.cpp" line="87"/>
+        <location filename="../../src/config/filenameeditor.cpp" line="88"/>
         <source>Save</source>
         <translation>Salvar</translation>
     </message>
     <message>
-        <location filename="../../src/config/filenameeditor.cpp" line="90"/>
+        <location filename="../../src/config/filenameeditor.cpp" line="91"/>
         <source>Saves the pattern</source>
         <translation>Salva o padrão</translation>
     </message>
     <message>
-        <location filename="../../src/config/filenameeditor.cpp" line="92"/>
+        <location filename="../../src/config/filenameeditor.cpp" line="93"/>
         <source>Reset</source>
         <translation>Reiniciar</translation>
     </message>
     <message>
-        <location filename="../../src/config/filenameeditor.cpp" line="95"/>
+        <location filename="../../src/config/filenameeditor.cpp" line="96"/>
         <source>Restores the saved pattern</source>
         <translation>Restaura o padrão salvo</translation>
     </message>
     <message>
-        <location filename="../../src/config/filenameeditor.cpp" line="97"/>
+        <location filename="../../src/config/filenameeditor.cpp" line="98"/>
         <source>Clear</source>
         <translation>Limpar</translation>
     </message>
     <message>
-        <location filename="../../src/config/filenameeditor.cpp" line="101"/>
+        <location filename="../../src/config/filenameeditor.cpp" line="102"/>
         <source>Deletes the name</source>
         <translation>Deleta o nome</translation>
     </message>
@@ -327,397 +312,215 @@
 <context>
     <name>GeneneralConf</name>
     <message>
-        <location filename="../../src/config/geneneralconf.cpp" line="116"/>
-        <location filename="../../src/config/geneneralconf.cpp" line="248"/>
+        <location filename="../../src/config/geneneralconf.cpp" line="121"/>
+        <location filename="../../src/config/geneneralconf.cpp" line="258"/>
         <source>Import</source>
         <translation>Importar</translation>
     </message>
     <message>
-        <location filename="../../src/config/geneneralconf.cpp" line="123"/>
-        <location filename="../../src/config/geneneralconf.cpp" line="131"/>
-        <location filename="../../src/config/geneneralconf.cpp" line="154"/>
-        <location filename="../../src/config/geneneralconf.cpp" line="444"/>
+        <location filename="../../src/config/geneneralconf.cpp" line="128"/>
+        <location filename="../../src/config/geneneralconf.cpp" line="136"/>
+        <location filename="../../src/config/geneneralconf.cpp" line="160"/>
+        <location filename="../../src/config/geneneralconf.cpp" line="370"/>
         <source>Error</source>
         <translation>Erro</translation>
     </message>
     <message>
-        <location filename="../../src/config/geneneralconf.cpp" line="123"/>
+        <location filename="../../src/config/geneneralconf.cpp" line="128"/>
         <source>Unable to read file.</source>
         <translation>Não foi possível ler o arquivo.</translation>
     </message>
     <message>
-        <location filename="../../src/config/geneneralconf.cpp" line="131"/>
-        <location filename="../../src/config/geneneralconf.cpp" line="154"/>
+        <location filename="../../src/config/geneneralconf.cpp" line="136"/>
+        <location filename="../../src/config/geneneralconf.cpp" line="160"/>
         <source>Unable to write file.</source>
         <translation>Não foi possível escrever no arquivo.</translation>
     </message>
     <message>
-        <location filename="../../src/config/geneneralconf.cpp" line="141"/>
+        <location filename="../../src/config/geneneralconf.cpp" line="147"/>
         <source>Save File</source>
         <translation>Salvar Arquivo</translation>
     </message>
     <message>
-        <location filename="../../src/config/geneneralconf.cpp" line="163"/>
+        <location filename="../../src/config/geneneralconf.cpp" line="170"/>
         <source>Confirm Reset</source>
         <translation>Confirmar Reset</translation>
     </message>
     <message>
-        <location filename="../../src/config/geneneralconf.cpp" line="164"/>
+        <location filename="../../src/config/geneneralconf.cpp" line="171"/>
         <source>Are you sure you want to reset the configuration?</source>
         <translation>Tem certeza que deseja resetar a configuração?</translation>
     </message>
     <message>
-        <location filename="../../src/config/geneneralconf.cpp" line="173"/>
+        <location filename="../../src/config/geneneralconf.cpp" line="181"/>
         <source>Show help message</source>
         <translation>Mostrar mensagem de ajuda</translation>
     </message>
     <message>
-        <location filename="../../src/config/geneneralconf.cpp" line="177"/>
+        <location filename="../../src/config/geneneralconf.cpp" line="185"/>
         <source>Show the help message at the beginning in the capture mode.</source>
         <translation>Mostrar mensagem de ajuda no início do modo de captura.</translation>
     </message>
     <message>
-        <location filename="../../src/config/geneneralconf.cpp" line="189"/>
+        <location filename="../../src/config/geneneralconf.cpp" line="196"/>
         <source>Show the side panel button</source>
         <translation>Mostrar botão no painel lateral</translation>
     </message>
     <message>
-        <location filename="../../src/config/geneneralconf.cpp" line="192"/>
+        <location filename="../../src/config/geneneralconf.cpp" line="199"/>
         <source>Show the side panel toggle button in the capture mode.</source>
         <translation>Mostrar altenador do painel lateral.</translation>
     </message>
     <message>
-        <location filename="../../src/config/geneneralconf.cpp" line="202"/>
-        <location filename="../../src/config/geneneralconf.cpp" line="206"/>
+        <location filename="../../src/config/geneneralconf.cpp" line="210"/>
+        <location filename="../../src/config/geneneralconf.cpp" line="214"/>
         <source>Show desktop notifications</source>
         <translation>Mostrar notificações de Desktop</translation>
     </message>
     <message>
-        <location filename="../../src/config/geneneralconf.cpp" line="218"/>
+        <location filename="../../src/config/geneneralconf.cpp" line="227"/>
         <source>Show tray icon</source>
         <translation>Mostrar ícone de tray</translation>
     </message>
     <message>
-        <location filename="../../src/config/geneneralconf.cpp" line="222"/>
+        <location filename="../../src/config/geneneralconf.cpp" line="231"/>
         <source>Show the systemtray icon</source>
         <translation>Mosrar ícone na barra de aplicações</translation>
     </message>
     <message>
-        <location filename="../../src/config/geneneralconf.cpp" line="236"/>
+        <location filename="../../src/config/geneneralconf.cpp" line="246"/>
         <source>Configuration File</source>
         <translation>Arquivo de Configurações</translation>
     </message>
     <message>
-        <location filename="../../src/config/geneneralconf.cpp" line="241"/>
+        <location filename="../../src/config/geneneralconf.cpp" line="251"/>
         <source>Export</source>
         <translation>Exportar</translation>
     </message>
     <message>
-        <location filename="../../src/config/geneneralconf.cpp" line="255"/>
+        <location filename="../../src/config/geneneralconf.cpp" line="265"/>
         <source>Reset</source>
         <translation>Reset</translation>
     </message>
     <message>
-        <location filename="../../src/config/geneneralconf.cpp" line="265"/>
+        <location filename="../../src/config/geneneralconf.cpp" line="276"/>
         <source>Launch at startup</source>
         <translation>Iniciar junto com o sistema</translation>
     </message>
     <message>
-        <location filename="../../src/config/geneneralconf.cpp" line="269"/>
-        <location filename="../../src/config/geneneralconf.cpp" line="283"/>
+        <location filename="../../src/config/geneneralconf.cpp" line="280"/>
         <source>Launch Flameshot</source>
         <translation>Iniciar Flameshot</translation>
     </message>
     <message>
-<<<<<<< HEAD
-        <location filename="../../src/config/geneneralconf.cpp" line="279"/>
-        <source>Show welcome message on launch</source>
-        <translation type="unfinished"></translation>
-=======
         <location filename="../../src/config/geneneralconf.cpp" line="290"/>
         <source>Close after capture</source>
         <translation>Fechar após captura</translation>
->>>>>>> 55bed077
     </message>
     <message>
         <location filename="../../src/config/geneneralconf.cpp" line="294"/>
-        <source>Close application after capture</source>
-        <translation type="unfinished"></translation>
-    </message>
-    <message>
-        <location filename="../../src/config/geneneralconf.cpp" line="298"/>
         <source>Close after taking a screenshot</source>
         <translation>Fechar após tirar uma screenshot</translation>
     </message>
     <message>
-        <location filename="../../src/config/geneneralconf.cpp" line="310"/>
+        <location filename="../../src/config/geneneralconf.cpp" line="306"/>
         <source>Copy URL after upload</source>
         <translation>Copiar URL após upload</translation>
     </message>
     <message>
-        <location filename="../../src/config/geneneralconf.cpp" line="315"/>
+        <location filename="../../src/config/geneneralconf.cpp" line="311"/>
         <source>Copy URL and close window after upload</source>
         <translation>Copiar URL e fechar janela após upload</translation>
     </message>
     <message>
-        <location filename="../../src/config/geneneralconf.cpp" line="325"/>
+        <location filename="../../src/config/geneneralconf.cpp" line="322"/>
         <source>Save image after copy</source>
         <translation>Salvar imagem após copiar</translation>
     </message>
     <message>
-        <location filename="../../src/config/geneneralconf.cpp" line="326"/>
+        <location filename="../../src/config/geneneralconf.cpp" line="323"/>
         <source>Save image file after copying it</source>
         <translation>Salvar imagem após copiar</translation>
     </message>
     <message>
-        <location filename="../../src/config/geneneralconf.cpp" line="335"/>
+        <location filename="../../src/config/geneneralconf.cpp" line="332"/>
         <source>Save Path</source>
         <translation>Salvar Caminho</translation>
     </message>
     <message>
-        <location filename="../../src/config/geneneralconf.cpp" line="347"/>
-        <location filename="../../src/config/geneneralconf.cpp" line="408"/>
+        <location filename="../../src/config/geneneralconf.cpp" line="344"/>
         <source>Change...</source>
         <translation>Alterar...</translation>
     </message>
     <message>
-        <location filename="../../src/config/geneneralconf.cpp" line="372"/>
-        <location filename="../../src/config/geneneralconf.cpp" line="375"/>
-        <source>Copy file path after save</source>
-        <translation type="unfinished"></translation>
-    </message>
-    <message>
-        <location filename="../../src/config/geneneralconf.cpp" line="384"/>
-        <source>Select default path for Screenshots</source>
-        <translation type="unfinished"></translation>
-    </message>
-    <message>
-        <location filename="../../src/config/geneneralconf.cpp" line="393"/>
-        <source>Use fixed path for screenshots to save</source>
-        <translation type="unfinished"></translation>
-    </message>
-    <message>
-        <location filename="../../src/config/geneneralconf.cpp" line="435"/>
+        <location filename="../../src/config/geneneralconf.cpp" line="363"/>
         <source>Choose a Folder</source>
         <translation>Selecione uma pasta</translation>
     </message>
     <message>
-        <location filename="../../src/config/geneneralconf.cpp" line="444"/>
+        <location filename="../../src/config/geneneralconf.cpp" line="370"/>
         <source>Unable to write to directory.</source>
         <translation>Não foi possível escrever no diretório.</translation>
     </message>
 </context>
 <context>
-    <name>HistoryWidget</name>
-    <message>
-        <location filename="../../src/widgets/historywidget.cpp" line="30"/>
-        <source>Latest Uploads</source>
-        <translation type="unfinished"></translation>
-    </message>
-    <message>
-        <location filename="../../src/widgets/historywidget.cpp" line="68"/>
-        <source>Screenshots history is empty</source>
-        <translation type="unfinished"></translation>
-    </message>
-    <message>
-        <location filename="../../src/widgets/historywidget.cpp" line="118"/>
-        <source>Copy URL</source>
-        <translation type="unfinished">Copiar URL</translation>
-    </message>
-    <message>
-        <location filename="../../src/widgets/historywidget.cpp" line="122"/>
-        <source>URL copied to clipboard.</source>
-        <translation type="unfinished">URL copiada para a área de transferência.</translation>
-    </message>
-    <message>
-        <location filename="../../src/widgets/historywidget.cpp" line="128"/>
-        <source>Open in browser</source>
-        <translation type="unfinished"></translation>
-    </message>
-</context>
-<context>
-    <name>ImgS3Uploader</name>
-    <message>
-        <location filename="../../src/tools/storage/s3/imgs3uploader.cpp" line="50"/>
-        <source>Upload image to S3</source>
-        <translation type="unfinished"></translation>
-    </message>
-    <message>
-        <location filename="../../src/tools/storage/s3/imgs3uploader.cpp" line="50"/>
-        <source>Uploading Image</source>
-        <translation type="unfinished">Upando Imagem</translation>
-    </message>
-    <message>
-        <location filename="../../src/tools/storage/s3/imgs3uploader.cpp" line="56"/>
-        <source>Delete image from S3</source>
-        <translation type="unfinished"></translation>
-    </message>
-    <message>
-        <location filename="../../src/tools/storage/s3/imgs3uploader.cpp" line="56"/>
-        <source>Deleting image...</source>
-        <translation type="unfinished"></translation>
-    </message>
-    <message>
-        <location filename="../../src/tools/storage/s3/imgs3uploader.cpp" line="198"/>
-        <source>URL copied to clipboard.</source>
-        <translation type="unfinished">URL copiada para a área de transferência.</translation>
-    </message>
-    <message>
-        <location filename="../../src/tools/storage/s3/imgs3uploader.cpp" line="222"/>
-        <source>Unable to remove screenshot from the remote storage.</source>
-        <translation type="unfinished"></translation>
-    </message>
-    <message>
-        <location filename="../../src/tools/storage/s3/imgs3uploader.cpp" line="224"/>
-        <source>Network error</source>
-        <translation type="unfinished"></translation>
-    </message>
-    <message>
-        <location filename="../../src/tools/storage/s3/imgs3uploader.cpp" line="226"/>
-        <source>Possibly it doesn&apos;t exist anymore</source>
-        <translation type="unfinished"></translation>
-    </message>
-    <message>
-        <location filename="../../src/tools/storage/s3/imgs3uploader.cpp" line="231"/>
-        <source>Do you want to remove screenshot from local history anyway?</source>
-        <translation type="unfinished"></translation>
-    </message>
-    <message>
-        <location filename="../../src/tools/storage/s3/imgs3uploader.cpp" line="235"/>
-        <source>Remove screenshot from history?</source>
-        <translation type="unfinished"></translation>
-    </message>
-    <message>
-        <location filename="../../src/tools/storage/s3/imgs3uploader.cpp" line="252"/>
-        <source>S3 Creds URL is not found in your configuration file</source>
-        <translation type="unfinished"></translation>
-    </message>
-</context>
-<context>
-    <name>ImgS3UploaderTool</name>
-    <message>
-        <location filename="../../src/tools/storage/s3/imgs3uploadertool.cpp" line="28"/>
-        <source>Upload the selection to S3 bucket</source>
-        <translation type="unfinished"></translation>
-    </message>
-</context>
-<context>
-    <name>ImgUploader</name>
-    <message>
-        <location filename="../../src/tools/storage/imguploader.cpp" line="43"/>
-        <source>Upload image to S3</source>
-        <translation type="unfinished"></translation>
-    </message>
-    <message>
-        <location filename="../../src/tools/storage/imguploader.cpp" line="43"/>
-        <location filename="../../src/tools/storage/imguploader.cpp" line="49"/>
-        <source>Uploading Image</source>
-        <translation type="unfinished">Upando Imagem</translation>
-    </message>
-    <message>
-        <location filename="../../src/tools/storage/imguploader.cpp" line="49"/>
-        <source>Upload image</source>
-        <translation type="unfinished"></translation>
-    </message>
-    <message>
-        <location filename="../../src/tools/storage/imguploader.cpp" line="80"/>
-        <source>Unable to open the URL.</source>
-        <translation type="unfinished">Não foi possível abrir a URL.</translation>
-    </message>
-    <message>
-        <location filename="../../src/tools/storage/imguploader.cpp" line="87"/>
-        <source>URL copied to clipboard.</source>
-        <translation type="unfinished">URL copiada para a área de transferência.</translation>
-    </message>
-    <message>
-        <location filename="../../src/tools/storage/imguploader.cpp" line="93"/>
-        <source>Screenshot copied to clipboard.</source>
-        <translation type="unfinished">Screenshot copiada para a área de transferência.</translation>
-    </message>
-    <message>
-        <location filename="../../src/tools/storage/imguploader.cpp" line="102"/>
-        <source>Deleting image...</source>
-        <translation type="unfinished"></translation>
-    </message>
-    <message>
-        <location filename="../../src/tools/storage/imguploader.cpp" line="162"/>
-        <source>Copy URL</source>
-        <translation type="unfinished">Copiar URL</translation>
-    </message>
-    <message>
-        <location filename="../../src/tools/storage/imguploader.cpp" line="163"/>
-        <source>Open URL</source>
-        <translation type="unfinished">Abrir URL</translation>
-    </message>
-    <message>
-        <location filename="../../src/tools/storage/imguploader.cpp" line="164"/>
-        <source>Delete image</source>
-        <translation type="unfinished">Deletar imagem</translation>
-    </message>
-    <message>
-        <location filename="../../src/tools/storage/imguploader.cpp" line="165"/>
-        <source>Image to Clipboard.</source>
-        <translation type="unfinished">Imagem na área de transferência.</translation>
-    </message>
-</context>
-<context>
-    <name>ImgUploaderTool</name>
-    <message>
-        <location filename="../../src/tools/storage/imguploadertool.cpp" line="21"/>
-        <source>Imgage uploader tool</source>
-        <translation type="unfinished"></translation>
-    </message>
-</context>
-<context>
     <name>ImgurUploader</name>
     <message>
-        <location filename="../../src/tools/storage/imgur/imguruploader.cpp" line="48"/>
+        <location filename="../../src/tools/imgur/imguruploader.cpp" line="48"/>
         <source>Upload to Imgur</source>
         <translation>Upload no Imgur</translation>
     </message>
     <message>
+        <location filename="../../src/tools/imgur/imguruploader.cpp" line="55"/>
         <source>Uploading Image</source>
-        <translation type="vanished">Upando Imagem</translation>
-    </message>
-    <message>
+        <translation>Upando Imagem</translation>
+    </message>
+    <message>
+        <location filename="../../src/tools/imgur/imguruploader.cpp" line="156"/>
         <source>Copy URL</source>
-        <translation type="vanished">Copiar URL</translation>
-    </message>
-    <message>
+        <translation>Copiar URL</translation>
+    </message>
+    <message>
+        <location filename="../../src/tools/imgur/imguruploader.cpp" line="157"/>
         <source>Open URL</source>
-        <translation type="vanished">Abrir URL</translation>
-    </message>
-    <message>
+        <translation>Abrir URL</translation>
+    </message>
+    <message>
+        <location filename="../../src/tools/imgur/imguruploader.cpp" line="158"/>
         <source>Delete image</source>
-        <translation type="vanished">Deletar imagem</translation>
-    </message>
-    <message>
+        <translation>Deletar imagem</translation>
+    </message>
+    <message>
+        <location filename="../../src/tools/imgur/imguruploader.cpp" line="159"/>
         <source>Image to Clipboard.</source>
-        <translation type="vanished">Imagem na área de transferência.</translation>
-    </message>
-    <message>
-        <location filename="../../src/tools/storage/imgur/imguruploader.cpp" line="127"/>
+        <translation>Imagem na área de transferência.</translation>
+    </message>
+    <message>
+        <location filename="../../src/tools/imgur/imguruploader.cpp" line="184"/>
+        <location filename="../../src/tools/imgur/imguruploader.cpp" line="200"/>
         <source>Unable to open the URL.</source>
         <translation>Não foi possível abrir a URL.</translation>
     </message>
     <message>
+        <location filename="../../src/tools/imgur/imguruploader.cpp" line="192"/>
         <source>URL copied to clipboard.</source>
-        <translation type="vanished">URL copiada para a área de transferência.</translation>
-    </message>
-    <message>
+        <translation>URL copiada para a área de transferência.</translation>
+    </message>
+    <message>
+        <location filename="../../src/tools/imgur/imguruploader.cpp" line="208"/>
         <source>Screenshot copied to clipboard.</source>
-        <translation type="vanished">Screenshot copiada para a área de transferência.</translation>
+        <translation>Screenshot copiada para a área de transferência.</translation>
     </message>
 </context>
 <context>
     <name>ImgurUploaderTool</name>
     <message>
-        <location filename="../../src/tools/storage/imgur/imguruploadertool.cpp" line="28"/>
+        <location filename="../../src/tools/imgur/imguruploadertool.cpp" line="41"/>
         <source>Image Uploader</source>
         <translation>Uploader de imagens</translation>
     </message>
     <message>
-        <location filename="../../src/tools/storage/imgur/imguruploadertool.cpp" line="33"/>
+        <location filename="../../src/tools/imgur/imguruploadertool.cpp" line="53"/>
         <source>Upload the selection to Imgur</source>
         <translation>Upa a seleção no Imgur</translation>
     </message>
@@ -730,94 +533,105 @@
         <translation>Sobre</translation>
     </message>
     <message>
-<<<<<<< HEAD
-=======
         <location filename="../../src/widgets/infowindow.cpp" line="62"/>
         <source>SPACEBAR</source>
         <translation>Barra de Espaço</translation>
     </message>
     <message>
         <location filename="../../src/widgets/infowindow.cpp" line="63"/>
->>>>>>> 55bed077
         <source>Right Click</source>
-        <translation type="vanished">Botão Direito</translation>
-    </message>
-    <message>
+        <translation>Botão Direito</translation>
+    </message>
+    <message>
+        <location filename="../../src/widgets/infowindow.cpp" line="64"/>
         <source>Mouse Wheel</source>
-        <translation type="vanished">Roda do mouse</translation>
-    </message>
-    <message>
+        <translation>Roda do mouse</translation>
+    </message>
+    <message>
+        <location filename="../../src/widgets/infowindow.cpp" line="67"/>
         <source>Move selection 1px</source>
-        <translation type="vanished">Move a seleção em 1px</translation>
-    </message>
-    <message>
+        <translation>Move a seleção em 1px</translation>
+    </message>
+    <message>
+        <location filename="../../src/widgets/infowindow.cpp" line="68"/>
         <source>Resize selection 1px</source>
-        <translation type="vanished">Redimensiona a seleção em 1px</translation>
-    </message>
-    <message>
+        <translation>Redimensiona a seleção em 1px</translation>
+    </message>
+    <message>
+        <location filename="../../src/widgets/infowindow.cpp" line="69"/>
         <source>Quit capture</source>
-        <translation type="vanished">Sair da captura</translation>
-    </message>
-    <message>
+        <translation>Sair da captura</translation>
+    </message>
+    <message>
+        <location filename="../../src/widgets/infowindow.cpp" line="70"/>
         <source>Copy to clipboard</source>
-        <translation type="vanished">Copiar para área de transferência</translation>
-    </message>
-    <message>
+        <translation>Copiar para área de transferência</translation>
+    </message>
+    <message>
+        <location filename="../../src/widgets/infowindow.cpp" line="71"/>
         <source>Save selection as a file</source>
-        <translation type="vanished">Salvar seleção em um arquivo</translation>
-    </message>
-    <message>
+        <translation>Salvar seleção em um arquivo</translation>
+    </message>
+    <message>
+        <location filename="../../src/widgets/infowindow.cpp" line="72"/>
         <source>Undo the last modification</source>
-        <translation type="vanished">Desfazer última modificação</translation>
-    </message>
-    <message>
+        <translation>Desfazer última modificação</translation>
+    </message>
+    <message>
+        <location filename="../../src/widgets/infowindow.cpp" line="73"/>
         <source>Toggle visibility of sidebar with options of the selected tool</source>
-        <translation type="vanished">Alterar barra lateral com as opções da ferramenta selecionada</translation>
-    </message>
-    <message>
+        <translation>Alterar barra lateral com as opções da ferramenta selecionada</translation>
+    </message>
+    <message>
+        <location filename="../../src/widgets/infowindow.cpp" line="74"/>
         <source>Show color picker</source>
-        <translation type="vanished">Mostrar seletor de cores</translation>
-    </message>
-    <message>
+        <translation>Mostrar seletor de cores</translation>
+    </message>
+    <message>
+        <location filename="../../src/widgets/infowindow.cpp" line="75"/>
         <source>Change the tool&apos;s thickness</source>
-        <translation type="vanished">Mudar a grossura do pincel</translation>
-    </message>
-    <message>
+        <translation>Mudar a grossura do pincel</translation>
+    </message>
+    <message>
+        <location filename="../../src/widgets/infowindow.cpp" line="82"/>
         <source>Available shortcuts in the screen capture mode.</source>
-        <translation type="vanished">Atalhos disponívels na tela de captura.</translation>
-    </message>
-    <message>
+        <translation>Atalhos disponívels na tela de captura.</translation>
+    </message>
+    <message>
+        <location filename="../../src/widgets/infowindow.cpp" line="93"/>
         <source>Key</source>
-        <translation type="vanished">Tecla</translation>
-    </message>
-    <message>
+        <translation>Tecla</translation>
+    </message>
+    <message>
+        <location filename="../../src/widgets/infowindow.cpp" line="93"/>
         <source>Description</source>
-        <translation type="vanished">Descrição</translation>
-    </message>
-    <message>
-        <location filename="../../src/widgets/infowindow.cpp" line="62"/>
+        <translation>Descrição</translation>
+    </message>
+    <message>
+        <location filename="../../src/widgets/infowindow.cpp" line="126"/>
         <source>&lt;u&gt;&lt;b&gt;License&lt;/b&gt;&lt;/u&gt;</source>
         <translation>&lt;u&gt;&lt;b&gt;Licença&lt;/b&gt;&lt;/u&gt;</translation>
     </message>
     <message>
-        <location filename="../../src/widgets/infowindow.cpp" line="71"/>
+        <location filename="../../src/widgets/infowindow.cpp" line="134"/>
         <source>&lt;u&gt;&lt;b&gt;Version&lt;/b&gt;&lt;/u&gt;</source>
         <translation>&lt;u&gt;&lt;b&gt;Versão&lt;/b&gt;&lt;/u&gt;</translation>
     </message>
     <message>
+        <location filename="../../src/widgets/infowindow.cpp" line="145"/>
         <source>&lt;u&gt;&lt;b&gt;Shortcuts&lt;/b&gt;&lt;/u&gt;</source>
-        <translation type="vanished">&lt;u&gt;&lt;b&gt;Atalhos&lt;/b&gt;&lt;/u&gt;</translation>
+        <translation>&lt;u&gt;&lt;b&gt;Atalhos&lt;/b&gt;&lt;/u&gt;</translation>
     </message>
 </context>
 <context>
     <name>LineTool</name>
     <message>
-        <location filename="../../src/tools/line/linetool.cpp" line="41"/>
+        <location filename="../../src/tools/line/linetool.cpp" line="43"/>
         <source>Line</source>
         <translation>Linha</translation>
     </message>
     <message>
-        <location filename="../../src/tools/line/linetool.cpp" line="51"/>
+        <location filename="../../src/tools/line/linetool.cpp" line="55"/>
         <source>Set the Line as the paint tool</source>
         <translation>Usar a Linha como ferramenta de desenho</translation>
     </message>
@@ -825,12 +639,12 @@
 <context>
     <name>MarkerTool</name>
     <message>
-        <location filename="../../src/tools/marker/markertool.cpp" line="41"/>
+        <location filename="../../src/tools/marker/markertool.cpp" line="43"/>
         <source>Marker</source>
         <translation>Marcador</translation>
     </message>
     <message>
-        <location filename="../../src/tools/marker/markertool.cpp" line="51"/>
+        <location filename="../../src/tools/marker/markertool.cpp" line="55"/>
         <source>Set the Marker as the paint tool</source>
         <translation>Usar o marcador como ferramenta de desenho</translation>
     </message>
@@ -838,12 +652,12 @@
 <context>
     <name>MoveTool</name>
     <message>
-        <location filename="../../src/tools/move/movetool.cpp" line="37"/>
+        <location filename="../../src/tools/move/movetool.cpp" line="40"/>
         <source>Move</source>
         <translation>Mover</translation>
     </message>
     <message>
-        <location filename="../../src/tools/move/movetool.cpp" line="47"/>
+        <location filename="../../src/tools/move/movetool.cpp" line="52"/>
         <source>Move the selection area</source>
         <translation>Mover a área de seleção</translation>
     </message>
@@ -851,12 +665,12 @@
 <context>
     <name>PencilTool</name>
     <message>
-        <location filename="../../src/tools/pencil/penciltool.cpp" line="32"/>
+        <location filename="../../src/tools/pencil/penciltool.cpp" line="34"/>
         <source>Pencil</source>
         <translation>Pincel</translation>
     </message>
     <message>
-        <location filename="../../src/tools/pencil/penciltool.cpp" line="42"/>
+        <location filename="../../src/tools/pencil/penciltool.cpp" line="46"/>
         <source>Set the Pencil as the paint tool</source>
         <translation>Usar o Lápis como ferramenta de desenho</translation>
     </message>
@@ -864,12 +678,12 @@
 <context>
     <name>PinTool</name>
     <message>
-        <location filename="../../src/tools/pin/pintool.cpp" line="37"/>
+        <location filename="../../src/tools/pin/pintool.cpp" line="40"/>
         <source>Pin Tool</source>
         <translation>Ferramenta de fixação</translation>
     </message>
     <message>
-        <location filename="../../src/tools/pin/pintool.cpp" line="47"/>
+        <location filename="../../src/tools/pin/pintool.cpp" line="52"/>
         <source>Pin image on the desktop</source>
         <translation>Fixar imagem no desktop</translation>
     </message>
@@ -877,12 +691,12 @@
 <context>
     <name>PixelateTool</name>
     <message>
-        <location filename="../../src/tools/pixelate/pixelatetool.cpp" line="38"/>
+        <location filename="../../src/tools/pixelate/pixelatetool.cpp" line="40"/>
         <source>Pixelate</source>
         <translation>Pixelar</translation>
     </message>
     <message>
-        <location filename="../../src/tools/pixelate/pixelatetool.cpp" line="48"/>
+        <location filename="../../src/tools/pixelate/pixelatetool.cpp" line="52"/>
         <source>Set Pixelate as the paint tool</source>
         <translation>Usar Pixelar na ferramenta de pintura</translation>
     </message>
@@ -890,18 +704,18 @@
 <context>
     <name>QObject</name>
     <message>
-        <location filename="../../src/utils/screenshotsaver.cpp" line="119"/>
+        <location filename="../../src/utils/screenshotsaver.cpp" line="112"/>
         <source>Save Error</source>
         <translation>Erro ao salvar</translation>
     </message>
     <message>
-        <location filename="../../src/utils/screenshotsaver.cpp" line="65"/>
-        <location filename="../../src/utils/screenshotsaver.cpp" line="108"/>
+        <location filename="../../src/utils/screenshotsaver.cpp" line="66"/>
+        <location filename="../../src/utils/screenshotsaver.cpp" line="107"/>
         <source>Capture saved as </source>
         <translation>Captura salva como </translation>
     </message>
     <message>
-        <location filename="../../src/utils/screenshotsaver.cpp" line="41"/>
+        <location filename="../../src/utils/screenshotsaver.cpp" line="42"/>
         <source>Capture saved to clipboard.</source>
         <translation>Capturar Salvar na Área de Trabalho.</translation>
     </message>
@@ -911,27 +725,17 @@
         <translation>Captura salva na área de transferência</translation>
     </message>
     <message>
-        <location filename="../../src/utils/screenshotsaver.cpp" line="67"/>
-        <location filename="../../src/utils/screenshotsaver.cpp" line="117"/>
+        <location filename="../../src/utils/screenshotsaver.cpp" line="69"/>
+        <location filename="../../src/utils/screenshotsaver.cpp" line="110"/>
         <source>Error trying to save as </source>
         <translation>Erro ao tentar salvar como </translation>
     </message>
     <message>
-        <location filename="../../src/utils/screenshotsaver.cpp" line="85"/>
-        <source>Save screenshot</source>
-        <translation type="unfinished"></translation>
-    </message>
-    <message>
-        <location filename="../../src/utils/screenshotsaver.cpp" line="112"/>
-        <source>Capture is saved and copied to the clipboard as </source>
-        <translation type="unfinished"></translation>
-    </message>
-    <message>
         <location filename="../../src/main.cpp" line="82"/>
-        <location filename="../../src/main.cpp" line="251"/>
-        <location filename="../../src/main.cpp" line="415"/>
-        <location filename="../../src/main.cpp" line="443"/>
-        <location filename="../../src/main.cpp" line="475"/>
+        <location filename="../../src/main.cpp" line="244"/>
+        <location filename="../../src/main.cpp" line="399"/>
+        <location filename="../../src/main.cpp" line="426"/>
+        <location filename="../../src/main.cpp" line="458"/>
         <source>Unable to connect via DBus</source>
         <translation>Não foi possível conectar via DBus</translation>
     </message>
@@ -956,87 +760,87 @@
         <translation>Abrir a ferramente de captura.</translation>
     </message>
     <message>
-        <location filename="../../src/main.cpp" line="113"/>
+        <location filename="../../src/main.cpp" line="112"/>
         <source>Start a manual capture in GUI mode.</source>
         <translation>Iniciar uma captura manual no modo GUI.</translation>
     </message>
     <message>
-        <location filename="../../src/main.cpp" line="115"/>
+        <location filename="../../src/main.cpp" line="114"/>
         <source>Configure</source>
         <translation>Configurar</translation>
     </message>
     <message>
-        <location filename="../../src/main.cpp" line="117"/>
+        <location filename="../../src/main.cpp" line="116"/>
         <source>Capture a single screen.</source>
         <translation>Capturar apenas uma tela.</translation>
     </message>
     <message>
-        <location filename="../../src/main.cpp" line="122"/>
+        <location filename="../../src/main.cpp" line="120"/>
         <source>Path where the capture will be saved</source>
         <translation>Caminho para salvar a captura</translation>
     </message>
     <message>
-        <location filename="../../src/main.cpp" line="125"/>
+        <location filename="../../src/main.cpp" line="123"/>
         <source>Save the capture to the clipboard</source>
         <translation>Salvar a captura na Área de Transferência</translation>
     </message>
     <message>
-        <location filename="../../src/main.cpp" line="127"/>
+        <location filename="../../src/main.cpp" line="125"/>
         <source>Delay time in milliseconds</source>
         <translation>Tempo do atraso em milissegundos</translation>
     </message>
     <message>
-        <location filename="../../src/main.cpp" line="130"/>
+        <location filename="../../src/main.cpp" line="128"/>
         <source>Set the filename pattern</source>
         <translation>Salvar o padrão do nome do arquivo</translation>
     </message>
     <message>
-        <location filename="../../src/main.cpp" line="133"/>
+        <location filename="../../src/main.cpp" line="131"/>
         <source>Enable or disable the trayicon</source>
         <translation>Ativar ou desativar o ícone de bandeja</translation>
     </message>
     <message>
-        <location filename="../../src/main.cpp" line="137"/>
+        <location filename="../../src/main.cpp" line="134"/>
         <source>Enable or disable run at startup</source>
         <translation>Ativar ou desativar rodar na inicialização</translation>
     </message>
     <message>
-        <location filename="../../src/main.cpp" line="141"/>
+        <location filename="../../src/main.cpp" line="138"/>
         <source>Show the help message in the capture mode</source>
         <translation>Mostrar a mensagem de ajuda no modo captura</translation>
     </message>
     <message>
-        <location filename="../../src/main.cpp" line="144"/>
+        <location filename="../../src/main.cpp" line="141"/>
         <source>Define the main UI color</source>
         <translation>Definir a cor principal</translation>
     </message>
     <message>
-        <location filename="../../src/main.cpp" line="148"/>
+        <location filename="../../src/main.cpp" line="144"/>
         <source>Define the contrast UI color</source>
         <translation>Definir o contrasto da cor</translation>
     </message>
     <message>
-        <location filename="../../src/main.cpp" line="151"/>
+        <location filename="../../src/main.cpp" line="147"/>
         <source>Print raw PNG capture</source>
         <translation>Mostrar captura PNG &quot;crua&quot;</translation>
     </message>
     <message>
-        <location filename="../../src/main.cpp" line="154"/>
+        <location filename="../../src/main.cpp" line="150"/>
         <source>Define the screen to capture</source>
         <translation>Definir a tela para captura</translation>
     </message>
     <message>
-        <location filename="../../src/main.cpp" line="155"/>
+        <location filename="../../src/main.cpp" line="151"/>
         <source>default: screen containing the cursor</source>
         <translation>padrão: tela contendo o cursor</translation>
     </message>
     <message>
-        <location filename="../../src/main.cpp" line="156"/>
+        <location filename="../../src/main.cpp" line="152"/>
         <source>Screen number</source>
         <translation>Número da tela</translation>
     </message>
     <message>
-        <location filename="../../src/main.cpp" line="165"/>
+        <location filename="../../src/main.cpp" line="161"/>
         <source>Invalid color, this flag supports the following formats:
 - #RGB (each of R, G, and B is a single hex digit)
 - #RRGGBB
@@ -1053,32 +857,32 @@
 Você pode ter que invalidar o sinal &apos;#&apos;, por exemplo &apos;\#FFF&apos;</translation>
     </message>
     <message>
-        <location filename="../../src/main.cpp" line="174"/>
+        <location filename="../../src/main.cpp" line="170"/>
         <source>Invalid delay, it must be higher than 0</source>
         <translation>Atraso inválido, deve ser maior que 0</translation>
     </message>
     <message>
-        <location filename="../../src/main.cpp" line="176"/>
+        <location filename="../../src/main.cpp" line="172"/>
         <source>Invalid screen number, it must be non negative</source>
         <translation>Número de tela inválido, deve ser maior que zero</translation>
     </message>
     <message>
-        <location filename="../../src/main.cpp" line="183"/>
+        <location filename="../../src/main.cpp" line="179"/>
         <source>Invalid path, it must be a real path in the system</source>
         <translation>Caminho inválido, deve ser um caminho real no sistema</translation>
     </message>
     <message>
-        <location filename="../../src/main.cpp" line="194"/>
+        <location filename="../../src/main.cpp" line="189"/>
         <source>Invalid value, it must be defined as &apos;true&apos; or &apos;false&apos;</source>
         <translation>Valor inválido, deve ser definido como &apos;verdadeiro&apos; ou &apos;falso&apos;</translation>
     </message>
     <message>
-        <location filename="../../src/tools/launcher/openwithprogram.cpp" line="44"/>
+        <location filename="../../src/tools/launcher/openwithprogram.cpp" line="45"/>
         <source>Error</source>
         <translation>Erro</translation>
     </message>
     <message>
-        <location filename="../../src/tools/launcher/openwithprogram.cpp" line="45"/>
+        <location filename="../../src/tools/launcher/openwithprogram.cpp" line="46"/>
         <source>Unable to write in</source>
         <translation>Não foi possível escrever em</translation>
     </message>
@@ -1088,132 +892,45 @@
         <translation>Opções</translation>
     </message>
     <message>
-        <location filename="../../src/cli/commandlineparser.cpp" line="78"/>
+        <location filename="../../src/cli/commandlineparser.cpp" line="77"/>
         <source>Arguments</source>
         <translation>Argumentos</translation>
     </message>
     <message>
-        <location filename="../../src/cli/commandlineparser.cpp" line="337"/>
+        <location filename="../../src/cli/commandlineparser.cpp" line="350"/>
         <source>arguments</source>
         <translation>argumentos</translation>
     </message>
     <message>
-        <location filename="../../src/cli/commandlineparser.cpp" line="338"/>
+        <location filename="../../src/cli/commandlineparser.cpp" line="351"/>
         <source>Usage</source>
         <translation>Uso</translation>
     </message>
     <message>
-        <location filename="../../src/cli/commandlineparser.cpp" line="338"/>
+        <location filename="../../src/cli/commandlineparser.cpp" line="351"/>
         <source>options</source>
         <translation>opções</translation>
     </message>
     <message>
-<<<<<<< HEAD
-        <location filename="../../src/cli/commandlineparser.cpp" line="345"/>
-        <source>Per default runs Flameshot in the background and adds a tray icon for configuration.</source>
-        <translation type="unfinished"></translation>
-=======
         <location filename="../../src/cli/commandlineparser.cpp" line="358"/>
         <source>Per default runs Flameshot in the background and   adds a tray icon for configuration.</source>
         <translation>Por padrão roda Flameshot no background e   adiciona um ícone na bandeija para configuração.</translation>
->>>>>>> 55bed077
-    </message>
-    <message>
-        <location filename="../../src/tools/storage/imgur/imguruploader.cpp" line="88"/>
+    </message>
+    <message>
+        <location filename="../../src/tools/imgur/imguruploader.cpp" line="88"/>
         <source>URL copied to clipboard.</source>
         <translation>URL copiada para a área de transferência.</translation>
     </message>
-    <message>
-        <location filename="../../external/singleapplication/singleapplication.cpp" line="442"/>
-        <source>Hi, I&apos;m already running!
-You can find me in the system tray.</source>
-        <translation type="unfinished"></translation>
-    </message>
-    <message>
-        <location filename="../../src/core/controller.cpp" line="256"/>
-        <source>Hello, I&apos;m here! Click icon in the tray to take a screenshot or click with a right button to see more options.</source>
-        <translation type="unfinished"></translation>
-    </message>
-    <message>
-        <location filename="../../src/utils/configshortcuts.cpp" line="24"/>
-        <source>Toggle side panel</source>
-        <translation type="unfinished"></translation>
-    </message>
-    <message>
-        <location filename="../../src/utils/configshortcuts.cpp" line="29"/>
-        <source>Resize selection left 1px</source>
-        <translation type="unfinished"></translation>
-    </message>
-    <message>
-        <location filename="../../src/utils/configshortcuts.cpp" line="33"/>
-        <source>Resize selection right 1px</source>
-        <translation type="unfinished"></translation>
-    </message>
-    <message>
-        <location filename="../../src/utils/configshortcuts.cpp" line="37"/>
-        <source>Resize selection up 1px</source>
-        <translation type="unfinished"></translation>
-    </message>
-    <message>
-        <location filename="../../src/utils/configshortcuts.cpp" line="41"/>
-        <source>Resize selection down 1px</source>
-        <translation type="unfinished"></translation>
-    </message>
-    <message>
-        <location filename="../../src/utils/configshortcuts.cpp" line="45"/>
-        <source>Move selection left 1px</source>
-        <translation type="unfinished"></translation>
-    </message>
-    <message>
-        <location filename="../../src/utils/configshortcuts.cpp" line="48"/>
-        <source>Move selection right 1px</source>
-        <translation type="unfinished"></translation>
-    </message>
-    <message>
-        <location filename="../../src/utils/configshortcuts.cpp" line="51"/>
-        <source>Move selection up 1px</source>
-        <translation type="unfinished"></translation>
-    </message>
-    <message>
-        <location filename="../../src/utils/configshortcuts.cpp" line="54"/>
-        <source>Move selection down 1px</source>
-        <translation type="unfinished"></translation>
-    </message>
-    <message>
-        <location filename="../../src/utils/configshortcuts.cpp" line="57"/>
-        <source>Quit capture</source>
-        <translation type="unfinished">Sair da captura</translation>
-    </message>
-    <message>
-        <location filename="../../src/utils/configshortcuts.cpp" line="59"/>
-        <source>Screenshot history</source>
-        <translation type="unfinished"></translation>
-    </message>
-    <message>
-        <location filename="../../src/utils/configshortcuts.cpp" line="62"/>
-        <source>Capture screen</source>
-        <translation type="unfinished"></translation>
-    </message>
-    <message>
-        <location filename="../../src/utils/configshortcuts.cpp" line="64"/>
-        <source>Show color picker</source>
-        <translation type="unfinished">Mostrar seletor de cores</translation>
-    </message>
-    <message>
-        <location filename="../../src/utils/configshortcuts.cpp" line="66"/>
-        <source>Change the tool&apos;s thickness</source>
-        <translation type="unfinished">Mudar a grossura do pincel</translation>
-    </message>
 </context>
 <context>
     <name>RectangleTool</name>
     <message>
-        <location filename="../../src/tools/rectangle/rectangletool.cpp" line="38"/>
+        <location filename="../../src/tools/rectangle/rectangletool.cpp" line="40"/>
         <source>Rectangle</source>
         <translation>Retângulo</translation>
     </message>
     <message>
-        <location filename="../../src/tools/rectangle/rectangletool.cpp" line="48"/>
+        <location filename="../../src/tools/rectangle/rectangletool.cpp" line="52"/>
         <source>Set the Rectangle as the paint tool</source>
         <translation>Usar o Retângulo como ferramenta de desenho</translation>
     </message>
@@ -1221,12 +938,12 @@
 <context>
     <name>RedoTool</name>
     <message>
-        <location filename="../../src/tools/redo/redotool.cpp" line="37"/>
+        <location filename="../../src/tools/redo/redotool.cpp" line="40"/>
         <source>Redo</source>
         <translation>Refazer</translation>
     </message>
     <message>
-        <location filename="../../src/tools/redo/redotool.cpp" line="47"/>
+        <location filename="../../src/tools/redo/redotool.cpp" line="52"/>
         <source>Redo the next modification</source>
         <translation>Refazer última modificação</translation>
     </message>
@@ -1234,12 +951,12 @@
 <context>
     <name>SaveTool</name>
     <message>
-        <location filename="../../src/tools/save/savetool.cpp" line="38"/>
+        <location filename="../../src/tools/save/savetool.cpp" line="41"/>
         <source>Save</source>
         <translation>Salvar</translation>
     </message>
     <message>
-        <location filename="../../src/tools/save/savetool.cpp" line="48"/>
+        <location filename="../../src/tools/save/savetool.cpp" line="53"/>
         <source>Save the capture</source>
         <translation>Salvar a captura</translation>
     </message>
@@ -1247,7 +964,7 @@
 <context>
     <name>ScreenGrabber</name>
     <message>
-        <location filename="../../src/utils/screengrabber.cpp" line="85"/>
+        <location filename="../../src/utils/screengrabber.cpp" line="84"/>
         <source>Unable to capture screen</source>
         <translation>Não foi possível capturar a tela</translation>
     </message>
@@ -1255,76 +972,35 @@
 <context>
     <name>SelectionTool</name>
     <message>
-        <location filename="../../src/tools/selection/selectiontool.cpp" line="43"/>
+        <location filename="../../src/tools/selection/selectiontool.cpp" line="46"/>
         <source>Rectangular Selection</source>
         <translation>Seleção Retangular</translation>
     </message>
     <message>
-        <location filename="../../src/tools/selection/selectiontool.cpp" line="53"/>
+        <location filename="../../src/tools/selection/selectiontool.cpp" line="58"/>
         <source>Set Selection as the paint tool</source>
         <translation>Usar o Selecionador como ferramenta de desenho</translation>
     </message>
 </context>
 <context>
-    <name>SetShortcutDialog</name>
-    <message>
-        <location filename="../../src/config/setshortcutwidget.cpp" line="30"/>
-        <source>Set Shortcut</source>
-        <translation type="unfinished"></translation>
-    </message>
-    <message>
-        <location filename="../../src/config/setshortcutwidget.cpp" line="36"/>
-        <source>Enter new shortcut to change </source>
-        <translation type="unfinished"></translation>
-    </message>
-    <message>
-        <location filename="../../src/config/setshortcutwidget.cpp" line="49"/>
-        <source>Press Esc to cancel or Backspace to disable the keyboard shortcut.</source>
-        <translation type="unfinished"></translation>
-    </message>
-</context>
-<context>
-    <name>ShortcutsWidget</name>
-    <message>
-        <location filename="../../src/config/shortcutswidget.cpp" line="43"/>
-        <source>Hot Keys</source>
-        <translation type="unfinished"></translation>
-    </message>
-    <message>
-        <location filename="../../src/config/shortcutswidget.cpp" line="68"/>
-        <source>Available shortcuts in the screen capture mode.</source>
-        <translation type="unfinished">Atalhos disponívels na tela de captura.</translation>
-    </message>
-    <message>
-        <location filename="../../src/config/shortcutswidget.cpp" line="80"/>
-        <source>Description</source>
-        <translation type="unfinished">Descrição</translation>
-    </message>
-    <message>
-        <location filename="../../src/config/shortcutswidget.cpp" line="80"/>
-        <source>Key</source>
-        <translation type="unfinished">Tecla</translation>
-    </message>
-</context>
-<context>
     <name>SidePanelWidget</name>
     <message>
-        <location filename="../../src/widgets/panel/sidepanelwidget.cpp" line="72"/>
+        <location filename="../../src/widgets/panel/sidepanelwidget.cpp" line="71"/>
         <source>Active thickness:</source>
         <translation>Grossura:</translation>
     </message>
     <message>
-        <location filename="../../src/widgets/panel/sidepanelwidget.cpp" line="73"/>
+        <location filename="../../src/widgets/panel/sidepanelwidget.cpp" line="72"/>
         <source>Active color:</source>
         <translation>Cor:</translation>
     </message>
     <message>
-        <location filename="../../src/widgets/panel/sidepanelwidget.cpp" line="205"/>
+        <location filename="../../src/widgets/panel/sidepanelwidget.cpp" line="217"/>
         <source>Press ESC to cancel</source>
         <translation>Presione Esc para cancelar</translation>
     </message>
     <message>
-        <location filename="../../src/widgets/panel/sidepanelwidget.cpp" line="207"/>
+        <location filename="../../src/widgets/panel/sidepanelwidget.cpp" line="219"/>
         <source>Grab Color</source>
         <translation>Usar Cor</translation>
     </message>
@@ -1332,12 +1008,12 @@
 <context>
     <name>SizeIndicatorTool</name>
     <message>
-        <location filename="../../src/tools/sizeindicator/sizeindicatortool.cpp" line="37"/>
+        <location filename="../../src/tools/sizeindicator/sizeindicatortool.cpp" line="40"/>
         <source>Selection Size Indicator</source>
         <translation>Indicador do Tamanho da Seleção</translation>
     </message>
     <message>
-        <location filename="../../src/tools/sizeindicator/sizeindicatortool.cpp" line="47"/>
+        <location filename="../../src/tools/sizeindicator/sizeindicatortool.cpp" line="52"/>
         <source>Show the dimensions of the selection (X Y)</source>
         <translation>Mostra as dimenções da seleção (X Y)</translation>
     </message>
@@ -1345,107 +1021,107 @@
 <context>
     <name>StrftimeChooserWidget</name>
     <message>
-        <location filename="../../src/config/strftimechooserwidget.cpp" line="51"/>
+        <location filename="../../src/config/strftimechooserwidget.cpp" line="50"/>
         <source>Century (00-99)</source>
         <translation>Século (00-99)</translation>
     </message>
     <message>
-        <location filename="../../src/config/strftimechooserwidget.cpp" line="52"/>
+        <location filename="../../src/config/strftimechooserwidget.cpp" line="51"/>
         <source>Year (00-99)</source>
         <translation>Ano (00-99)</translation>
     </message>
     <message>
-        <location filename="../../src/config/strftimechooserwidget.cpp" line="53"/>
+        <location filename="../../src/config/strftimechooserwidget.cpp" line="52"/>
         <source>Year (2000)</source>
         <translation>Ano (2000)</translation>
     </message>
     <message>
-        <location filename="../../src/config/strftimechooserwidget.cpp" line="54"/>
+        <location filename="../../src/config/strftimechooserwidget.cpp" line="53"/>
         <source>Month Name (jan)</source>
         <translation>Nome do mês (jan)</translation>
     </message>
     <message>
-        <location filename="../../src/config/strftimechooserwidget.cpp" line="55"/>
+        <location filename="../../src/config/strftimechooserwidget.cpp" line="54"/>
         <source>Month Name (january)</source>
         <translation>Nome do mês (janeiro)</translation>
     </message>
     <message>
-        <location filename="../../src/config/strftimechooserwidget.cpp" line="56"/>
+        <location filename="../../src/config/strftimechooserwidget.cpp" line="55"/>
         <source>Month (01-12)</source>
         <translation>Mês (01-12)</translation>
     </message>
     <message>
-        <location filename="../../src/config/strftimechooserwidget.cpp" line="57"/>
+        <location filename="../../src/config/strftimechooserwidget.cpp" line="56"/>
         <source>Week Day (1-7)</source>
         <translation>Dia da semana (1-7)</translation>
     </message>
     <message>
-        <location filename="../../src/config/strftimechooserwidget.cpp" line="58"/>
+        <location filename="../../src/config/strftimechooserwidget.cpp" line="57"/>
         <source>Week (01-53)</source>
         <translation>Semana (01-53)</translation>
     </message>
     <message>
-        <location filename="../../src/config/strftimechooserwidget.cpp" line="59"/>
+        <location filename="../../src/config/strftimechooserwidget.cpp" line="58"/>
         <source>Day Name (mon)</source>
         <translation>Nome do dia (seg)</translation>
     </message>
     <message>
-        <location filename="../../src/config/strftimechooserwidget.cpp" line="60"/>
+        <location filename="../../src/config/strftimechooserwidget.cpp" line="59"/>
         <source>Day Name (monday)</source>
         <translation>Nome do dia (segunda)</translation>
     </message>
     <message>
-        <location filename="../../src/config/strftimechooserwidget.cpp" line="61"/>
+        <location filename="../../src/config/strftimechooserwidget.cpp" line="60"/>
         <source>Day (01-31)</source>
         <translation>Dia (01-31)</translation>
     </message>
     <message>
-        <location filename="../../src/config/strftimechooserwidget.cpp" line="62"/>
+        <location filename="../../src/config/strftimechooserwidget.cpp" line="61"/>
         <source>Day of Month (1-31)</source>
         <translation>Dia do Mês (1-31)</translation>
     </message>
     <message>
-        <location filename="../../src/config/strftimechooserwidget.cpp" line="63"/>
+        <location filename="../../src/config/strftimechooserwidget.cpp" line="62"/>
         <source>Day (001-366)</source>
         <translation>Dia (001-366)</translation>
     </message>
     <message>
-        <location filename="../../src/config/strftimechooserwidget.cpp" line="64"/>
+        <location filename="../../src/config/strftimechooserwidget.cpp" line="63"/>
         <source>Time (%H-%M-%S)</source>
         <translation>Tempo (%H-%M-%S)</translation>
     </message>
     <message>
-        <location filename="../../src/config/strftimechooserwidget.cpp" line="65"/>
+        <location filename="../../src/config/strftimechooserwidget.cpp" line="64"/>
         <source>Time (%H-%M)</source>
         <translation>Tempo (%H-%M)</translation>
     </message>
     <message>
-        <location filename="../../src/config/strftimechooserwidget.cpp" line="66"/>
+        <location filename="../../src/config/strftimechooserwidget.cpp" line="65"/>
         <source>Hour (00-23)</source>
         <translation>Hora (00-23)</translation>
     </message>
     <message>
-        <location filename="../../src/config/strftimechooserwidget.cpp" line="67"/>
+        <location filename="../../src/config/strftimechooserwidget.cpp" line="66"/>
         <source>Hour (01-12)</source>
         <translation>Hora (01-12)</translation>
     </message>
     <message>
-        <location filename="../../src/config/strftimechooserwidget.cpp" line="68"/>
+        <location filename="../../src/config/strftimechooserwidget.cpp" line="67"/>
         <source>Minute (00-59)</source>
         <translation>Minuto (00-59)</translation>
     </message>
     <message>
-        <location filename="../../src/config/strftimechooserwidget.cpp" line="69"/>
+        <location filename="../../src/config/strftimechooserwidget.cpp" line="68"/>
         <source>Second (00-59)</source>
         <translation>Segundo (00-59)</translation>
     </message>
     <message>
-        <location filename="../../src/config/strftimechooserwidget.cpp" line="70"/>
+        <location filename="../../src/config/strftimechooserwidget.cpp" line="69"/>
         <source>Full Date (%m/%d/%y)</source>
         <translation>Data Completa (%m/%d/%y)</translation>
     </message>
     <message>
-        <location filename="../../src/config/strftimechooserwidget.cpp" line="71"/>
+        <location filename="../../src/config/strftimechooserwidget.cpp" line="70"/>
         <source>Full Date (%Y-%m-%d)</source>
         <translation>Data Completa (%Y-%m-%d)</translation>
     </message>
@@ -1484,12 +1160,12 @@
 <context>
     <name>TextTool</name>
     <message>
-        <location filename="../../src/tools/text/texttool.cpp" line="57"/>
+        <location filename="../../src/tools/text/texttool.cpp" line="63"/>
         <source>Text</source>
         <translation>Texto</translation>
     </message>
     <message>
-        <location filename="../../src/tools/text/texttool.cpp" line="67"/>
+        <location filename="../../src/tools/text/texttool.cpp" line="75"/>
         <source>Add text to your capture</source>
         <translation>Adicionar texto à captura</translation>
     </message>
@@ -1502,32 +1178,32 @@
         <translation>Interface de Edição de Cores</translation>
     </message>
     <message>
-        <location filename="../../src/config/uicoloreditor.cpp" line="103"/>
+        <location filename="../../src/config/uicoloreditor.cpp" line="107"/>
         <source>Change the color moving the selectors and see the changes in the preview buttons.</source>
         <translation>Modifique a cor movendo os seletores e veja as mudanças nos botões de preview.</translation>
     </message>
     <message>
-        <location filename="../../src/config/uicoloreditor.cpp" line="114"/>
+        <location filename="../../src/config/uicoloreditor.cpp" line="119"/>
         <source>Select a Button to modify it</source>
         <translation>Selecione um botão para modificá-lo</translation>
     </message>
     <message>
-        <location filename="../../src/config/uicoloreditor.cpp" line="124"/>
+        <location filename="../../src/config/uicoloreditor.cpp" line="129"/>
         <source>Main Color</source>
         <translation>Cor Principal</translation>
     </message>
     <message>
-        <location filename="../../src/config/uicoloreditor.cpp" line="128"/>
+        <location filename="../../src/config/uicoloreditor.cpp" line="133"/>
         <source>Click on this button to set the edition mode of the main color.</source>
         <translation>Clique neste botão para setar o modo de edição da cor principal.</translation>
     </message>
     <message>
-        <location filename="../../src/config/uicoloreditor.cpp" line="139"/>
+        <location filename="../../src/config/uicoloreditor.cpp" line="144"/>
         <source>Contrast Color</source>
         <translation>Cor de Contraste</translation>
     </message>
     <message>
-        <location filename="../../src/config/uicoloreditor.cpp" line="144"/>
+        <location filename="../../src/config/uicoloreditor.cpp" line="149"/>
         <source>Click on this button to set the edition mode of the contrast color.</source>
         <translation>Clique neste botão para setar o modo de edição da cor de contraste.</translation>
     </message>
@@ -1535,61 +1211,38 @@
 <context>
     <name>UndoTool</name>
     <message>
-        <location filename="../../src/tools/undo/undotool.cpp" line="37"/>
+        <location filename="../../src/tools/undo/undotool.cpp" line="40"/>
         <source>Undo</source>
         <translation>Desfazer</translation>
     </message>
     <message>
-        <location filename="../../src/tools/undo/undotool.cpp" line="47"/>
+        <location filename="../../src/tools/undo/undotool.cpp" line="52"/>
         <source>Undo the last modification</source>
         <translation>Desfazer a última modificação</translation>
     </message>
 </context>
 <context>
-    <name>UploadStorageConfig</name>
-    <message>
-        <location filename="../../src/config/uploadstorageconfig.cpp" line="33"/>
-        <source>Upload storage</source>
-        <translation type="unfinished"></translation>
-    </message>
-    <message>
-        <location filename="../../src/config/uploadstorageconfig.cpp" line="37"/>
-        <source>Imgur storage</source>
-        <translation type="unfinished"></translation>
-    </message>
-    <message>
-        <location filename="../../src/config/uploadstorageconfig.cpp" line="44"/>
-        <source>S3 storage (require config.ini file with s3 credentials)</source>
-        <translation type="unfinished"></translation>
-    </message>
-</context>
-<context>
     <name>UtilityPanel</name>
     <message>
-        <location filename="../../src/widgets/panel/utilitypanel.cpp" line="122"/>
+        <location filename="../../src/widgets/panel/utilitypanel.cpp" line="114"/>
         <source>Close</source>
         <translation>Fechar</translation>
     </message>
-    <message>
-        <location filename="../../src/widgets/panel/utilitypanel.cpp" line="133"/>
-        <source>Hide</source>
-        <translation type="unfinished"></translation>
-    </message>
 </context>
 <context>
     <name>VisualsEditor</name>
     <message>
-        <location filename="../../src/config/visualseditor.cpp" line="59"/>
+        <location filename="../../src/config/visualseditor.cpp" line="61"/>
         <source>Opacity of area outside selection:</source>
         <translation>Opacidade da área de seleção:</translation>
     </message>
     <message>
-        <location filename="../../src/config/visualseditor.cpp" line="85"/>
+        <location filename="../../src/config/visualseditor.cpp" line="89"/>
         <source>Button Selection</source>
         <translation>Botão de seleção</translation>
     </message>
     <message>
-        <location filename="../../src/config/visualseditor.cpp" line="91"/>
+        <location filename="../../src/config/visualseditor.cpp" line="95"/>
         <source>Select All</source>
         <translation>Selecionar Todos</translation>
     </message>
