<?xml version="1.0" encoding="utf-8"?>
<!DOCTYPE TS>
<TS version="2.1" language="nl_NL">
<context>
    <name>AppLauncher</name>
    <message>
        <location filename="../../src/tools/launcher/applaunchertool.cpp" line="37"/>
        <source>App Launcher</source>
        <translation>App-opstartprogramma</translation>
    </message>
    <message>
        <location filename="../../src/tools/launcher/applaunchertool.cpp" line="47"/>
        <source>Choose an app to open the capture</source>
        <translation>Kies een app om de schermafdruk mee te openen</translation>
    </message>
</context>
<context>
    <name>AppLauncherWidget</name>
    <message>
        <location filename="../../src/tools/launcher/applauncherwidget.cpp" line="56"/>
        <source>Open With</source>
        <translation>Open met</translation>
    </message>
    <message>
        <location filename="../../src/tools/launcher/applauncherwidget.cpp" line="71"/>
        <source>Launch in terminal</source>
        <translation>Start in de Terminal</translation>
    </message>
    <message>
        <location filename="../../src/tools/launcher/applauncherwidget.cpp" line="72"/>
        <source>Keep open after selection</source>
        <translation>Openhouden na selectie</translation>
    </message>
    <message>
        <location filename="../../src/tools/launcher/applauncherwidget.cpp" line="108"/>
        <location filename="../../src/tools/launcher/applauncherwidget.cpp" line="123"/>
        <source>Error</source>
        <translation>Fout</translation>
    </message>
    <message>
        <location filename="../../src/tools/launcher/applauncherwidget.cpp" line="108"/>
        <source>Unable to write in</source>
        <translation>Kan niet schrijven</translation>
    </message>
    <message>
        <location filename="../../src/tools/launcher/applauncherwidget.cpp" line="123"/>
        <source>Unable to launch in terminal.</source>
        <translation>Kan niet in de Terminal geopend worden.</translation>
    </message>
</context>
<context>
    <name>ArrowTool</name>
    <message>
        <location filename="../../src/tools/arrow/arrowtool.cpp" line="88"/>
        <source>Arrow</source>
        <translation>Pijl</translation>
    </message>
    <message>
        <location filename="../../src/tools/arrow/arrowtool.cpp" line="98"/>
        <source>Set the Arrow as the paint tool</source>
        <translation>Stel de pijl in als het tekengereedschap</translation>
    </message>
</context>
<context>
    <name>BlurTool</name>
    <message>
        <source>Blur</source>
        <translation type="vanished">Verwischen</translation>
    </message>
    <message>
        <source>Set Blur as the paint tool</source>
        <translation type="vanished">Vervaging instellen als verfgereedschap</translation>
    </message>
</context>
<context>
    <name>CaptureLauncher</name>
    <message>
        <location filename="../../src/widgets/capturelauncher.cpp" line="67"/>
        <source>&lt;b&gt;Capture Mode&lt;/b&gt;</source>
        <translation>&lt;b&gt;Opnamemodus&lt;/b&gt;</translation>
    </message>
    <message>
        <location filename="../../src/widgets/capturelauncher.cpp" line="73"/>
        <source>Rectangular Region</source>
        <translation>Rechthoekige regio</translation>
    </message>
    <message>
        <location filename="../../src/widgets/capturelauncher.cpp" line="75"/>
        <source>Full Screen (All Monitors)</source>
        <translation>Volledig scherm (alle monitoren)</translation>
    </message>
    <message>
        <location filename="../../src/widgets/capturelauncher.cpp" line="83"/>
        <source>No Delay</source>
        <translation>Geen vertraging</translation>
    </message>
    <message>
        <location filename="../../src/widgets/capturelauncher.cpp" line="90"/>
        <source> second</source>
        <translation> seconde</translation>
    </message>
    <message>
        <location filename="../../src/widgets/capturelauncher.cpp" line="90"/>
        <source> seconds</source>
        <translation> seconden</translation>
    </message>
    <message>
        <location filename="../../src/widgets/capturelauncher.cpp" line="94"/>
        <source>Take new screenshot</source>
        <translation>Maak een nieuwe schermafbeelding</translation>
    </message>
    <message>
        <location filename="../../src/widgets/capturelauncher.cpp" line="103"/>
        <source>Area:</source>
        <translation>Gebied:</translation>
    </message>
    <message>
        <location filename="../../src/widgets/capturelauncher.cpp" line="104"/>
        <source>Delay:</source>
        <translation>Vertraging:</translation>
    </message>
</context>
<context>
    <name>CaptureWidget</name>
    <message>
<<<<<<< HEAD
        <location filename="../../src/widgets/capture/capturewidget.cpp" line="101"/>
=======
        <location filename="../../src/widgets/capture/capturewidget.cpp" line="97"/>
>>>>>>> 90f0aeb0
        <source>Unable to capture screen</source>
        <translation>Kan scherm niet vastleggen</translation>
    </message>
    <message>
<<<<<<< HEAD
        <location filename="../../src/widgets/capture/capturewidget.cpp" line="287"/>
=======
        <location filename="../../src/widgets/capture/capturewidget.cpp" line="285"/>
>>>>>>> 90f0aeb0
        <source>Select an area with the mouse, or press Esc to exit.
Press Enter to capture the screen.
Press Right Click to show the color picker.
Use the Mouse Wheel to change the thickness of your tool.
Press Space to open the side panel.</source>
        <translation>Selecteer een gebied met de muis of druk op Esc om af te sluiten.
Druk op Enter om het scherm vast te leggen.
Druk met de rechtermuisknop om de kleurenkiezer weer te geven.
Gebruik het muiswiel om de dikte van uw gereedschap te wijzigen.
Druk op de spatiebalk om het zijpaneel te openen.</translation>
    </message>
    <message>
<<<<<<< HEAD
        <location filename="../../src/widgets/capture/capturewidget.cpp" line="664"/>
=======
        <location filename="../../src/widgets/capture/capturewidget.cpp" line="666"/>
>>>>>>> 90f0aeb0
        <source>Tool Settings</source>
        <translation type="unfinished"></translation>
    </message>
</context>
<context>
    <name>CircleCountTool</name>
    <message>
<<<<<<< HEAD
        <location filename="../../src/tools/circlecount/circlecounttool.cpp" line="37"/>
=======
        <location filename="../../src/tools/circlecount/circlecounttool.cpp" line="38"/>
>>>>>>> 90f0aeb0
        <source>Circle Counter</source>
        <translation>Cirkel teller</translation>
    </message>
    <message>
<<<<<<< HEAD
        <location filename="../../src/tools/circlecount/circlecounttool.cpp" line="47"/>
=======
        <location filename="../../src/tools/circlecount/circlecounttool.cpp" line="48"/>
>>>>>>> 90f0aeb0
        <source>Add an autoincrementing counter bubble</source>
        <translation>Voeg een automatisch oplopende bel toe</translation>
    </message>
</context>
<context>
    <name>CircleTool</name>
    <message>
        <location filename="../../src/tools/circle/circletool.cpp" line="38"/>
        <source>Circle</source>
        <translation>Cirkel</translation>
    </message>
    <message>
        <location filename="../../src/tools/circle/circletool.cpp" line="48"/>
        <source>Set the Circle as the paint tool</source>
        <translation>Stel de cirkel in als het verfgereedschap</translation>
    </message>
</context>
<context>
    <name>ConfigWindow</name>
    <message>
        <location filename="../../src/config/configwindow.cpp" line="43"/>
        <source>Configuration</source>
        <translation>Instellingen</translation>
    </message>
    <message>
        <location filename="../../src/config/configwindow.cpp" line="64"/>
        <source>Interface</source>
        <translation>gebruikersomgeving</translation>
    </message>
    <message>
        <location filename="../../src/config/configwindow.cpp" line="70"/>
        <source>Filename Editor</source>
        <translation>Bestandsnaambewerker</translation>
    </message>
    <message>
        <location filename="../../src/config/configwindow.cpp" line="74"/>
        <source>General</source>
        <translation>Algemeen</translation>
    </message>
    <message>
        <location filename="../../src/config/configwindow.cpp" line="78"/>
        <source>Shortcuts</source>
        <translation type="unfinished"></translation>
    </message>
    <message>
        <location filename="../../src/config/configwindow.cpp" line="84"/>
        <source>Storage</source>
        <translation type="unfinished"></translation>
    </message>
</context>
<context>
    <name>Controller</name>
    <message>
        <location filename="../../src/core/controller.cpp" line="205"/>
        <source>&amp;Take Screenshot</source>
        <translation>&amp;Maak een Schermopname</translation>
    </message>
    <message>
        <location filename="../../src/core/controller.cpp" line="210"/>
        <source>&amp;Open Launcher</source>
        <translation>&amp;Open Starter</translation>
    </message>
    <message>
        <location filename="../../src/core/controller.cpp" line="215"/>
        <source>&amp;Configuration</source>
        <translation>&amp;Configuratie</translation>
    </message>
    <message>
        <location filename="../../src/core/controller.cpp" line="218"/>
        <source>&amp;About</source>
        <translation></translation>
    </message>
    <message>
        <location filename="../../src/core/controller.cpp" line="224"/>
        <source>&amp;Latest Uploads</source>
        <translation type="unfinished"></translation>
    </message>
    <message>
        <source>&amp;Information</source>
        <translation type="vanished">&amp;Informatie</translation>
    </message>
    <message>
        <location filename="../../src/core/controller.cpp" line="220"/>
        <source>&amp;Quit</source>
        <translation>&amp;Sluiten</translation>
    </message>
</context>
<context>
    <name>CopyTool</name>
    <message>
        <location filename="../../src/tools/copy/copytool.cpp" line="38"/>
        <source>Copy</source>
        <translation>Kopiëren</translation>
    </message>
    <message>
        <location filename="../../src/tools/copy/copytool.cpp" line="48"/>
        <source>Copy the selection into the clipboard</source>
        <translation>Kopieer de selectie naar het klembord</translation>
    </message>
</context>
<context>
    <name>DBusUtils</name>
    <message>
        <location filename="../../src/utils/dbusutils.cpp" line="50"/>
        <source>Unable to connect via DBus</source>
        <translation>Kan geen verbinding maken via DBus</translation>
    </message>
</context>
<context>
    <name>ExitTool</name>
    <message>
        <location filename="../../src/tools/exit/exittool.cpp" line="37"/>
        <source>Exit</source>
        <translation>Afsluiten</translation>
    </message>
    <message>
        <location filename="../../src/tools/exit/exittool.cpp" line="47"/>
        <source>Leave the capture screen</source>
        <translation>Verlaat het opnamescherm</translation>
    </message>
</context>
<context>
    <name>FileNameEditor</name>
    <message>
        <location filename="../../src/config/filenameeditor.cpp" line="38"/>
        <source>Edit the name of your captures:</source>
        <translation>Bewerk de naam van je schermafdrukken:</translation>
    </message>
    <message>
        <location filename="../../src/config/filenameeditor.cpp" line="42"/>
        <source>Edit:</source>
        <translation>Bewerk:</translation>
    </message>
    <message>
        <location filename="../../src/config/filenameeditor.cpp" line="44"/>
        <source>Preview:</source>
        <translation>Voorbeeld:</translation>
    </message>
    <message>
        <location filename="../../src/config/filenameeditor.cpp" line="87"/>
        <source>Save</source>
        <translation>Opslaan</translation>
    </message>
    <message>
        <location filename="../../src/config/filenameeditor.cpp" line="90"/>
        <source>Saves the pattern</source>
        <translation>Patroon opslaan</translation>
    </message>
    <message>
        <location filename="../../src/config/filenameeditor.cpp" line="92"/>
        <source>Reset</source>
        <translation>Standaardwaarden</translation>
    </message>
    <message>
        <location filename="../../src/config/filenameeditor.cpp" line="95"/>
        <source>Restores the saved pattern</source>
        <translation>Herstelt het opgeslagen patroon</translation>
    </message>
    <message>
        <location filename="../../src/config/filenameeditor.cpp" line="97"/>
        <source>Clear</source>
        <translation>Wissen</translation>
    </message>
    <message>
        <location filename="../../src/config/filenameeditor.cpp" line="101"/>
        <source>Deletes the name</source>
        <translation>Verwijder de naam</translation>
    </message>
</context>
<context>
    <name>GeneneralConf</name>
    <message>
        <location filename="../../src/config/geneneralconf.cpp" line="116"/>
        <location filename="../../src/config/geneneralconf.cpp" line="248"/>
        <source>Import</source>
        <translation>Importeren</translation>
    </message>
    <message>
        <location filename="../../src/config/geneneralconf.cpp" line="123"/>
        <location filename="../../src/config/geneneralconf.cpp" line="131"/>
        <location filename="../../src/config/geneneralconf.cpp" line="154"/>
        <location filename="../../src/config/geneneralconf.cpp" line="444"/>
        <source>Error</source>
        <translation>Fout</translation>
    </message>
    <message>
        <location filename="../../src/config/geneneralconf.cpp" line="123"/>
        <source>Unable to read file.</source>
        <translation>Bestand kan niet gelezen worden.</translation>
    </message>
    <message>
        <location filename="../../src/config/geneneralconf.cpp" line="131"/>
        <location filename="../../src/config/geneneralconf.cpp" line="154"/>
        <source>Unable to write file.</source>
        <translation>Kan bestand niet wegschrijven.</translation>
    </message>
    <message>
        <location filename="../../src/config/geneneralconf.cpp" line="141"/>
        <source>Save File</source>
        <translation>Bestand opslaan</translation>
    </message>
    <message>
        <location filename="../../src/config/geneneralconf.cpp" line="163"/>
        <source>Confirm Reset</source>
        <translation>Herstellen bevestigen</translation>
    </message>
    <message>
        <location filename="../../src/config/geneneralconf.cpp" line="164"/>
        <source>Are you sure you want to reset the configuration?</source>
        <translation>Weet u zeker dat u de configuratie opnieuw wilt instellen?</translation>
    </message>
    <message>
        <location filename="../../src/config/geneneralconf.cpp" line="173"/>
        <source>Show help message</source>
        <translation>Toon helpbericht</translation>
    </message>
    <message>
        <location filename="../../src/config/geneneralconf.cpp" line="177"/>
        <source>Show the help message at the beginning in the capture mode.</source>
        <translation>Toon het helpbericht aan het begin in de vastlegmodus.</translation>
    </message>
    <message>
        <location filename="../../src/config/geneneralconf.cpp" line="189"/>
        <source>Show the side panel button</source>
        <translation type="unfinished"></translation>
    </message>
    <message>
        <location filename="../../src/config/geneneralconf.cpp" line="192"/>
        <source>Show the side panel toggle button in the capture mode.</source>
        <translation type="unfinished"></translation>
    </message>
    <message>
        <location filename="../../src/config/geneneralconf.cpp" line="202"/>
        <location filename="../../src/config/geneneralconf.cpp" line="206"/>
        <source>Show desktop notifications</source>
        <translation>Bureaubladmeldingen weergeven</translation>
    </message>
    <message>
        <location filename="../../src/config/geneneralconf.cpp" line="218"/>
        <source>Show tray icon</source>
        <translation>Pictogram in het systeemvak weergeven</translation>
    </message>
    <message>
        <location filename="../../src/config/geneneralconf.cpp" line="222"/>
        <source>Show the systemtray icon</source>
        <translation>Toon het systeemvakpictogram</translation>
    </message>
    <message>
        <location filename="../../src/config/geneneralconf.cpp" line="236"/>
        <source>Configuration File</source>
        <translation>Configuratie bestand</translation>
    </message>
    <message>
        <location filename="../../src/config/geneneralconf.cpp" line="241"/>
        <source>Export</source>
        <translation>Exporteren</translation>
    </message>
    <message>
        <location filename="../../src/config/geneneralconf.cpp" line="255"/>
        <source>Reset</source>
        <translation>Standaardwaarden</translation>
    </message>
    <message>
        <location filename="../../src/config/geneneralconf.cpp" line="265"/>
        <source>Launch at startup</source>
        <translation>Automatisch opstarten</translation>
    </message>
    <message>
        <location filename="../../src/config/geneneralconf.cpp" line="269"/>
        <location filename="../../src/config/geneneralconf.cpp" line="283"/>
        <source>Launch Flameshot</source>
        <translation>Start Flameshot</translation>
    </message>
    <message>
        <location filename="../../src/config/geneneralconf.cpp" line="279"/>
        <source>Show welcome message on launch</source>
        <translation type="unfinished"></translation>
    </message>
    <message>
        <location filename="../../src/config/geneneralconf.cpp" line="294"/>
        <source>Close application after capture</source>
        <translation type="unfinished"></translation>
    </message>
    <message>
        <source>Close after capture</source>
        <translation type="vanished">Sluit na schermopname</translation>
    </message>
    <message>
        <location filename="../../src/config/geneneralconf.cpp" line="298"/>
        <source>Close after taking a screenshot</source>
        <translation>Sluit na het maken van een schermopname</translation>
    </message>
    <message>
        <location filename="../../src/config/geneneralconf.cpp" line="310"/>
        <source>Copy URL after upload</source>
        <translation>Kopieer URL na upload</translation>
    </message>
    <message>
        <location filename="../../src/config/geneneralconf.cpp" line="315"/>
        <source>Copy URL and close window after upload</source>
        <translation>Kopieer URL en sluit venster na upload</translation>
    </message>
    <message>
        <location filename="../../src/config/geneneralconf.cpp" line="325"/>
        <source>Save image after copy</source>
        <translation type="unfinished"></translation>
    </message>
    <message>
        <location filename="../../src/config/geneneralconf.cpp" line="326"/>
        <source>Save image file after copying it</source>
        <translation type="unfinished"></translation>
    </message>
    <message>
        <location filename="../../src/config/geneneralconf.cpp" line="335"/>
        <source>Save Path</source>
        <translation type="unfinished"></translation>
    </message>
    <message>
        <location filename="../../src/config/geneneralconf.cpp" line="347"/>
        <location filename="../../src/config/geneneralconf.cpp" line="408"/>
        <source>Change...</source>
        <translation type="unfinished"></translation>
    </message>
    <message>
        <location filename="../../src/config/geneneralconf.cpp" line="372"/>
        <location filename="../../src/config/geneneralconf.cpp" line="375"/>
        <source>Copy file path after save</source>
        <translation type="unfinished"></translation>
    </message>
    <message>
        <location filename="../../src/config/geneneralconf.cpp" line="384"/>
        <source>Select default path for Screenshots</source>
        <translation type="unfinished"></translation>
    </message>
    <message>
        <location filename="../../src/config/geneneralconf.cpp" line="393"/>
        <source>Use fixed path for screenshots to save</source>
        <translation type="unfinished"></translation>
    </message>
    <message>
        <location filename="../../src/config/geneneralconf.cpp" line="435"/>
        <source>Choose a Folder</source>
        <translation type="unfinished"></translation>
    </message>
    <message>
        <location filename="../../src/config/geneneralconf.cpp" line="444"/>
        <source>Unable to write to directory.</source>
        <translation type="unfinished"></translation>
    </message>
</context>
<context>
    <name>HistoryWidget</name>
    <message>
        <location filename="../../src/widgets/historywidget.cpp" line="30"/>
        <source>Latest Uploads</source>
        <translation type="unfinished"></translation>
    </message>
    <message>
        <location filename="../../src/widgets/historywidget.cpp" line="68"/>
        <source>Screenshots history is empty</source>
        <translation type="unfinished"></translation>
    </message>
    <message>
        <location filename="../../src/widgets/historywidget.cpp" line="118"/>
        <source>Copy URL</source>
        <translation type="unfinished">URL kopiëren</translation>
    </message>
    <message>
        <location filename="../../src/widgets/historywidget.cpp" line="122"/>
        <source>URL copied to clipboard.</source>
        <translation type="unfinished">URL gekopieerd naar klembord.</translation>
    </message>
    <message>
        <location filename="../../src/widgets/historywidget.cpp" line="128"/>
        <source>Open in browser</source>
        <translation type="unfinished"></translation>
    </message>
</context>
<context>
    <name>ImgS3Uploader</name>
    <message>
        <location filename="../../src/tools/storage/s3/imgs3uploader.cpp" line="50"/>
        <source>Upload image to S3</source>
        <translation type="unfinished"></translation>
    </message>
    <message>
        <location filename="../../src/tools/storage/s3/imgs3uploader.cpp" line="50"/>
        <source>Uploading Image</source>
        <translation type="unfinished">Afbeelding uploaden</translation>
    </message>
    <message>
        <location filename="../../src/tools/storage/s3/imgs3uploader.cpp" line="56"/>
        <source>Delete image from S3</source>
        <translation type="unfinished"></translation>
    </message>
    <message>
        <location filename="../../src/tools/storage/s3/imgs3uploader.cpp" line="56"/>
        <source>Deleting image...</source>
        <translation type="unfinished"></translation>
    </message>
    <message>
        <location filename="../../src/tools/storage/s3/imgs3uploader.cpp" line="198"/>
        <source>URL copied to clipboard.</source>
        <translation type="unfinished">URL gekopieerd naar klembord.</translation>
    </message>
    <message>
        <location filename="../../src/tools/storage/s3/imgs3uploader.cpp" line="222"/>
        <source>Unable to remove screenshot from the remote storage.</source>
        <translation type="unfinished"></translation>
    </message>
    <message>
        <location filename="../../src/tools/storage/s3/imgs3uploader.cpp" line="224"/>
        <source>Network error</source>
        <translation type="unfinished"></translation>
    </message>
    <message>
        <location filename="../../src/tools/storage/s3/imgs3uploader.cpp" line="226"/>
        <source>Possibly it doesn&apos;t exist anymore</source>
        <translation type="unfinished"></translation>
    </message>
    <message>
        <location filename="../../src/tools/storage/s3/imgs3uploader.cpp" line="231"/>
        <source>Do you want to remove screenshot from local history anyway?</source>
        <translation type="unfinished"></translation>
    </message>
    <message>
        <location filename="../../src/tools/storage/s3/imgs3uploader.cpp" line="235"/>
        <source>Remove screenshot from history?</source>
        <translation type="unfinished"></translation>
    </message>
    <message>
        <location filename="../../src/tools/storage/s3/imgs3uploader.cpp" line="252"/>
        <source>S3 Creds URL is not found in your configuration file</source>
        <translation type="unfinished"></translation>
    </message>
</context>
<context>
    <name>ImgS3UploaderTool</name>
    <message>
        <location filename="../../src/tools/storage/s3/imgs3uploadertool.cpp" line="28"/>
        <source>Upload the selection to S3 bucket</source>
        <translation type="unfinished"></translation>
    </message>
</context>
<context>
    <name>ImgUploader</name>
    <message>
<<<<<<< HEAD
        <location filename="../../src/tools/storage/imguploader.cpp" line="43"/>
=======
        <location filename="../../src/tools/storage/imguploader.cpp" line="46"/>
>>>>>>> 90f0aeb0
        <source>Upload image to S3</source>
        <translation type="unfinished"></translation>
    </message>
    <message>
<<<<<<< HEAD
        <location filename="../../src/tools/storage/imguploader.cpp" line="43"/>
        <location filename="../../src/tools/storage/imguploader.cpp" line="49"/>
=======
        <location filename="../../src/tools/storage/imguploader.cpp" line="46"/>
        <location filename="../../src/tools/storage/imguploader.cpp" line="52"/>
>>>>>>> 90f0aeb0
        <source>Uploading Image</source>
        <translation type="unfinished">Afbeelding uploaden</translation>
    </message>
    <message>
<<<<<<< HEAD
        <location filename="../../src/tools/storage/imguploader.cpp" line="49"/>
=======
        <location filename="../../src/tools/storage/imguploader.cpp" line="52"/>
>>>>>>> 90f0aeb0
        <source>Upload image</source>
        <translation type="unfinished"></translation>
    </message>
    <message>
<<<<<<< HEAD
        <location filename="../../src/tools/storage/imguploader.cpp" line="80"/>
=======
        <location filename="../../src/tools/storage/imguploader.cpp" line="90"/>
>>>>>>> 90f0aeb0
        <source>Unable to open the URL.</source>
        <translation type="unfinished">Kan URL niet openen.</translation>
    </message>
    <message>
<<<<<<< HEAD
        <location filename="../../src/tools/storage/imguploader.cpp" line="87"/>
=======
        <location filename="../../src/tools/storage/imguploader.cpp" line="97"/>
>>>>>>> 90f0aeb0
        <source>URL copied to clipboard.</source>
        <translation type="unfinished">URL gekopieerd naar klembord.</translation>
    </message>
    <message>
<<<<<<< HEAD
        <location filename="../../src/tools/storage/imguploader.cpp" line="93"/>
=======
        <location filename="../../src/tools/storage/imguploader.cpp" line="103"/>
>>>>>>> 90f0aeb0
        <source>Screenshot copied to clipboard.</source>
        <translation type="unfinished">Schermafdruk gekopieerd naar klembord.</translation>
    </message>
    <message>
<<<<<<< HEAD
        <location filename="../../src/tools/storage/imguploader.cpp" line="102"/>
=======
        <location filename="../../src/tools/storage/imguploader.cpp" line="112"/>
>>>>>>> 90f0aeb0
        <source>Deleting image...</source>
        <translation type="unfinished"></translation>
    </message>
    <message>
<<<<<<< HEAD
        <location filename="../../src/tools/storage/imguploader.cpp" line="162"/>
=======
        <location filename="../../src/tools/storage/imguploader.cpp" line="172"/>
>>>>>>> 90f0aeb0
        <source>Copy URL</source>
        <translation type="unfinished">URL kopiëren</translation>
    </message>
    <message>
<<<<<<< HEAD
        <location filename="../../src/tools/storage/imguploader.cpp" line="163"/>
=======
        <location filename="../../src/tools/storage/imguploader.cpp" line="173"/>
>>>>>>> 90f0aeb0
        <source>Open URL</source>
        <translation type="unfinished">URL Openen</translation>
    </message>
    <message>
<<<<<<< HEAD
        <location filename="../../src/tools/storage/imguploader.cpp" line="164"/>
=======
        <location filename="../../src/tools/storage/imguploader.cpp" line="174"/>
>>>>>>> 90f0aeb0
        <source>Delete image</source>
        <translation type="unfinished">Afbeelding verwijderen</translation>
    </message>
    <message>
<<<<<<< HEAD
        <location filename="../../src/tools/storage/imguploader.cpp" line="165"/>
=======
        <location filename="../../src/tools/storage/imguploader.cpp" line="175"/>
>>>>>>> 90f0aeb0
        <source>Image to Clipboard.</source>
        <translation type="unfinished">Afbeelding naar klembord.</translation>
    </message>
</context>
<context>
    <name>ImgUploaderTool</name>
    <message>
        <location filename="../../src/tools/storage/imguploadertool.cpp" line="21"/>
<<<<<<< HEAD
        <source>Imgage uploader tool</source>
=======
        <source>Image uploader tool</source>
>>>>>>> 90f0aeb0
        <translation type="unfinished"></translation>
    </message>
</context>
<context>
    <name>ImgurUploader</name>
    <message>
        <location filename="../../src/tools/storage/imgur/imguruploader.cpp" line="48"/>
        <source>Upload to Imgur</source>
        <translation>Uploaden naar Imgur</translation>
    </message>
    <message>
        <source>Uploading Image</source>
        <translation type="vanished">Afbeelding uploaden</translation>
    </message>
    <message>
        <source>Copy URL</source>
        <translation type="vanished">URL kopiëren</translation>
    </message>
    <message>
        <source>Open URL</source>
        <translation type="vanished">URL Openen</translation>
    </message>
    <message>
        <source>Delete image</source>
        <translation type="vanished">Afbeelding verwijderen</translation>
    </message>
    <message>
        <source>Image to Clipboard.</source>
        <translation type="vanished">Afbeelding naar klembord.</translation>
    </message>
    <message>
        <location filename="../../src/tools/storage/imgur/imguruploader.cpp" line="127"/>
        <source>Unable to open the URL.</source>
        <translation>Kan URL niet openen.</translation>
    </message>
    <message>
        <source>URL copied to clipboard.</source>
        <translation type="vanished">URL gekopieerd naar klembord.</translation>
    </message>
    <message>
        <source>Screenshot copied to clipboard.</source>
        <translation type="vanished">Schermafdruk gekopieerd naar klembord.</translation>
    </message>
</context>
<context>
    <name>ImgurUploaderTool</name>
    <message>
        <location filename="../../src/tools/storage/imgur/imguruploadertool.cpp" line="28"/>
        <source>Image Uploader</source>
        <translation>Afbeelding uploader</translation>
    </message>
    <message>
        <location filename="../../src/tools/storage/imgur/imguruploadertool.cpp" line="33"/>
        <source>Upload the selection to Imgur</source>
        <translation>Upload de selectie naar Imgur</translation>
    </message>
</context>
<context>
    <name>InfoWindow</name>
    <message>
        <location filename="../../src/widgets/infowindow.cpp" line="40"/>
        <source>About</source>
        <translation>Over</translation>
    </message>
    <message>
        <source>SPACEBAR</source>
        <translation type="vanished">SPATIEBALK</translation>
    </message>
    <message>
        <source>Right Click</source>
        <translation type="vanished">Rechter muisklik</translation>
    </message>
    <message>
        <source>Mouse Wheel</source>
        <translation type="vanished">Muiswiel</translation>
    </message>
    <message>
        <source>Move selection 1px</source>
        <translation type="vanished">Verplaats selectie 1px</translation>
    </message>
    <message>
        <source>Resize selection 1px</source>
        <translation type="vanished">Formaat selectie 1px wijzigen</translation>
    </message>
    <message>
        <source>Quit capture</source>
        <translation type="vanished">Stop met vastleggen</translation>
    </message>
    <message>
        <source>Copy to clipboard</source>
        <translation type="vanished">Kopieer naar klembord</translation>
    </message>
    <message>
        <source>Save selection as a file</source>
        <translation type="vanished">Bewaar selectie als bestand</translation>
    </message>
    <message>
        <source>Undo the last modification</source>
        <translation type="vanished">Laatste wijziging ongedaan maken</translation>
    </message>
    <message>
        <source>Toggle visibility of sidebar with options of the selected tool</source>
        <translation type="vanished">Zijbalk met gereedschapsopties tonen/verbergen</translation>
    </message>
    <message>
        <source>Show color picker</source>
        <translation type="vanished">Toon kleurkiezer</translation>
    </message>
    <message>
        <source>Change the tool&apos;s thickness</source>
        <translation type="vanished">Wijzig de gereedschapsdikte</translation>
    </message>
    <message>
        <source>Available shortcuts in the screen capture mode.</source>
        <translation type="vanished">Beschikbare snelkoppelingen in de schermopnamemodus.</translation>
    </message>
    <message>
        <source>Key</source>
        <translation type="vanished">Toets</translation>
    </message>
    <message>
        <source>Description</source>
        <translation type="vanished">Omschrijving</translation>
    </message>
    <message>
        <location filename="../../src/widgets/infowindow.cpp" line="62"/>
        <source>&lt;u&gt;&lt;b&gt;License&lt;/b&gt;&lt;/u&gt;</source>
        <translation>&lt;u&gt;&lt;b&gt;Licentie&lt;/b&gt;&lt;/u&gt;</translation>
    </message>
    <message>
        <location filename="../../src/widgets/infowindow.cpp" line="71"/>
        <source>&lt;u&gt;&lt;b&gt;Version&lt;/b&gt;&lt;/u&gt;</source>
        <translation>&lt;u&gt;&lt;b&gt;Versie&lt;/b&gt;&lt;/u&gt;</translation>
    </message>
    <message>
        <source>&lt;u&gt;&lt;b&gt;Shortcuts&lt;/b&gt;&lt;/u&gt;</source>
        <translation type="vanished">&lt;u&gt;&lt;b&gt;Snelkoppelingen&lt;/b&gt;&lt;/u&gt;</translation>
    </message>
</context>
<context>
    <name>LineTool</name>
    <message>
        <location filename="../../src/tools/line/linetool.cpp" line="41"/>
        <source>Line</source>
        <translation>Lijn</translation>
    </message>
    <message>
        <location filename="../../src/tools/line/linetool.cpp" line="51"/>
        <source>Set the Line as the paint tool</source>
        <translation>Lijn instellen als verfgereedschap</translation>
    </message>
</context>
<context>
    <name>MarkerTool</name>
    <message>
        <location filename="../../src/tools/marker/markertool.cpp" line="41"/>
        <source>Marker</source>
        <translation>Markeerstift</translation>
    </message>
    <message>
        <location filename="../../src/tools/marker/markertool.cpp" line="51"/>
        <source>Set the Marker as the paint tool</source>
        <translation>Markeerstift instellen als verfgereedschap</translation>
    </message>
</context>
<context>
    <name>MoveTool</name>
    <message>
        <location filename="../../src/tools/move/movetool.cpp" line="37"/>
        <source>Move</source>
        <translation>Verplaatsen</translation>
    </message>
    <message>
        <location filename="../../src/tools/move/movetool.cpp" line="47"/>
        <source>Move the selection area</source>
        <translation>Selectiegebied verplaatsen</translation>
    </message>
</context>
<context>
    <name>PencilTool</name>
    <message>
        <location filename="../../src/tools/pencil/penciltool.cpp" line="32"/>
        <source>Pencil</source>
        <translation>Potlood</translation>
    </message>
    <message>
        <location filename="../../src/tools/pencil/penciltool.cpp" line="42"/>
        <source>Set the Pencil as the paint tool</source>
        <translation>Stel het potlood in als het verfgereedschap</translation>
    </message>
</context>
<context>
    <name>PinTool</name>
    <message>
        <location filename="../../src/tools/pin/pintool.cpp" line="37"/>
        <source>Pin Tool</source>
        <translation>Prikbord gereedschap</translation>
    </message>
    <message>
        <location filename="../../src/tools/pin/pintool.cpp" line="47"/>
        <source>Pin image on the desktop</source>
        <translation>Pin afbeelding op het bureaublad</translation>
    </message>
</context>
<context>
    <name>PixelateTool</name>
    <message>
        <location filename="../../src/tools/pixelate/pixelatetool.cpp" line="38"/>
        <source>Pixelate</source>
        <translation>Verkorrelen</translation>
    </message>
    <message>
        <location filename="../../src/tools/pixelate/pixelatetool.cpp" line="48"/>
        <source>Set Pixelate as the paint tool</source>
        <translation>Stel verkorrelen in als het tekengereedschap</translation>
    </message>
</context>
<context>
    <name>QObject</name>
    <message>
        <location filename="../../src/utils/screenshotsaver.cpp" line="119"/>
        <source>Save Error</source>
        <translation>Fout tijdens opslaan</translation>
    </message>
    <message>
        <location filename="../../src/utils/screenshotsaver.cpp" line="65"/>
        <location filename="../../src/utils/screenshotsaver.cpp" line="108"/>
        <source>Capture saved as </source>
        <translation>Schermafdruk opgeslagen als </translation>
    </message>
    <message>
        <location filename="../../src/utils/screenshotsaver.cpp" line="41"/>
        <source>Capture saved to clipboard.</source>
        <translation type="unfinished"></translation>
    </message>
    <message>
        <location filename="../../src/utils/screenshotsaver.cpp" line="47"/>
        <source>Capture saved to clipboard</source>
        <translation>Opname opgeslagen naar klembord</translation>
    </message>
    <message>
        <location filename="../../src/utils/screenshotsaver.cpp" line="67"/>
        <location filename="../../src/utils/screenshotsaver.cpp" line="117"/>
        <source>Error trying to save as </source>
        <translation>Fout bij opslaan als </translation>
    </message>
    <message>
        <location filename="../../src/utils/screenshotsaver.cpp" line="85"/>
        <source>Save screenshot</source>
        <translation type="unfinished"></translation>
    </message>
    <message>
<<<<<<< HEAD
        <location filename="../../src/utils/screenshotsaver.cpp" line="112"/>
=======
        <location filename="../../src/utils/screenshotsaver.cpp" line="111"/>
>>>>>>> 90f0aeb0
        <source>Capture is saved and copied to the clipboard as </source>
        <translation type="unfinished"></translation>
    </message>
    <message>
<<<<<<< HEAD
        <location filename="../../src/main.cpp" line="82"/>
        <location filename="../../src/main.cpp" line="251"/>
        <location filename="../../src/main.cpp" line="415"/>
        <location filename="../../src/main.cpp" line="443"/>
        <location filename="../../src/main.cpp" line="475"/>
=======
        <location filename="../../src/main.cpp" line="84"/>
        <location filename="../../src/main.cpp" line="253"/>
        <location filename="../../src/main.cpp" line="417"/>
        <location filename="../../src/main.cpp" line="445"/>
        <location filename="../../src/main.cpp" line="477"/>
>>>>>>> 90f0aeb0
        <source>Unable to connect via DBus</source>
        <translation>Kan niet verbinden via DBus</translation>
    </message>
    <message>
        <location filename="../../src/main.cpp" line="106"/>
        <source>Powerful yet simple to use screenshot software.</source>
        <translation type="unfinished"></translation>
    </message>
    <message>
        <location filename="../../src/main.cpp" line="107"/>
        <source>See</source>
        <translation type="unfinished"></translation>
    </message>
    <message>
        <location filename="../../src/main.cpp" line="110"/>
        <source>Capture the entire desktop.</source>
        <translation type="unfinished"></translation>
    </message>
    <message>
        <location filename="../../src/main.cpp" line="112"/>
        <source>Open the capture launcher.</source>
        <translation type="unfinished"></translation>
    </message>
    <message>
<<<<<<< HEAD
        <location filename="../../src/main.cpp" line="113"/>
=======
        <location filename="../../src/main.cpp" line="115"/>
>>>>>>> 90f0aeb0
        <source>Start a manual capture in GUI mode.</source>
        <translation type="unfinished"></translation>
    </message>
    <message>
<<<<<<< HEAD
        <location filename="../../src/main.cpp" line="115"/>
=======
        <location filename="../../src/main.cpp" line="117"/>
>>>>>>> 90f0aeb0
        <source>Configure</source>
        <translation type="unfinished"></translation>
    </message>
    <message>
<<<<<<< HEAD
        <location filename="../../src/main.cpp" line="117"/>
=======
        <location filename="../../src/main.cpp" line="119"/>
>>>>>>> 90f0aeb0
        <source>Capture a single screen.</source>
        <translation type="unfinished"></translation>
    </message>
    <message>
<<<<<<< HEAD
        <location filename="../../src/main.cpp" line="122"/>
=======
        <location filename="../../src/main.cpp" line="124"/>
>>>>>>> 90f0aeb0
        <source>Path where the capture will be saved</source>
        <translation type="unfinished"></translation>
    </message>
    <message>
<<<<<<< HEAD
        <location filename="../../src/main.cpp" line="125"/>
=======
        <location filename="../../src/main.cpp" line="127"/>
>>>>>>> 90f0aeb0
        <source>Save the capture to the clipboard</source>
        <translation type="unfinished"></translation>
    </message>
    <message>
<<<<<<< HEAD
        <location filename="../../src/main.cpp" line="127"/>
=======
        <location filename="../../src/main.cpp" line="129"/>
>>>>>>> 90f0aeb0
        <source>Delay time in milliseconds</source>
        <translation type="unfinished"></translation>
    </message>
    <message>
<<<<<<< HEAD
        <location filename="../../src/main.cpp" line="130"/>
=======
        <location filename="../../src/main.cpp" line="132"/>
>>>>>>> 90f0aeb0
        <source>Set the filename pattern</source>
        <translation type="unfinished"></translation>
    </message>
    <message>
<<<<<<< HEAD
        <location filename="../../src/main.cpp" line="133"/>
=======
        <location filename="../../src/main.cpp" line="135"/>
>>>>>>> 90f0aeb0
        <source>Enable or disable the trayicon</source>
        <translation type="unfinished"></translation>
    </message>
    <message>
<<<<<<< HEAD
        <location filename="../../src/main.cpp" line="137"/>
=======
        <location filename="../../src/main.cpp" line="139"/>
>>>>>>> 90f0aeb0
        <source>Enable or disable run at startup</source>
        <translation type="unfinished"></translation>
    </message>
    <message>
<<<<<<< HEAD
        <location filename="../../src/main.cpp" line="141"/>
=======
        <location filename="../../src/main.cpp" line="143"/>
>>>>>>> 90f0aeb0
        <source>Show the help message in the capture mode</source>
        <translation type="unfinished"></translation>
    </message>
    <message>
<<<<<<< HEAD
        <location filename="../../src/main.cpp" line="144"/>
=======
        <location filename="../../src/main.cpp" line="146"/>
>>>>>>> 90f0aeb0
        <source>Define the main UI color</source>
        <translation type="unfinished"></translation>
    </message>
    <message>
<<<<<<< HEAD
        <location filename="../../src/main.cpp" line="148"/>
=======
        <location filename="../../src/main.cpp" line="150"/>
>>>>>>> 90f0aeb0
        <source>Define the contrast UI color</source>
        <translation type="unfinished"></translation>
    </message>
    <message>
<<<<<<< HEAD
        <location filename="../../src/main.cpp" line="151"/>
=======
        <location filename="../../src/main.cpp" line="153"/>
>>>>>>> 90f0aeb0
        <source>Print raw PNG capture</source>
        <translation type="unfinished"></translation>
    </message>
    <message>
<<<<<<< HEAD
        <location filename="../../src/main.cpp" line="154"/>
=======
        <location filename="../../src/main.cpp" line="156"/>
>>>>>>> 90f0aeb0
        <source>Define the screen to capture</source>
        <translation type="unfinished"></translation>
    </message>
    <message>
<<<<<<< HEAD
        <location filename="../../src/main.cpp" line="155"/>
=======
        <location filename="../../src/main.cpp" line="157"/>
>>>>>>> 90f0aeb0
        <source>default: screen containing the cursor</source>
        <translation type="unfinished"></translation>
    </message>
    <message>
<<<<<<< HEAD
        <location filename="../../src/main.cpp" line="156"/>
=======
        <location filename="../../src/main.cpp" line="158"/>
>>>>>>> 90f0aeb0
        <source>Screen number</source>
        <translation type="unfinished"></translation>
    </message>
    <message>
<<<<<<< HEAD
        <location filename="../../src/main.cpp" line="165"/>
=======
        <location filename="../../src/main.cpp" line="167"/>
>>>>>>> 90f0aeb0
        <source>Invalid color, this flag supports the following formats:
- #RGB (each of R, G, and B is a single hex digit)
- #RRGGBB
- #RRRGGGBBB
- #RRRRGGGGBBBB
- Named colors like &apos;blue&apos; or &apos;red&apos;
You may need to escape the &apos;#&apos; sign as in &apos;\#FFF&apos;</source>
        <translation type="unfinished"></translation>
    </message>
    <message>
<<<<<<< HEAD
        <location filename="../../src/main.cpp" line="174"/>
=======
        <location filename="../../src/main.cpp" line="176"/>
>>>>>>> 90f0aeb0
        <source>Invalid delay, it must be higher than 0</source>
        <translation type="unfinished"></translation>
    </message>
    <message>
<<<<<<< HEAD
        <location filename="../../src/main.cpp" line="176"/>
=======
        <location filename="../../src/main.cpp" line="178"/>
>>>>>>> 90f0aeb0
        <source>Invalid screen number, it must be non negative</source>
        <translation type="unfinished"></translation>
    </message>
    <message>
<<<<<<< HEAD
        <location filename="../../src/main.cpp" line="183"/>
=======
        <location filename="../../src/main.cpp" line="185"/>
>>>>>>> 90f0aeb0
        <source>Invalid path, it must be a real path in the system</source>
        <translation type="unfinished"></translation>
    </message>
    <message>
<<<<<<< HEAD
        <location filename="../../src/main.cpp" line="194"/>
=======
        <location filename="../../src/main.cpp" line="196"/>
>>>>>>> 90f0aeb0
        <source>Invalid value, it must be defined as &apos;true&apos; or &apos;false&apos;</source>
        <translation type="unfinished"></translation>
    </message>
    <message>
        <location filename="../../src/tools/launcher/openwithprogram.cpp" line="44"/>
        <source>Error</source>
        <translation>Fout</translation>
    </message>
    <message>
        <location filename="../../src/tools/launcher/openwithprogram.cpp" line="45"/>
        <source>Unable to write in</source>
        <translation>Geen schrijftoegang tot</translation>
    </message>
    <message>
        <location filename="../../src/tools/storage/imgur/imguruploader.cpp" line="88"/>
        <source>URL copied to clipboard.</source>
        <translation>URL gekopieerd naar klembord.</translation>
    </message>
    <message>
        <location filename="../../src/cli/commandlineparser.cpp" line="64"/>
        <source>Options</source>
        <translation type="unfinished"></translation>
    </message>
    <message>
        <location filename="../../src/cli/commandlineparser.cpp" line="78"/>
        <source>Arguments</source>
        <translation type="unfinished"></translation>
    </message>
    <message>
        <location filename="../../src/cli/commandlineparser.cpp" line="337"/>
        <source>arguments</source>
        <translation type="unfinished"></translation>
    </message>
    <message>
        <location filename="../../src/cli/commandlineparser.cpp" line="338"/>
        <source>Usage</source>
        <translation type="unfinished"></translation>
    </message>
    <message>
        <location filename="../../src/cli/commandlineparser.cpp" line="338"/>
        <source>options</source>
        <translation type="unfinished"></translation>
    </message>
    <message>
        <location filename="../../src/cli/commandlineparser.cpp" line="345"/>
        <source>Per default runs Flameshot in the background and adds a tray icon for configuration.</source>
        <translation type="unfinished"></translation>
    </message>
    <message>
        <location filename="../../external/singleapplication/singleapplication.cpp" line="442"/>
        <source>Hi, I&apos;m already running!
You can find me in the system tray.</source>
        <translation type="unfinished"></translation>
    </message>
    <message>
        <location filename="../../src/core/controller.cpp" line="256"/>
        <source>Hello, I&apos;m here! Click icon in the tray to take a screenshot or click with a right button to see more options.</source>
        <translation type="unfinished"></translation>
    </message>
    <message>
        <location filename="../../src/utils/configshortcuts.cpp" line="24"/>
        <source>Toggle side panel</source>
        <translation type="unfinished"></translation>
    </message>
    <message>
        <location filename="../../src/utils/configshortcuts.cpp" line="29"/>
        <source>Resize selection left 1px</source>
        <translation type="unfinished"></translation>
    </message>
    <message>
        <location filename="../../src/utils/configshortcuts.cpp" line="33"/>
        <source>Resize selection right 1px</source>
        <translation type="unfinished"></translation>
    </message>
    <message>
        <location filename="../../src/utils/configshortcuts.cpp" line="37"/>
        <source>Resize selection up 1px</source>
<<<<<<< HEAD
        <translation type="unfinished"></translation>
    </message>
    <message>
        <location filename="../../src/utils/configshortcuts.cpp" line="41"/>
        <source>Resize selection down 1px</source>
        <translation type="unfinished"></translation>
    </message>
    <message>
        <location filename="../../src/utils/configshortcuts.cpp" line="45"/>
        <source>Move selection left 1px</source>
        <translation type="unfinished"></translation>
    </message>
    <message>
        <location filename="../../src/utils/configshortcuts.cpp" line="48"/>
        <source>Move selection right 1px</source>
        <translation type="unfinished"></translation>
    </message>
    <message>
=======
        <translation type="unfinished"></translation>
    </message>
    <message>
        <location filename="../../src/utils/configshortcuts.cpp" line="41"/>
        <source>Resize selection down 1px</source>
        <translation type="unfinished"></translation>
    </message>
    <message>
        <location filename="../../src/utils/configshortcuts.cpp" line="45"/>
        <source>Move selection left 1px</source>
        <translation type="unfinished"></translation>
    </message>
    <message>
        <location filename="../../src/utils/configshortcuts.cpp" line="48"/>
        <source>Move selection right 1px</source>
        <translation type="unfinished"></translation>
    </message>
    <message>
>>>>>>> 90f0aeb0
        <location filename="../../src/utils/configshortcuts.cpp" line="51"/>
        <source>Move selection up 1px</source>
        <translation type="unfinished"></translation>
    </message>
    <message>
        <location filename="../../src/utils/configshortcuts.cpp" line="54"/>
        <source>Move selection down 1px</source>
        <translation type="unfinished"></translation>
    </message>
    <message>
        <location filename="../../src/utils/configshortcuts.cpp" line="57"/>
        <source>Quit capture</source>
        <translation type="unfinished">Stop met vastleggen</translation>
    </message>
    <message>
        <location filename="../../src/utils/configshortcuts.cpp" line="59"/>
        <source>Screenshot history</source>
        <translation type="unfinished"></translation>
    </message>
    <message>
        <location filename="../../src/utils/configshortcuts.cpp" line="62"/>
        <source>Capture screen</source>
        <translation type="unfinished"></translation>
    </message>
    <message>
        <location filename="../../src/utils/configshortcuts.cpp" line="64"/>
        <source>Show color picker</source>
        <translation type="unfinished">Toon kleurkiezer</translation>
    </message>
    <message>
        <location filename="../../src/utils/configshortcuts.cpp" line="66"/>
        <source>Change the tool&apos;s thickness</source>
        <translation type="unfinished">Wijzig de gereedschapsdikte</translation>
    </message>
</context>
<context>
    <name>RectangleTool</name>
    <message>
        <location filename="../../src/tools/rectangle/rectangletool.cpp" line="38"/>
        <source>Rectangle</source>
        <translation>Rechthoek</translation>
    </message>
    <message>
        <location filename="../../src/tools/rectangle/rectangletool.cpp" line="48"/>
        <source>Set the Rectangle as the paint tool</source>
        <translation>Rechthoek instellen als verfgereedschap</translation>
    </message>
</context>
<context>
    <name>RedoTool</name>
    <message>
        <location filename="../../src/tools/redo/redotool.cpp" line="37"/>
        <source>Redo</source>
        <translation>Opnieuw</translation>
    </message>
    <message>
        <location filename="../../src/tools/redo/redotool.cpp" line="47"/>
        <source>Redo the next modification</source>
        <translation>Volgende wijziging opnieuw toepassen</translation>
    </message>
</context>
<context>
    <name>SaveTool</name>
    <message>
        <location filename="../../src/tools/save/savetool.cpp" line="38"/>
        <source>Save</source>
        <translation>Opslaan</translation>
    </message>
    <message>
        <location filename="../../src/tools/save/savetool.cpp" line="48"/>
        <source>Save the capture</source>
        <translation>Schermafdruk opslaan</translation>
    </message>
</context>
<context>
    <name>ScreenGrabber</name>
    <message>
        <location filename="../../src/utils/screengrabber.cpp" line="85"/>
        <source>Unable to capture screen</source>
        <translation>Kan scherm niet vastleggen</translation>
    </message>
</context>
<context>
    <name>SelectionTool</name>
    <message>
        <location filename="../../src/tools/selection/selectiontool.cpp" line="43"/>
        <source>Rectangular Selection</source>
        <translation>Rechthoekige selectie</translation>
    </message>
    <message>
        <location filename="../../src/tools/selection/selectiontool.cpp" line="53"/>
        <source>Set Selection as the paint tool</source>
        <translation>Selectie instellen als verfgereedschap</translation>
    </message>
</context>
<context>
    <name>SetShortcutDialog</name>
    <message>
        <location filename="../../src/config/setshortcutwidget.cpp" line="30"/>
        <source>Set Shortcut</source>
        <translation type="unfinished"></translation>
    </message>
    <message>
        <location filename="../../src/config/setshortcutwidget.cpp" line="36"/>
        <source>Enter new shortcut to change </source>
        <translation type="unfinished"></translation>
    </message>
    <message>
        <location filename="../../src/config/setshortcutwidget.cpp" line="49"/>
        <source>Press Esc to cancel or Backspace to disable the keyboard shortcut.</source>
        <translation type="unfinished"></translation>
    </message>
</context>
<context>
    <name>ShortcutsWidget</name>
    <message>
        <location filename="../../src/config/shortcutswidget.cpp" line="43"/>
        <source>Hot Keys</source>
        <translation type="unfinished"></translation>
    </message>
    <message>
        <location filename="../../src/config/shortcutswidget.cpp" line="68"/>
        <source>Available shortcuts in the screen capture mode.</source>
        <translation type="unfinished">Beschikbare snelkoppelingen in de schermopnamemodus.</translation>
    </message>
    <message>
        <location filename="../../src/config/shortcutswidget.cpp" line="80"/>
        <source>Description</source>
        <translation type="unfinished">Omschrijving</translation>
    </message>
    <message>
        <location filename="../../src/config/shortcutswidget.cpp" line="80"/>
        <source>Key</source>
        <translation type="unfinished">Toets</translation>
    </message>
</context>
<context>
    <name>SidePanelWidget</name>
    <message>
        <location filename="../../src/widgets/panel/sidepanelwidget.cpp" line="72"/>
        <source>Active thickness:</source>
        <translation>Actieve dikte:</translation>
    </message>
    <message>
        <location filename="../../src/widgets/panel/sidepanelwidget.cpp" line="73"/>
        <source>Active color:</source>
        <translation>Actieve kleur:</translation>
    </message>
    <message>
        <location filename="../../src/widgets/panel/sidepanelwidget.cpp" line="205"/>
        <source>Press ESC to cancel</source>
        <translation>Druk op ESC om te annuleren</translation>
    </message>
    <message>
        <location filename="../../src/widgets/panel/sidepanelwidget.cpp" line="207"/>
        <source>Grab Color</source>
        <translation>Kies een kleur</translation>
    </message>
</context>
<context>
    <name>SizeIndicatorTool</name>
    <message>
        <location filename="../../src/tools/sizeindicator/sizeindicatortool.cpp" line="37"/>
        <source>Selection Size Indicator</source>
        <translation>Grootteindicatie van selectie</translation>
    </message>
    <message>
        <location filename="../../src/tools/sizeindicator/sizeindicatortool.cpp" line="47"/>
        <source>Show the dimensions of the selection (X Y)</source>
        <translation>Toon de afmetingen van de selectie (X Y)</translation>
    </message>
</context>
<context>
    <name>StrftimeChooserWidget</name>
    <message>
        <location filename="../../src/config/strftimechooserwidget.cpp" line="51"/>
        <source>Century (00-99)</source>
        <translation>Eeuw (00-99)</translation>
    </message>
    <message>
        <location filename="../../src/config/strftimechooserwidget.cpp" line="52"/>
        <source>Year (00-99)</source>
        <translation>Jaar (00-99)</translation>
    </message>
    <message>
        <location filename="../../src/config/strftimechooserwidget.cpp" line="53"/>
        <source>Year (2000)</source>
        <translation>Jaar (2000)</translation>
    </message>
    <message>
        <location filename="../../src/config/strftimechooserwidget.cpp" line="54"/>
        <source>Month Name (jan)</source>
        <translation>Naam van de maand (јаn)</translation>
    </message>
    <message>
        <location filename="../../src/config/strftimechooserwidget.cpp" line="55"/>
        <source>Month Name (january)</source>
        <translation>Naam van de maand (јаnuari)</translation>
    </message>
    <message>
        <location filename="../../src/config/strftimechooserwidget.cpp" line="56"/>
        <source>Month (01-12)</source>
        <translation>Maand (01-12)</translation>
    </message>
    <message>
        <location filename="../../src/config/strftimechooserwidget.cpp" line="57"/>
        <source>Week Day (1-7)</source>
        <translation>Dag van de week (1-7)</translation>
    </message>
    <message>
        <location filename="../../src/config/strftimechooserwidget.cpp" line="58"/>
        <source>Week (01-53)</source>
        <translation>Week (01-53)</translation>
    </message>
    <message>
        <location filename="../../src/config/strftimechooserwidget.cpp" line="59"/>
        <source>Day Name (mon)</source>
        <translation>Naam van de dag (ma)</translation>
    </message>
    <message>
        <location filename="../../src/config/strftimechooserwidget.cpp" line="60"/>
        <source>Day Name (monday)</source>
        <translation>Naam van de dag (maandag)</translation>
    </message>
    <message>
        <location filename="../../src/config/strftimechooserwidget.cpp" line="61"/>
        <source>Day (01-31)</source>
        <translation>Dag (01-31)</translation>
    </message>
    <message>
        <location filename="../../src/config/strftimechooserwidget.cpp" line="62"/>
        <source>Day of Month (1-31)</source>
        <translation>Dag van de maand (1-31)</translation>
    </message>
    <message>
        <location filename="../../src/config/strftimechooserwidget.cpp" line="63"/>
        <source>Day (001-366)</source>
        <translation>Dag (001-366)</translation>
    </message>
    <message>
        <location filename="../../src/config/strftimechooserwidget.cpp" line="64"/>
        <source>Time (%H-%M-%S)</source>
        <translation>Tijd (%U-%M-%S)</translation>
    </message>
    <message>
        <location filename="../../src/config/strftimechooserwidget.cpp" line="65"/>
        <source>Time (%H-%M)</source>
        <translation>Tijd (%U-%M)</translation>
    </message>
    <message>
        <location filename="../../src/config/strftimechooserwidget.cpp" line="66"/>
        <source>Hour (00-23)</source>
        <translation>Uur (00-23)</translation>
    </message>
    <message>
        <location filename="../../src/config/strftimechooserwidget.cpp" line="67"/>
        <source>Hour (01-12)</source>
        <translation>Uur (01-12)</translation>
    </message>
    <message>
        <location filename="../../src/config/strftimechooserwidget.cpp" line="68"/>
        <source>Minute (00-59)</source>
        <translation>Minuten (00-59)</translation>
    </message>
    <message>
        <location filename="../../src/config/strftimechooserwidget.cpp" line="69"/>
        <source>Second (00-59)</source>
        <translation>Seconde (00-59)</translation>
    </message>
    <message>
        <location filename="../../src/config/strftimechooserwidget.cpp" line="70"/>
        <source>Full Date (%m/%d/%y)</source>
        <translation>Volledige datum (%m/%d/%j)</translation>
    </message>
    <message>
        <location filename="../../src/config/strftimechooserwidget.cpp" line="71"/>
        <source>Full Date (%Y-%m-%d)</source>
        <translation>Volledige datum (%J-%m-%d)</translation>
    </message>
</context>
<context>
    <name>SystemNotification</name>
    <message>
        <location filename="../../src/utils/systemnotification.cpp" line="36"/>
        <source>Flameshot Info</source>
        <translation>Flameshot Informatie</translation>
    </message>
</context>
<context>
    <name>TextConfig</name>
    <message>
        <location filename="../../src/tools/text/textconfig.cpp" line="54"/>
        <source>StrikeOut</source>
        <translation>Doorstrepen</translation>
    </message>
    <message>
        <location filename="../../src/tools/text/textconfig.cpp" line="63"/>
        <source>Underline</source>
        <translation>Onderstrepen</translation>
    </message>
    <message>
        <location filename="../../src/tools/text/textconfig.cpp" line="72"/>
        <source>Bold</source>
        <translation>Vet</translation>
    </message>
    <message>
        <location filename="../../src/tools/text/textconfig.cpp" line="81"/>
        <source>Italic</source>
        <translation>Cursief</translation>
    </message>
</context>
<context>
    <name>TextTool</name>
    <message>
        <location filename="../../src/tools/text/texttool.cpp" line="57"/>
        <source>Text</source>
        <translation>Tekst</translation>
    </message>
    <message>
        <location filename="../../src/tools/text/texttool.cpp" line="67"/>
        <source>Add text to your capture</source>
        <translation>Voeg tekst toe aan uw schermopname</translation>
    </message>
</context>
<context>
    <name>UIcolorEditor</name>
    <message>
        <location filename="../../src/config/uicoloreditor.cpp" line="32"/>
        <source>UI Color Editor</source>
        <translation>UI Kleur Editor</translation>
    </message>
    <message>
        <location filename="../../src/config/uicoloreditor.cpp" line="103"/>
        <source>Change the color moving the selectors and see the changes in the preview buttons.</source>
        <translation>Verander de kleur door de selectors te bewegen en bekijk de veranderingen in de voorbeeldknoppen.</translation>
    </message>
    <message>
        <location filename="../../src/config/uicoloreditor.cpp" line="114"/>
        <source>Select a Button to modify it</source>
        <translation>Selecteer een knop om deze te wijzigen</translation>
    </message>
    <message>
        <location filename="../../src/config/uicoloreditor.cpp" line="124"/>
        <source>Main Color</source>
        <translation>Hoofdkleur</translation>
    </message>
    <message>
        <location filename="../../src/config/uicoloreditor.cpp" line="128"/>
        <source>Click on this button to set the edition mode of the main color.</source>
        <translation>Klik op deze knop om de hoofdkleur te bwerken.</translation>
    </message>
    <message>
        <location filename="../../src/config/uicoloreditor.cpp" line="139"/>
        <source>Contrast Color</source>
        <translation>Contrastkleur</translation>
    </message>
    <message>
        <location filename="../../src/config/uicoloreditor.cpp" line="144"/>
        <source>Click on this button to set the edition mode of the contrast color.</source>
        <translation>Klik op deze knop om de contrastkleur te bewerken.</translation>
    </message>
</context>
<context>
    <name>UndoTool</name>
    <message>
        <location filename="../../src/tools/undo/undotool.cpp" line="37"/>
        <source>Undo</source>
        <translation>Ongedaan maken</translation>
    </message>
    <message>
        <location filename="../../src/tools/undo/undotool.cpp" line="47"/>
        <source>Undo the last modification</source>
        <translation>Laatste wijziging ongedaan maken</translation>
    </message>
</context>
<context>
    <name>UploadStorageConfig</name>
    <message>
<<<<<<< HEAD
        <location filename="../../src/config/uploadstorageconfig.cpp" line="33"/>
=======
        <location filename="../../src/config/uploadstorageconfig.cpp" line="34"/>
>>>>>>> 90f0aeb0
        <source>Upload storage</source>
        <translation type="unfinished"></translation>
    </message>
    <message>
<<<<<<< HEAD
        <location filename="../../src/config/uploadstorageconfig.cpp" line="37"/>
=======
        <location filename="../../src/config/uploadstorageconfig.cpp" line="38"/>
>>>>>>> 90f0aeb0
        <source>Imgur storage</source>
        <translation type="unfinished"></translation>
    </message>
    <message>
<<<<<<< HEAD
        <location filename="../../src/config/uploadstorageconfig.cpp" line="44"/>
=======
        <location filename="../../src/config/uploadstorageconfig.cpp" line="45"/>
>>>>>>> 90f0aeb0
        <source>S3 storage (require config.ini file with s3 credentials)</source>
        <translation type="unfinished"></translation>
    </message>
</context>
<context>
    <name>UtilityPanel</name>
    <message>
        <location filename="../../src/widgets/panel/utilitypanel.cpp" line="122"/>
        <source>Close</source>
        <translation type="unfinished"></translation>
    </message>
    <message>
        <location filename="../../src/widgets/panel/utilitypanel.cpp" line="133"/>
        <source>Hide</source>
        <translation type="unfinished"></translation>
    </message>
</context>
<context>
    <name>VisualsEditor</name>
    <message>
        <location filename="../../src/config/visualseditor.cpp" line="59"/>
        <source>Opacity of area outside selection:</source>
        <translation>Doorzichtigheid van gebied buiten selectie:</translation>
    </message>
    <message>
        <location filename="../../src/config/visualseditor.cpp" line="85"/>
        <source>Button Selection</source>
        <translation>Knopselectie</translation>
    </message>
    <message>
        <location filename="../../src/config/visualseditor.cpp" line="91"/>
        <source>Select All</source>
        <translation>Alles selecteren</translation>
    </message>
</context>
</TS><|MERGE_RESOLUTION|>--- conflicted
+++ resolved
@@ -123,20 +123,12 @@
 <context>
     <name>CaptureWidget</name>
     <message>
-<<<<<<< HEAD
-        <location filename="../../src/widgets/capture/capturewidget.cpp" line="101"/>
-=======
         <location filename="../../src/widgets/capture/capturewidget.cpp" line="97"/>
->>>>>>> 90f0aeb0
         <source>Unable to capture screen</source>
         <translation>Kan scherm niet vastleggen</translation>
     </message>
     <message>
-<<<<<<< HEAD
-        <location filename="../../src/widgets/capture/capturewidget.cpp" line="287"/>
-=======
         <location filename="../../src/widgets/capture/capturewidget.cpp" line="285"/>
->>>>>>> 90f0aeb0
         <source>Select an area with the mouse, or press Esc to exit.
 Press Enter to capture the screen.
 Press Right Click to show the color picker.
@@ -149,11 +141,7 @@
 Druk op de spatiebalk om het zijpaneel te openen.</translation>
     </message>
     <message>
-<<<<<<< HEAD
-        <location filename="../../src/widgets/capture/capturewidget.cpp" line="664"/>
-=======
         <location filename="../../src/widgets/capture/capturewidget.cpp" line="666"/>
->>>>>>> 90f0aeb0
         <source>Tool Settings</source>
         <translation type="unfinished"></translation>
     </message>
@@ -161,20 +149,12 @@
 <context>
     <name>CircleCountTool</name>
     <message>
-<<<<<<< HEAD
-        <location filename="../../src/tools/circlecount/circlecounttool.cpp" line="37"/>
-=======
         <location filename="../../src/tools/circlecount/circlecounttool.cpp" line="38"/>
->>>>>>> 90f0aeb0
         <source>Circle Counter</source>
         <translation>Cirkel teller</translation>
     </message>
     <message>
-<<<<<<< HEAD
-        <location filename="../../src/tools/circlecount/circlecounttool.cpp" line="47"/>
-=======
         <location filename="../../src/tools/circlecount/circlecounttool.cpp" line="48"/>
->>>>>>> 90f0aeb0
         <source>Add an autoincrementing counter bubble</source>
         <translation>Voeg een automatisch oplopende bel toe</translation>
     </message>
@@ -622,103 +602,58 @@
 <context>
     <name>ImgUploader</name>
     <message>
-<<<<<<< HEAD
-        <location filename="../../src/tools/storage/imguploader.cpp" line="43"/>
-=======
         <location filename="../../src/tools/storage/imguploader.cpp" line="46"/>
->>>>>>> 90f0aeb0
         <source>Upload image to S3</source>
         <translation type="unfinished"></translation>
     </message>
     <message>
-<<<<<<< HEAD
-        <location filename="../../src/tools/storage/imguploader.cpp" line="43"/>
-        <location filename="../../src/tools/storage/imguploader.cpp" line="49"/>
-=======
         <location filename="../../src/tools/storage/imguploader.cpp" line="46"/>
         <location filename="../../src/tools/storage/imguploader.cpp" line="52"/>
->>>>>>> 90f0aeb0
         <source>Uploading Image</source>
         <translation type="unfinished">Afbeelding uploaden</translation>
     </message>
     <message>
-<<<<<<< HEAD
-        <location filename="../../src/tools/storage/imguploader.cpp" line="49"/>
-=======
         <location filename="../../src/tools/storage/imguploader.cpp" line="52"/>
->>>>>>> 90f0aeb0
         <source>Upload image</source>
         <translation type="unfinished"></translation>
     </message>
     <message>
-<<<<<<< HEAD
-        <location filename="../../src/tools/storage/imguploader.cpp" line="80"/>
-=======
         <location filename="../../src/tools/storage/imguploader.cpp" line="90"/>
->>>>>>> 90f0aeb0
         <source>Unable to open the URL.</source>
         <translation type="unfinished">Kan URL niet openen.</translation>
     </message>
     <message>
-<<<<<<< HEAD
-        <location filename="../../src/tools/storage/imguploader.cpp" line="87"/>
-=======
         <location filename="../../src/tools/storage/imguploader.cpp" line="97"/>
->>>>>>> 90f0aeb0
         <source>URL copied to clipboard.</source>
         <translation type="unfinished">URL gekopieerd naar klembord.</translation>
     </message>
     <message>
-<<<<<<< HEAD
-        <location filename="../../src/tools/storage/imguploader.cpp" line="93"/>
-=======
         <location filename="../../src/tools/storage/imguploader.cpp" line="103"/>
->>>>>>> 90f0aeb0
         <source>Screenshot copied to clipboard.</source>
         <translation type="unfinished">Schermafdruk gekopieerd naar klembord.</translation>
     </message>
     <message>
-<<<<<<< HEAD
-        <location filename="../../src/tools/storage/imguploader.cpp" line="102"/>
-=======
         <location filename="../../src/tools/storage/imguploader.cpp" line="112"/>
->>>>>>> 90f0aeb0
         <source>Deleting image...</source>
         <translation type="unfinished"></translation>
     </message>
     <message>
-<<<<<<< HEAD
-        <location filename="../../src/tools/storage/imguploader.cpp" line="162"/>
-=======
         <location filename="../../src/tools/storage/imguploader.cpp" line="172"/>
->>>>>>> 90f0aeb0
         <source>Copy URL</source>
         <translation type="unfinished">URL kopiëren</translation>
     </message>
     <message>
-<<<<<<< HEAD
-        <location filename="../../src/tools/storage/imguploader.cpp" line="163"/>
-=======
         <location filename="../../src/tools/storage/imguploader.cpp" line="173"/>
->>>>>>> 90f0aeb0
         <source>Open URL</source>
         <translation type="unfinished">URL Openen</translation>
     </message>
     <message>
-<<<<<<< HEAD
-        <location filename="../../src/tools/storage/imguploader.cpp" line="164"/>
-=======
         <location filename="../../src/tools/storage/imguploader.cpp" line="174"/>
->>>>>>> 90f0aeb0
         <source>Delete image</source>
         <translation type="unfinished">Afbeelding verwijderen</translation>
     </message>
     <message>
-<<<<<<< HEAD
-        <location filename="../../src/tools/storage/imguploader.cpp" line="165"/>
-=======
         <location filename="../../src/tools/storage/imguploader.cpp" line="175"/>
->>>>>>> 90f0aeb0
         <source>Image to Clipboard.</source>
         <translation type="unfinished">Afbeelding naar klembord.</translation>
     </message>
@@ -727,11 +662,7 @@
     <name>ImgUploaderTool</name>
     <message>
         <location filename="../../src/tools/storage/imguploadertool.cpp" line="21"/>
-<<<<<<< HEAD
-        <source>Imgage uploader tool</source>
-=======
         <source>Image uploader tool</source>
->>>>>>> 90f0aeb0
         <translation type="unfinished"></translation>
     </message>
 </context>
@@ -984,28 +915,16 @@
         <translation type="unfinished"></translation>
     </message>
     <message>
-<<<<<<< HEAD
-        <location filename="../../src/utils/screenshotsaver.cpp" line="112"/>
-=======
         <location filename="../../src/utils/screenshotsaver.cpp" line="111"/>
->>>>>>> 90f0aeb0
         <source>Capture is saved and copied to the clipboard as </source>
         <translation type="unfinished"></translation>
     </message>
     <message>
-<<<<<<< HEAD
-        <location filename="../../src/main.cpp" line="82"/>
-        <location filename="../../src/main.cpp" line="251"/>
-        <location filename="../../src/main.cpp" line="415"/>
-        <location filename="../../src/main.cpp" line="443"/>
-        <location filename="../../src/main.cpp" line="475"/>
-=======
         <location filename="../../src/main.cpp" line="84"/>
         <location filename="../../src/main.cpp" line="253"/>
         <location filename="../../src/main.cpp" line="417"/>
         <location filename="../../src/main.cpp" line="445"/>
         <location filename="../../src/main.cpp" line="477"/>
->>>>>>> 90f0aeb0
         <source>Unable to connect via DBus</source>
         <translation>Kan niet verbinden via DBus</translation>
     </message>
@@ -1030,155 +949,87 @@
         <translation type="unfinished"></translation>
     </message>
     <message>
-<<<<<<< HEAD
-        <location filename="../../src/main.cpp" line="113"/>
-=======
         <location filename="../../src/main.cpp" line="115"/>
->>>>>>> 90f0aeb0
         <source>Start a manual capture in GUI mode.</source>
         <translation type="unfinished"></translation>
     </message>
     <message>
-<<<<<<< HEAD
-        <location filename="../../src/main.cpp" line="115"/>
-=======
         <location filename="../../src/main.cpp" line="117"/>
->>>>>>> 90f0aeb0
         <source>Configure</source>
         <translation type="unfinished"></translation>
     </message>
     <message>
-<<<<<<< HEAD
-        <location filename="../../src/main.cpp" line="117"/>
-=======
         <location filename="../../src/main.cpp" line="119"/>
->>>>>>> 90f0aeb0
         <source>Capture a single screen.</source>
         <translation type="unfinished"></translation>
     </message>
     <message>
-<<<<<<< HEAD
-        <location filename="../../src/main.cpp" line="122"/>
-=======
         <location filename="../../src/main.cpp" line="124"/>
->>>>>>> 90f0aeb0
         <source>Path where the capture will be saved</source>
         <translation type="unfinished"></translation>
     </message>
     <message>
-<<<<<<< HEAD
-        <location filename="../../src/main.cpp" line="125"/>
-=======
         <location filename="../../src/main.cpp" line="127"/>
->>>>>>> 90f0aeb0
         <source>Save the capture to the clipboard</source>
         <translation type="unfinished"></translation>
     </message>
     <message>
-<<<<<<< HEAD
-        <location filename="../../src/main.cpp" line="127"/>
-=======
         <location filename="../../src/main.cpp" line="129"/>
->>>>>>> 90f0aeb0
         <source>Delay time in milliseconds</source>
         <translation type="unfinished"></translation>
     </message>
     <message>
-<<<<<<< HEAD
-        <location filename="../../src/main.cpp" line="130"/>
-=======
         <location filename="../../src/main.cpp" line="132"/>
->>>>>>> 90f0aeb0
         <source>Set the filename pattern</source>
         <translation type="unfinished"></translation>
     </message>
     <message>
-<<<<<<< HEAD
-        <location filename="../../src/main.cpp" line="133"/>
-=======
         <location filename="../../src/main.cpp" line="135"/>
->>>>>>> 90f0aeb0
         <source>Enable or disable the trayicon</source>
         <translation type="unfinished"></translation>
     </message>
     <message>
-<<<<<<< HEAD
-        <location filename="../../src/main.cpp" line="137"/>
-=======
         <location filename="../../src/main.cpp" line="139"/>
->>>>>>> 90f0aeb0
         <source>Enable or disable run at startup</source>
         <translation type="unfinished"></translation>
     </message>
     <message>
-<<<<<<< HEAD
-        <location filename="../../src/main.cpp" line="141"/>
-=======
         <location filename="../../src/main.cpp" line="143"/>
->>>>>>> 90f0aeb0
         <source>Show the help message in the capture mode</source>
         <translation type="unfinished"></translation>
     </message>
     <message>
-<<<<<<< HEAD
-        <location filename="../../src/main.cpp" line="144"/>
-=======
         <location filename="../../src/main.cpp" line="146"/>
->>>>>>> 90f0aeb0
         <source>Define the main UI color</source>
         <translation type="unfinished"></translation>
     </message>
     <message>
-<<<<<<< HEAD
-        <location filename="../../src/main.cpp" line="148"/>
-=======
         <location filename="../../src/main.cpp" line="150"/>
->>>>>>> 90f0aeb0
         <source>Define the contrast UI color</source>
         <translation type="unfinished"></translation>
     </message>
     <message>
-<<<<<<< HEAD
-        <location filename="../../src/main.cpp" line="151"/>
-=======
         <location filename="../../src/main.cpp" line="153"/>
->>>>>>> 90f0aeb0
         <source>Print raw PNG capture</source>
         <translation type="unfinished"></translation>
     </message>
     <message>
-<<<<<<< HEAD
-        <location filename="../../src/main.cpp" line="154"/>
-=======
         <location filename="../../src/main.cpp" line="156"/>
->>>>>>> 90f0aeb0
         <source>Define the screen to capture</source>
         <translation type="unfinished"></translation>
     </message>
     <message>
-<<<<<<< HEAD
-        <location filename="../../src/main.cpp" line="155"/>
-=======
         <location filename="../../src/main.cpp" line="157"/>
->>>>>>> 90f0aeb0
         <source>default: screen containing the cursor</source>
         <translation type="unfinished"></translation>
     </message>
     <message>
-<<<<<<< HEAD
-        <location filename="../../src/main.cpp" line="156"/>
-=======
         <location filename="../../src/main.cpp" line="158"/>
->>>>>>> 90f0aeb0
         <source>Screen number</source>
         <translation type="unfinished"></translation>
     </message>
     <message>
-<<<<<<< HEAD
-        <location filename="../../src/main.cpp" line="165"/>
-=======
         <location filename="../../src/main.cpp" line="167"/>
->>>>>>> 90f0aeb0
         <source>Invalid color, this flag supports the following formats:
 - #RGB (each of R, G, and B is a single hex digit)
 - #RRGGBB
@@ -1189,38 +1040,22 @@
         <translation type="unfinished"></translation>
     </message>
     <message>
-<<<<<<< HEAD
-        <location filename="../../src/main.cpp" line="174"/>
-=======
         <location filename="../../src/main.cpp" line="176"/>
->>>>>>> 90f0aeb0
         <source>Invalid delay, it must be higher than 0</source>
         <translation type="unfinished"></translation>
     </message>
     <message>
-<<<<<<< HEAD
-        <location filename="../../src/main.cpp" line="176"/>
-=======
         <location filename="../../src/main.cpp" line="178"/>
->>>>>>> 90f0aeb0
         <source>Invalid screen number, it must be non negative</source>
         <translation type="unfinished"></translation>
     </message>
     <message>
-<<<<<<< HEAD
-        <location filename="../../src/main.cpp" line="183"/>
-=======
         <location filename="../../src/main.cpp" line="185"/>
->>>>>>> 90f0aeb0
         <source>Invalid path, it must be a real path in the system</source>
         <translation type="unfinished"></translation>
     </message>
     <message>
-<<<<<<< HEAD
-        <location filename="../../src/main.cpp" line="194"/>
-=======
         <location filename="../../src/main.cpp" line="196"/>
->>>>>>> 90f0aeb0
         <source>Invalid value, it must be defined as &apos;true&apos; or &apos;false&apos;</source>
         <translation type="unfinished"></translation>
     </message>
@@ -1298,7 +1133,6 @@
     <message>
         <location filename="../../src/utils/configshortcuts.cpp" line="37"/>
         <source>Resize selection up 1px</source>
-<<<<<<< HEAD
         <translation type="unfinished"></translation>
     </message>
     <message>
@@ -1317,26 +1151,6 @@
         <translation type="unfinished"></translation>
     </message>
     <message>
-=======
-        <translation type="unfinished"></translation>
-    </message>
-    <message>
-        <location filename="../../src/utils/configshortcuts.cpp" line="41"/>
-        <source>Resize selection down 1px</source>
-        <translation type="unfinished"></translation>
-    </message>
-    <message>
-        <location filename="../../src/utils/configshortcuts.cpp" line="45"/>
-        <source>Move selection left 1px</source>
-        <translation type="unfinished"></translation>
-    </message>
-    <message>
-        <location filename="../../src/utils/configshortcuts.cpp" line="48"/>
-        <source>Move selection right 1px</source>
-        <translation type="unfinished"></translation>
-    </message>
-    <message>
->>>>>>> 90f0aeb0
         <location filename="../../src/utils/configshortcuts.cpp" line="51"/>
         <source>Move selection up 1px</source>
         <translation type="unfinished"></translation>
@@ -1715,29 +1529,17 @@
 <context>
     <name>UploadStorageConfig</name>
     <message>
-<<<<<<< HEAD
-        <location filename="../../src/config/uploadstorageconfig.cpp" line="33"/>
-=======
         <location filename="../../src/config/uploadstorageconfig.cpp" line="34"/>
->>>>>>> 90f0aeb0
         <source>Upload storage</source>
         <translation type="unfinished"></translation>
     </message>
     <message>
-<<<<<<< HEAD
-        <location filename="../../src/config/uploadstorageconfig.cpp" line="37"/>
-=======
         <location filename="../../src/config/uploadstorageconfig.cpp" line="38"/>
->>>>>>> 90f0aeb0
         <source>Imgur storage</source>
         <translation type="unfinished"></translation>
     </message>
     <message>
-<<<<<<< HEAD
-        <location filename="../../src/config/uploadstorageconfig.cpp" line="44"/>
-=======
         <location filename="../../src/config/uploadstorageconfig.cpp" line="45"/>
->>>>>>> 90f0aeb0
         <source>S3 storage (require config.ini file with s3 credentials)</source>
         <translation type="unfinished"></translation>
     </message>
