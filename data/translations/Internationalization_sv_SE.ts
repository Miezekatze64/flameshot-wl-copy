<?xml version="1.0" encoding="utf-8"?>
<!DOCTYPE TS>
<TS version="2.1" language="sv_SE">
<context>
    <name>AppLauncher</name>
    <message>
        <location filename="../../src/tools/launcher/applaunchertool.cpp" line="37"/>
        <source>App Launcher</source>
        <translation>Programstartare</translation>
    </message>
    <message>
        <location filename="../../src/tools/launcher/applaunchertool.cpp" line="47"/>
        <source>Choose an app to open the capture</source>
        <translation>Välj ett program för att öppna skärmklippet</translation>
    </message>
</context>
<context>
    <name>AppLauncherWidget</name>
    <message>
        <location filename="../../src/tools/launcher/applauncherwidget.cpp" line="56"/>
        <source>Open With</source>
        <translation>Öppna med</translation>
    </message>
    <message>
        <location filename="../../src/tools/launcher/applauncherwidget.cpp" line="71"/>
        <source>Launch in terminal</source>
        <translation>Starta i terminal</translation>
    </message>
    <message>
        <location filename="../../src/tools/launcher/applauncherwidget.cpp" line="72"/>
        <source>Keep open after selection</source>
        <translation>Håll öppen efter markering</translation>
    </message>
    <message>
        <location filename="../../src/tools/launcher/applauncherwidget.cpp" line="108"/>
        <location filename="../../src/tools/launcher/applauncherwidget.cpp" line="123"/>
        <source>Error</source>
        <translation>Fel</translation>
    </message>
    <message>
        <location filename="../../src/tools/launcher/applauncherwidget.cpp" line="108"/>
        <source>Unable to write in</source>
        <translation>Kan inte skriva i</translation>
    </message>
    <message>
        <location filename="../../src/tools/launcher/applauncherwidget.cpp" line="123"/>
        <source>Unable to launch in terminal.</source>
        <translation>Kunde inte starta i terminal.</translation>
    </message>
</context>
<context>
    <name>ArrowTool</name>
    <message>
        <location filename="../../src/tools/arrow/arrowtool.cpp" line="88"/>
        <source>Arrow</source>
        <translation>Pil</translation>
    </message>
    <message>
        <location filename="../../src/tools/arrow/arrowtool.cpp" line="98"/>
        <source>Set the Arrow as the paint tool</source>
        <translation>Välj pil som ritverktyg</translation>
    </message>
</context>
<context>
    <name>BlurTool</name>
    <message>
        <source>Blur</source>
        <translation type="vanished">Oskärpa</translation>
    </message>
    <message>
        <source>Set Blur as the paint tool</source>
        <translation type="vanished">Välj Oskärpa som ritverktyg</translation>
    </message>
</context>
<context>
    <name>CaptureLauncher</name>
    <message>
        <location filename="../../src/widgets/capturelauncher.cpp" line="64"/>
        <source>&lt;b&gt;Capture Mode&lt;/b&gt;</source>
        <translation>&lt;b&gt;Klippläge&lt;/b&gt;</translation>
    </message>
    <message>
        <location filename="../../src/widgets/capturelauncher.cpp" line="70"/>
        <source>Rectangular Region</source>
        <translation>Rektangulärt område</translation>
    </message>
    <message>
        <location filename="../../src/widgets/capturelauncher.cpp" line="72"/>
        <source>Full Screen (All Monitors)</source>
        <translation>Helskärm (Alla skärmar)</translation>
    </message>
    <message>
        <location filename="../../src/widgets/capturelauncher.cpp" line="80"/>
        <source>No Delay</source>
        <translation>Ingen fördröjning</translation>
    </message>
    <message>
        <location filename="../../src/widgets/capturelauncher.cpp" line="87"/>
        <source> second</source>
        <translation> sekund</translation>
    </message>
    <message>
        <location filename="../../src/widgets/capturelauncher.cpp" line="87"/>
        <source> seconds</source>
        <translation> sekunder</translation>
    </message>
    <message>
        <location filename="../../src/widgets/capturelauncher.cpp" line="91"/>
        <source>Take new screenshot</source>
        <translation>Ta nytt skärmklipp</translation>
    </message>
    <message>
        <location filename="../../src/widgets/capturelauncher.cpp" line="100"/>
        <source>Area:</source>
        <translation>Område:</translation>
    </message>
    <message>
        <location filename="../../src/widgets/capturelauncher.cpp" line="101"/>
        <source>Delay:</source>
        <translation>Fördröjning:</translation>
    </message>
</context>
<context>
    <name>CaptureWidget</name>
    <message>
        <location filename="../../src/widgets/capture/capturewidget.cpp" line="101"/>
        <source>Unable to capture screen</source>
        <translation>Kunde inte avbilda skärmen</translation>
    </message>
    <message>
        <location filename="../../src/widgets/capture/capturewidget.cpp" line="314"/>
        <source>Select an area with the mouse, or press Esc to exit.
Press Enter to capture the screen.
Press Right Click to show the color picker.
Use the Mouse Wheel to change the thickness of your tool.
Press Space to open the side panel.</source>
        <translation>Välj ett område med muspekaren eller tryck ESC för att avbryta.
Tryck Retur för att ta skärmklippet.
Högerklicka för att visa färgväljaren.
Använd skrollhjulet för att ändra tjockleken på ditt verktyg.
Tryck Blanksteg för att öppna sidopanelen.</translation>
    </message>
    <message>
        <location filename="../../src/widgets/capture/capturewidget.cpp" line="724"/>
        <source>Tool Settings</source>
        <translation>Verktygsinställningar</translation>
    </message>
</context>
<context>
    <name>CircleCountTool</name>
    <message>
        <location filename="../../src/tools/circlecount/circlecounttool.cpp" line="38"/>
        <source>Circle Counter</source>
        <translation>Cirkelräknare</translation>
    </message>
    <message>
        <location filename="../../src/tools/circlecount/circlecounttool.cpp" line="48"/>
        <source>Add an autoincrementing counter bubble</source>
        <translation>Lägg till en automatiskt ökande räknebubbla</translation>
    </message>
</context>
<context>
    <name>CircleTool</name>
    <message>
        <location filename="../../src/tools/circle/circletool.cpp" line="38"/>
        <source>Circle</source>
        <translation>Cirkel</translation>
    </message>
    <message>
        <location filename="../../src/tools/circle/circletool.cpp" line="48"/>
        <source>Set the Circle as the paint tool</source>
        <translation>Välj cirkel som ritverktyg</translation>
    </message>
</context>
<context>
    <name>ConfigWindow</name>
    <message>
        <location filename="../../src/config/configwindow.cpp" line="43"/>
        <source>Configuration</source>
        <translation>Konfiguration</translation>
    </message>
    <message>
        <location filename="../../src/config/configwindow.cpp" line="64"/>
        <source>Interface</source>
        <translation>Gränssnitt</translation>
    </message>
    <message>
        <location filename="../../src/config/configwindow.cpp" line="70"/>
        <source>Filename Editor</source>
        <translation>Filnamnsredigerare</translation>
    </message>
    <message>
        <location filename="../../src/config/configwindow.cpp" line="74"/>
        <source>General</source>
        <translation>Allmänt</translation>
    </message>
    <message>
        <location filename="../../src/config/configwindow.cpp" line="78"/>
        <source>Shortcuts</source>
        <translation>Genvägar</translation>
    </message>
    <message>
        <location filename="../../src/config/configwindow.cpp" line="84"/>
        <source>Storage</source>
        <translation>Lagring</translation>
    </message>
</context>
<context>
    <name>Controller</name>
    <message>
        <location filename="../../src/core/controller.cpp" line="145"/>
        <source>New version %1 is available</source>
        <translation type="unfinished"></translation>
    </message>
    <message>
        <location filename="../../src/core/controller.cpp" line="153"/>
        <source>You have the latest version</source>
        <translation type="unfinished"></translation>
    </message>
    <message>
        <location filename="../../src/core/controller.cpp" line="316"/>
        <source>&amp;Take Screenshot</source>
        <translation>&amp;Ta skärmklipp</translation>
    </message>
    <message>
        <location filename="../../src/core/controller.cpp" line="321"/>
        <source>&amp;Open Launcher</source>
        <translation>&amp;Öppna startfönster</translation>
    </message>
    <message>
        <location filename="../../src/core/controller.cpp" line="326"/>
        <source>&amp;Configuration</source>
        <translation>&amp;Konfiguration</translation>
    </message>
    <message>
        <location filename="../../src/core/controller.cpp" line="329"/>
        <source>&amp;About</source>
        <translation>&amp;Om</translation>
    </message>
    <message>
        <location filename="../../src/core/controller.cpp" line="332"/>
        <source>Check for updates</source>
        <translation type="unfinished"></translation>
    </message>
    <message>
        <location filename="../../src/core/controller.cpp" line="339"/>
        <source>&amp;Latest Uploads</source>
        <translation>&amp;Senaste uppladdningarna</translation>
    </message>
    <message>
        <source>&amp;Information</source>
        <translation type="vanished">&amp;Information</translation>
    </message>
    <message>
        <location filename="../../src/core/controller.cpp" line="335"/>
        <source>&amp;Quit</source>
        <translation>&amp;Avsluta</translation>
    </message>
</context>
<context>
    <name>CopyTool</name>
    <message>
        <location filename="../../src/tools/copy/copytool.cpp" line="38"/>
        <source>Copy</source>
        <translation>Kopiera</translation>
    </message>
    <message>
        <location filename="../../src/tools/copy/copytool.cpp" line="48"/>
        <source>Copy the selection into the clipboard</source>
        <translation>Kopiera skärmklippet till urklipp</translation>
    </message>
</context>
<context>
    <name>DBusUtils</name>
    <message>
        <location filename="../../src/utils/dbusutils.cpp" line="50"/>
        <source>Unable to connect via DBus</source>
        <translation>Kunde inte ansluta via DBus</translation>
    </message>
</context>
<context>
    <name>ExitTool</name>
    <message>
        <location filename="../../src/tools/exit/exittool.cpp" line="37"/>
        <source>Exit</source>
        <translation>Avsluta</translation>
    </message>
    <message>
        <location filename="../../src/tools/exit/exittool.cpp" line="47"/>
        <source>Leave the capture screen</source>
        <translation>Lämna skärmklippsvyn</translation>
    </message>
</context>
<context>
    <name>FileNameEditor</name>
    <message>
        <location filename="../../src/config/filenameeditor.cpp" line="38"/>
        <source>Edit the name of your captures:</source>
        <translation>Redigera namnet på dina skärmklipp:</translation>
    </message>
    <message>
        <location filename="../../src/config/filenameeditor.cpp" line="42"/>
        <source>Edit:</source>
        <translation>Redigera:</translation>
    </message>
    <message>
        <location filename="../../src/config/filenameeditor.cpp" line="44"/>
        <source>Preview:</source>
        <translation>Förhandsgranskning:</translation>
    </message>
    <message>
        <location filename="../../src/config/filenameeditor.cpp" line="87"/>
        <source>Save</source>
        <translation>Spara</translation>
    </message>
    <message>
        <location filename="../../src/config/filenameeditor.cpp" line="90"/>
        <source>Saves the pattern</source>
        <translation>Sparar mallen</translation>
    </message>
    <message>
        <location filename="../../src/config/filenameeditor.cpp" line="92"/>
        <source>Reset</source>
        <translation>Återställ</translation>
    </message>
    <message>
        <location filename="../../src/config/filenameeditor.cpp" line="95"/>
        <source>Restores the saved pattern</source>
        <translation>Återställer den sparade mallen</translation>
    </message>
    <message>
        <location filename="../../src/config/filenameeditor.cpp" line="97"/>
        <source>Clear</source>
        <translation>Rensa</translation>
    </message>
    <message>
        <location filename="../../src/config/filenameeditor.cpp" line="101"/>
        <source>Deletes the name</source>
        <translation>Tar bort mallen</translation>
    </message>
</context>
<context>
    <name>GeneneralConf</name>
    <message>
        <location filename="../../src/config/geneneralconf.cpp" line="108"/>
        <location filename="../../src/config/geneneralconf.cpp" line="240"/>
        <source>Import</source>
        <translation>Importera</translation>
    </message>
    <message>
        <location filename="../../src/config/geneneralconf.cpp" line="115"/>
        <location filename="../../src/config/geneneralconf.cpp" line="123"/>
        <location filename="../../src/config/geneneralconf.cpp" line="146"/>
        <location filename="../../src/config/geneneralconf.cpp" line="406"/>
        <source>Error</source>
        <translation>Fel</translation>
    </message>
    <message>
        <location filename="../../src/config/geneneralconf.cpp" line="115"/>
        <source>Unable to read file.</source>
        <translation>Kunde inte läsa filen.</translation>
    </message>
    <message>
        <location filename="../../src/config/geneneralconf.cpp" line="123"/>
        <location filename="../../src/config/geneneralconf.cpp" line="146"/>
        <source>Unable to write file.</source>
        <translation>Kunde inte skriva till filen.</translation>
    </message>
    <message>
        <location filename="../../src/config/geneneralconf.cpp" line="133"/>
        <source>Save File</source>
        <translation>Spara fil</translation>
    </message>
    <message>
        <location filename="../../src/config/geneneralconf.cpp" line="155"/>
        <source>Confirm Reset</source>
        <translation>Bekräfta återställning</translation>
    </message>
    <message>
        <location filename="../../src/config/geneneralconf.cpp" line="156"/>
        <source>Are you sure you want to reset the configuration?</source>
        <translation>Vill du verkligen återställa konfigurationen?</translation>
    </message>
    <message>
        <location filename="../../src/config/geneneralconf.cpp" line="165"/>
        <source>Show help message</source>
        <translation>Visa hjälpmeddelande</translation>
    </message>
    <message>
        <location filename="../../src/config/geneneralconf.cpp" line="169"/>
        <source>Show the help message at the beginning in the capture mode.</source>
        <translation>Visa hjälpmeddelande vid början av skärmklippsläget.</translation>
    </message>
    <message>
        <location filename="../../src/config/geneneralconf.cpp" line="181"/>
        <source>Show the side panel button</source>
        <translation>Visa sidpanelknappen</translation>
    </message>
    <message>
        <location filename="../../src/config/geneneralconf.cpp" line="184"/>
        <source>Show the side panel toggle button in the capture mode.</source>
        <translation>Visa sidpanelknappen i klippläget.</translation>
    </message>
    <message>
        <location filename="../../src/config/geneneralconf.cpp" line="194"/>
        <location filename="../../src/config/geneneralconf.cpp" line="198"/>
        <source>Show desktop notifications</source>
        <translation>Visa skrivbordsaviseringar</translation>
    </message>
    <message>
        <location filename="../../src/config/geneneralconf.cpp" line="210"/>
        <source>Show tray icon</source>
        <translation>Visa systemfältsikon</translation>
    </message>
    <message>
        <location filename="../../src/config/geneneralconf.cpp" line="214"/>
        <source>Show the systemtray icon</source>
        <translation>Visa ikon i systemfältet</translation>
    </message>
    <message>
        <location filename="../../src/config/geneneralconf.cpp" line="228"/>
        <source>Configuration File</source>
        <translation>Konfigurationsfil</translation>
    </message>
    <message>
        <location filename="../../src/config/geneneralconf.cpp" line="233"/>
        <source>Export</source>
        <translation>Exportera</translation>
    </message>
    <message>
        <location filename="../../src/config/geneneralconf.cpp" line="247"/>
        <source>Reset</source>
        <translation>Återställ</translation>
    </message>
    <message>
        <location filename="../../src/config/geneneralconf.cpp" line="257"/>
        <source>Launch at startup</source>
        <translation>Starta vid systemstart</translation>
    </message>
    <message>
        <location filename="../../src/config/geneneralconf.cpp" line="261"/>
        <location filename="../../src/config/geneneralconf.cpp" line="275"/>
        <source>Launch Flameshot</source>
        <translation>Starta Flameshot</translation>
    </message>
    <message>
        <location filename="../../src/config/geneneralconf.cpp" line="271"/>
        <source>Show welcome message on launch</source>
        <translation>Visa välkomstmeddelande vid start</translation>
    </message>
    <message>
<<<<<<< HEAD
        <location filename="../../src/config/geneneralconf.cpp" line="293"/>
        <source>Close after capture</source>
        <translation>Stäng efter skärmklipp</translation>
=======
        <location filename="../../src/config/geneneralconf.cpp" line="286"/>
        <source>Close application after capture</source>
        <translation type="unfinished"></translation>
>>>>>>> b1ba67ac
    </message>
    <message>
        <location filename="../../src/config/geneneralconf.cpp" line="290"/>
        <source>Close after taking a screenshot</source>
        <translation>Stäng efter att skärmklipp tagits</translation>
    </message>
    <message>
        <location filename="../../src/config/geneneralconf.cpp" line="302"/>
        <source>Copy URL after upload</source>
        <translation>Kopiera URL efter uppladdning</translation>
    </message>
    <message>
        <location filename="../../src/config/geneneralconf.cpp" line="307"/>
        <source>Copy URL and close window after upload</source>
        <translation>Kopiera URL och stäng fönstret efter uppladdning</translation>
    </message>
    <message>
        <location filename="../../src/config/geneneralconf.cpp" line="317"/>
        <source>Save image after copy</source>
        <translation>Spara bild efter kopiering</translation>
    </message>
    <message>
        <location filename="../../src/config/geneneralconf.cpp" line="318"/>
        <source>Save image file after copying it</source>
        <translation>Spara bildfilen efter att den kopierats</translation>
    </message>
    <message>
        <location filename="../../src/config/geneneralconf.cpp" line="325"/>
        <source>Save Path</source>
        <translation>Lagringsplats</translation>
    </message>
    <message>
        <location filename="../../src/config/geneneralconf.cpp" line="342"/>
        <source>Change...</source>
        <translation>Ändra...</translation>
    </message>
    <message>
        <location filename="../../src/config/geneneralconf.cpp" line="378"/>
        <location filename="../../src/config/geneneralconf.cpp" line="381"/>
        <source>Copy file path after save</source>
        <translation>Kopiera filsökväg efter spara</translation>
    </message>
    <message>
        <location filename="../../src/config/geneneralconf.cpp" line="350"/>
        <source>Use fixed path for screenshots to save</source>
        <translation>Använd fast lagringsplats för att spara skärmklipp</translation>
    </message>
    <message>
        <location filename="../../src/config/geneneralconf.cpp" line="397"/>
        <source>Choose a Folder</source>
        <translation>Välj en mapp</translation>
    </message>
    <message>
        <location filename="../../src/config/geneneralconf.cpp" line="406"/>
        <source>Unable to write to directory.</source>
        <translation>Kan inte skriva till mappen.</translation>
    </message>
</context>
<context>
    <name>HistoryWidget</name>
    <message>
        <location filename="../../src/widgets/historywidget.cpp" line="27"/>
        <source>Latest Uploads</source>
        <translation>Senaste uppladdningar</translation>
    </message>
    <message>
        <location filename="../../src/widgets/historywidget.cpp" line="86"/>
        <source>Screenshots history is empty</source>
        <translation>Skärmklippshistoriken är tom</translation>
    </message>
    <message>
        <location filename="../../src/widgets/historywidget.cpp" line="138"/>
        <source>Copy URL</source>
        <translation>Kopiera URL</translation>
    </message>
    <message>
        <location filename="../../src/widgets/historywidget.cpp" line="142"/>
        <source>URL copied to clipboard.</source>
        <translation>URL kopierad till urklipp.</translation>
    </message>
    <message>
        <location filename="../../src/widgets/historywidget.cpp" line="148"/>
        <source>Open in browser</source>
        <translation>Öppna i webbläsaren</translation>
    </message>
</context>
<context>
    <name>ImgS3Uploader</name>
    <message>
        <location filename="../../src/tools/storage/s3/imgs3uploader.cpp" line="49"/>
        <source>Upload image to S3</source>
        <translation>Ladda upp bild till S3</translation>
    </message>
    <message>
        <source>Uploading Image</source>
<<<<<<< HEAD
        <translation>Laddar upp bild</translation>
=======
        <translation type="obsolete">Laddar upp bild</translation>
    </message>
    <message>
        <location filename="../../src/tools/storage/s3/imgs3uploader.cpp" line="49"/>
        <source>Uploading Image...</source>
        <translation type="unfinished"></translation>
>>>>>>> b1ba67ac
    </message>
    <message>
        <location filename="../../src/tools/storage/s3/imgs3uploader.cpp" line="55"/>
        <source>Delete image from S3</source>
        <translation>Ta bort bild från S3</translation>
    </message>
    <message>
        <location filename="../../src/tools/storage/s3/imgs3uploader.cpp" line="55"/>
        <source>Deleting image...</source>
        <translation>Tar bort bild...</translation>
    </message>
    <message>
        <location filename="../../src/tools/storage/s3/imgs3uploader.cpp" line="112"/>
        <source>URL copied to clipboard.</source>
        <translation>URL kopierad till urklipp.</translation>
    </message>
    <message>
        <location filename="../../src/tools/storage/s3/imgs3uploader.cpp" line="138"/>
        <source>Unable to remove screenshot from the remote storage.</source>
        <translation>Kan inte ta bort skärmklippet från fjärrlagringsplatsen.</translation>
    </message>
    <message>
        <location filename="../../src/tools/storage/s3/imgs3uploader.cpp" line="140"/>
        <source>Network error</source>
        <translation>Nätverksfel</translation>
    </message>
    <message>
        <location filename="../../src/tools/storage/s3/imgs3uploader.cpp" line="142"/>
        <source>Possibly it doesn&apos;t exist anymore</source>
        <translation>Den kanske inte finns längre</translation>
    </message>
    <message>
        <location filename="../../src/tools/storage/s3/imgs3uploader.cpp" line="147"/>
        <source>Do you want to remove screenshot from local history anyway?</source>
        <translation>Vill du ta bort skärmklippet från lokal historik i alla fall?</translation>
    </message>
    <message>
        <location filename="../../src/tools/storage/s3/imgs3uploader.cpp" line="151"/>
        <source>Remove screenshot from history?</source>
        <translation>Vill du ta bort skärmklippet från historiken?</translation>
    </message>
    <message>
        <location filename="../../src/tools/storage/s3/imgs3uploader.cpp" line="380"/>
        <source>Retrieving configuration file with s3 creds...</source>
        <translation type="unfinished"></translation>
    </message>
    <message>
        <location filename="../../src/tools/storage/s3/imgs3uploader.cpp" line="168"/>
        <source>S3 Creds URL is not found in your configuration file</source>
        <translation>S3 uppgifts-URL kan inte hittas i din konfigurationsfil</translation>
    </message>
    <message>
        <location filename="../../src/tools/storage/s3/imgs3uploader.cpp" line="376"/>
        <source>Error</source>
        <translation type="unfinished">Fel</translation>
    </message>
    <message>
        <location filename="../../src/tools/storage/s3/imgs3uploader.cpp" line="372"/>
        <source>Unable to get s3 credentials, please check your VPN connection and try again</source>
        <translation type="unfinished"></translation>
    </message>
</context>
<context>
    <name>ImgS3UploaderTool</name>
    <message>
        <location filename="../../src/tools/storage/s3/imgs3uploadertool.cpp" line="28"/>
        <source>Upload the selection to S3 bucket</source>
        <translation>Ladda upp skärmklippet till S3 bucket</translation>
    </message>
</context>
<context>
    <name>ImgUploader</name>
    <message>
        <location filename="../../src/tools/storage/imguploader.cpp" line="46"/>
        <source>Upload image to S3</source>
        <translation>Ladda upp bild till S3</translation>
    </message>
    <message>
        <source>Uploading Image</source>
<<<<<<< HEAD
        <translation>Laddar upp bild</translation>
    </message>
    <message>
        <location filename="../../src/tools/storage/imguploader.cpp" line="52"/>
        <source>Upload image</source>
        <translation>Ladda upp bild</translation>
=======
        <translation type="obsolete">Laddar upp bild</translation>
>>>>>>> b1ba67ac
    </message>
    <message>
        <location filename="../../src/tools/storage/imguploader.cpp" line="90"/>
        <source>Unable to open the URL.</source>
        <translation>Kan inte öppna URL:en.</translation>
    </message>
    <message>
        <location filename="../../src/tools/storage/imguploader.cpp" line="97"/>
        <source>URL copied to clipboard.</source>
        <translation>URL kopierad till urklipp.</translation>
    </message>
    <message>
        <location filename="../../src/tools/storage/imguploader.cpp" line="103"/>
        <source>Screenshot copied to clipboard.</source>
        <translation>Skärmklipp kopierat till urklipp.</translation>
    </message>
    <message>
        <location filename="../../src/tools/storage/imguploader.cpp" line="52"/>
        <location filename="../../src/tools/storage/imguploader.cpp" line="112"/>
        <source>Deleting image...</source>
        <translation>Tar bort bild...</translation>
    </message>
    <message>
        <location filename="../../src/tools/storage/imguploader.cpp" line="46"/>
        <source>Uploading Image...</source>
        <translation type="unfinished"></translation>
    </message>
    <message>
        <location filename="../../src/tools/storage/imguploader.cpp" line="172"/>
        <source>Copy URL</source>
        <translation>Kopiera URL</translation>
    </message>
    <message>
        <location filename="../../src/tools/storage/imguploader.cpp" line="173"/>
        <source>Open URL</source>
        <translation>Öppna URL</translation>
    </message>
    <message>
        <location filename="../../src/tools/storage/imguploader.cpp" line="52"/>
        <location filename="../../src/tools/storage/imguploader.cpp" line="174"/>
        <source>Delete image</source>
        <translation>Ta bort bilden</translation>
    </message>
    <message>
        <location filename="../../src/tools/storage/imguploader.cpp" line="175"/>
        <source>Image to Clipboard.</source>
        <translation>Bild till urklipp.</translation>
    </message>
</context>
<context>
    <name>ImgUploaderTool</name>
    <message>
        <location filename="../../src/tools/storage/imguploadertool.cpp" line="21"/>
        <source>Image uploader tool</source>
        <translation>Bilduppladdningsverktyg</translation>
    </message>
</context>
<context>
    <name>ImgurUploader</name>
    <message>
        <location filename="../../src/tools/storage/imgur/imguruploader.cpp" line="45"/>
        <source>Upload to Imgur</source>
        <translation>Ladda upp till Imgur</translation>
    </message>
    <message>
        <source>Uploading Image</source>
        <translation type="vanished">Laddar upp bild</translation>
    </message>
    <message>
        <source>Copy URL</source>
        <translation type="vanished">Kopiera URL</translation>
    </message>
    <message>
        <source>Open URL</source>
        <translation type="vanished">Öppna URL</translation>
    </message>
    <message>
        <source>Delete image</source>
        <translation type="vanished">Radera bild</translation>
    </message>
    <message>
        <source>Image to Clipboard.</source>
        <translation type="vanished">Bild till klippbord.</translation>
    </message>
    <message>
        <location filename="../../src/tools/storage/imgur/imguruploader.cpp" line="124"/>
        <source>Unable to open the URL.</source>
        <translation>Kan inte öppna URL:en.</translation>
    </message>
    <message>
        <source>URL copied to clipboard.</source>
        <translation type="vanished">URL kopierad till klippbord.</translation>
    </message>
    <message>
        <source>Screenshot copied to clipboard.</source>
        <translation type="vanished">Skärmklipp kopierat till klippbord.</translation>
    </message>
</context>
<context>
    <name>ImgurUploaderTool</name>
    <message>
        <location filename="../../src/tools/storage/imgur/imguruploadertool.cpp" line="28"/>
        <source>Image Uploader</source>
        <translation>Bilduppladdare</translation>
    </message>
    <message>
        <location filename="../../src/tools/storage/imgur/imguruploadertool.cpp" line="33"/>
        <source>Upload the selection to Imgur</source>
        <translation>Ladda upp skärmklippet till Imgur</translation>
    </message>
</context>
<context>
    <name>InfoWindow</name>
    <message>
        <location filename="../../src/widgets/infowindow.cpp" line="39"/>
        <source>About</source>
        <translation>Om</translation>
    </message>
    <message>
        <source>Right Click</source>
        <translation type="vanished">Högerklick</translation>
    </message>
    <message>
        <source>Mouse Wheel</source>
        <translation type="vanished">Scrollhjul</translation>
    </message>
    <message>
        <source>Move selection 1px</source>
        <translation type="vanished">Flytta urval 1px</translation>
    </message>
    <message>
        <source>Resize selection 1px</source>
        <translation type="vanished">Ändra storlek urval 1px</translation>
    </message>
    <message>
        <source>Quit capture</source>
        <translation type="vanished">Stäng skärmavbildning</translation>
    </message>
    <message>
        <source>Copy to clipboard</source>
        <translation type="vanished">Kopiera till klippbord</translation>
    </message>
    <message>
        <source>Save selection as a file</source>
        <translation type="vanished">Spara urval som fil</translation>
    </message>
    <message>
        <source>Undo the last modification</source>
        <translation type="vanished">Ångra senaste ändringen</translation>
    </message>
    <message>
        <source>Toggle visibility of sidebar with options of the selected tool</source>
        <translation type="vanished">Ändra synlighet för sidomeny med alternativ för det valda verktyget</translation>
    </message>
    <message>
        <source>Show color picker</source>
        <translation type="vanished">Visa färgväljare</translation>
    </message>
    <message>
        <source>Change the tool&apos;s thickness</source>
        <translation type="vanished">Ändra verktygets tjocklek</translation>
    </message>
    <message>
        <source>Available shortcuts in the screen capture mode.</source>
        <translation type="vanished">Tillgängliga kortkommandon i skärmklippsläge.</translation>
    </message>
    <message>
        <source>Key</source>
        <translation type="vanished">Tangent</translation>
    </message>
    <message>
        <source>Description</source>
        <translation type="vanished">Beskrivning</translation>
    </message>
    <message>
        <location filename="../../src/widgets/infowindow.cpp" line="61"/>
        <source>&lt;u&gt;&lt;b&gt;License&lt;/b&gt;&lt;/u&gt;</source>
        <translation>&lt;u&gt;&lt;b&gt;Licens&lt;/b&gt;&lt;/u&gt;</translation>
    </message>
    <message>
        <location filename="../../src/widgets/infowindow.cpp" line="70"/>
        <source>&lt;u&gt;&lt;b&gt;Version&lt;/b&gt;&lt;/u&gt;</source>
        <translation>&lt;u&gt;&lt;b&gt;Version&lt;/b&gt;&lt;/u&gt;</translation>
    </message>
    <message>
        <source>&lt;u&gt;&lt;b&gt;Shortcuts&lt;/b&gt;&lt;/u&gt;</source>
        <translation type="vanished">&lt;u&gt;&lt;b&gt;Genvägar&lt;/b&gt;&lt;/u&gt;</translation>
    </message>
</context>
<context>
    <name>LineTool</name>
    <message>
        <location filename="../../src/tools/line/linetool.cpp" line="41"/>
        <source>Line</source>
        <translation>Linje</translation>
    </message>
    <message>
        <location filename="../../src/tools/line/linetool.cpp" line="51"/>
        <source>Set the Line as the paint tool</source>
        <translation>Välj linje som ritverktyg</translation>
    </message>
</context>
<context>
    <name>MarkerTool</name>
    <message>
        <location filename="../../src/tools/marker/markertool.cpp" line="41"/>
        <source>Marker</source>
        <translation>Överstrykningspenna</translation>
    </message>
    <message>
        <location filename="../../src/tools/marker/markertool.cpp" line="51"/>
        <source>Set the Marker as the paint tool</source>
        <translation>Välj överstrykningspenna som ritverktyg</translation>
    </message>
</context>
<context>
    <name>MoveTool</name>
    <message>
        <location filename="../../src/tools/move/movetool.cpp" line="37"/>
        <source>Move</source>
        <translation>Flytta</translation>
    </message>
    <message>
        <location filename="../../src/tools/move/movetool.cpp" line="47"/>
        <source>Move the selection area</source>
        <translation>Flytta markerat område</translation>
    </message>
</context>
<context>
    <name>PencilTool</name>
    <message>
        <location filename="../../src/tools/pencil/penciltool.cpp" line="32"/>
        <source>Pencil</source>
        <translation>Penna</translation>
    </message>
    <message>
        <location filename="../../src/tools/pencil/penciltool.cpp" line="42"/>
        <source>Set the Pencil as the paint tool</source>
        <translation>Välj penna som ritverktyg</translation>
    </message>
</context>
<context>
    <name>PinTool</name>
    <message>
        <location filename="../../src/tools/pin/pintool.cpp" line="37"/>
        <source>Pin Tool</source>
        <translation>Fäst</translation>
    </message>
    <message>
        <location filename="../../src/tools/pin/pintool.cpp" line="47"/>
        <source>Pin image on the desktop</source>
        <translation>Fäst bilden på skrivbordet</translation>
    </message>
</context>
<context>
    <name>PixelateTool</name>
    <message>
        <location filename="../../src/tools/pixelate/pixelatetool.cpp" line="37"/>
        <source>Pixelate</source>
        <translation>Pixelisera</translation>
    </message>
    <message>
        <location filename="../../src/tools/pixelate/pixelatetool.cpp" line="47"/>
        <source>Set Pixelate as the paint tool</source>
        <translation>Använd pixelisering som ritverktyg</translation>
    </message>
</context>
<context>
    <name>QObject</name>
    <message>
        <location filename="../../src/utils/screenshotsaver.cpp" line="118"/>
        <source>Save Error</source>
        <translation>Sparfel</translation>
    </message>
    <message>
        <location filename="../../src/utils/screenshotsaver.cpp" line="65"/>
        <location filename="../../src/utils/screenshotsaver.cpp" line="107"/>
        <source>Capture saved as </source>
        <translation>Skärmklipp sparat som </translation>
    </message>
    <message>
        <location filename="../../src/utils/screenshotsaver.cpp" line="41"/>
        <source>Capture saved to clipboard.</source>
        <translation>Skärmklipp sparat till urklipp.</translation>
    </message>
    <message>
        <location filename="../../src/utils/screenshotsaver.cpp" line="47"/>
        <source>Capture saved to clipboard</source>
        <translation>Skärmklipp sparat till urklipp</translation>
    </message>
    <message>
        <location filename="../../src/utils/screenshotsaver.cpp" line="67"/>
        <location filename="../../src/utils/screenshotsaver.cpp" line="116"/>
        <source>Error trying to save as </source>
        <translation>Fel vid spara som </translation>
    </message>
    <message>
        <location filename="../../src/utils/screenshotsaver.cpp" line="85"/>
        <source>Save screenshot</source>
        <translation>Spara skärmklipp</translation>
    </message>
    <message>
        <location filename="../../src/utils/screenshotsaver.cpp" line="110"/>
        <source>Capture is saved and copied to the clipboard as </source>
        <translation>Skärmklipp kopierat till urklipp och sparat som </translation>
    </message>
    <message>
        <location filename="../../src/main.cpp" line="84"/>
        <location filename="../../src/main.cpp" line="253"/>
        <location filename="../../src/main.cpp" line="417"/>
        <location filename="../../src/main.cpp" line="445"/>
        <location filename="../../src/main.cpp" line="477"/>
        <source>Unable to connect via DBus</source>
        <translation>Kan inte ansluta via DBus</translation>
    </message>
    <message>
        <location filename="../../src/main.cpp" line="106"/>
        <source>Powerful yet simple to use screenshot software.</source>
        <translation>Kraftfullt men ändå användarvänligt skärmklippsprogram.</translation>
    </message>
    <message>
        <location filename="../../src/main.cpp" line="107"/>
        <source>See</source>
        <translation>Se</translation>
    </message>
    <message>
        <location filename="../../src/main.cpp" line="110"/>
        <source>Capture the entire desktop.</source>
        <translation>Avbilda hela skrivbordet.</translation>
    </message>
    <message>
        <location filename="../../src/main.cpp" line="112"/>
        <source>Open the capture launcher.</source>
        <translation>Öppna klippstartaren.</translation>
    </message>
    <message>
        <location filename="../../src/main.cpp" line="115"/>
        <source>Start a manual capture in GUI mode.</source>
        <translation>Starta ett manuellt klipp i GUI-läge</translation>
    </message>
    <message>
        <location filename="../../src/main.cpp" line="117"/>
        <source>Configure</source>
        <translation>Konfigurera</translation>
    </message>
    <message>
        <location filename="../../src/main.cpp" line="119"/>
        <source>Capture a single screen.</source>
        <translation>Avbilda en enskild skärm.</translation>
    </message>
    <message>
        <location filename="../../src/main.cpp" line="124"/>
        <source>Path where the capture will be saved</source>
        <translation>Sökväg till mappen där skärmklippen sparas</translation>
    </message>
    <message>
        <location filename="../../src/main.cpp" line="127"/>
        <source>Save the capture to the clipboard</source>
        <translation>Spara skärmklippet till urklipp</translation>
    </message>
    <message>
        <location filename="../../src/main.cpp" line="129"/>
        <source>Delay time in milliseconds</source>
        <translation>Fördröjningstid i sekunder</translation>
    </message>
    <message>
        <location filename="../../src/main.cpp" line="132"/>
        <source>Set the filename pattern</source>
        <translation>Ange filnamnsmallen</translation>
    </message>
    <message>
        <location filename="../../src/main.cpp" line="135"/>
        <source>Enable or disable the trayicon</source>
        <translation>Aktivera eller avaktivera systemfältsikonen</translation>
    </message>
    <message>
        <location filename="../../src/main.cpp" line="139"/>
        <source>Enable or disable run at startup</source>
        <translation>Aktivera eller avaktivera start vid systemstart</translation>
    </message>
    <message>
        <location filename="../../src/main.cpp" line="143"/>
        <source>Show the help message in the capture mode</source>
        <translation>Visa hjälpmeddelandet i klippläget</translation>
    </message>
    <message>
        <location filename="../../src/main.cpp" line="146"/>
        <source>Define the main UI color</source>
        <translation>Definiera hyuvudfärgen i användargränssnittet</translation>
    </message>
    <message>
        <location filename="../../src/main.cpp" line="150"/>
        <source>Define the contrast UI color</source>
        <translation>Definiera kontrastfärgen i användargränssnittet</translation>
    </message>
    <message>
        <location filename="../../src/main.cpp" line="153"/>
        <source>Print raw PNG capture</source>
        <translation>Skriv ut raw PNG-klipp</translation>
    </message>
    <message>
        <location filename="../../src/main.cpp" line="156"/>
        <source>Define the screen to capture</source>
        <translation>Definiera skärm att avbilda</translation>
    </message>
    <message>
        <location filename="../../src/main.cpp" line="157"/>
        <source>default: screen containing the cursor</source>
        <translation>Standard: Skärmen där muspekaren befinner sig</translation>
    </message>
    <message>
        <location filename="../../src/main.cpp" line="158"/>
        <source>Screen number</source>
        <translation>Skärmnummer</translation>
    </message>
    <message>
        <location filename="../../src/main.cpp" line="167"/>
        <source>Invalid color, this flag supports the following formats:
- #RGB (each of R, G, and B is a single hex digit)
- #RRGGBB
- #RRRGGGBBB
- #RRRRGGGGBBBB
- Named colors like &apos;blue&apos; or &apos;red&apos;
You may need to escape the &apos;#&apos; sign as in &apos;\#FFF&apos;</source>
        <translation>Ogiltig färg, denna flagga stödjer följande format:
- #RGB (var och en av R, G, och B är en enskild hex-siffra)
- #RRGGBB
- #RRRGGGBBB
- #RRRRGGGGBBBB
- Namngivna färger som &quot;blå&quot; eller &quot;röd&quot;
Du kan behöva kommentera ut tecknet &quot;#&quot; som i &quot;\#FFF&quot;</translation>
    </message>
    <message>
        <location filename="../../src/main.cpp" line="176"/>
        <source>Invalid delay, it must be higher than 0</source>
        <translation>Ogiltig fördröjning, värdet måste vara högre än 0</translation>
    </message>
    <message>
        <location filename="../../src/main.cpp" line="178"/>
        <source>Invalid screen number, it must be non negative</source>
        <translation>Ogiltigt skärmnummer, värdet får inte vara negativt</translation>
    </message>
    <message>
        <location filename="../../src/main.cpp" line="185"/>
        <source>Invalid path, it must be a real path in the system</source>
        <translation>Ogiltig sökväg, det måste vara en verklig sökväg i systemet</translation>
    </message>
    <message>
        <location filename="../../src/main.cpp" line="196"/>
        <source>Invalid value, it must be defined as &apos;true&apos; or &apos;false&apos;</source>
        <translation>Ogiltigt värde, det måste definieras som &quot;true&quot; eller &quot;false&quot;</translation>
    </message>
    <message>
        <location filename="../../src/tools/launcher/openwithprogram.cpp" line="44"/>
        <source>Error</source>
        <translation>Fel</translation>
    </message>
    <message>
        <location filename="../../src/tools/launcher/openwithprogram.cpp" line="45"/>
        <source>Unable to write in</source>
        <translation>Kunde inte skriva i</translation>
    </message>
    <message>
        <location filename="../../src/cli/commandlineparser.cpp" line="64"/>
        <source>Options</source>
        <translation>Alternativ</translation>
    </message>
    <message>
        <location filename="../../src/cli/commandlineparser.cpp" line="78"/>
        <source>Arguments</source>
        <translation>Argument</translation>
    </message>
    <message>
        <location filename="../../src/cli/commandlineparser.cpp" line="337"/>
        <source>arguments</source>
        <translation>argument</translation>
    </message>
    <message>
        <location filename="../../src/cli/commandlineparser.cpp" line="338"/>
        <source>Usage</source>
        <translation>Användning</translation>
    </message>
    <message>
        <location filename="../../src/cli/commandlineparser.cpp" line="338"/>
        <source>options</source>
        <translation>alternativ</translation>
    </message>
    <message>
        <location filename="../../src/cli/commandlineparser.cpp" line="345"/>
        <source>Per default runs Flameshot in the background and adds a tray icon for configuration.</source>
        <translation>Som standard körs Flameshot i bakgrunden och lägger till en systemfältsikon för konfiguration.</translation>
    </message>
    <message>
        <location filename="../../src/tools/storage/imgur/imguruploader.cpp" line="83"/>
        <source>URL copied to clipboard.</source>
        <translation>URL kopierad till urklipp.</translation>
    </message>
    <message>
        <location filename="../../external/singleapplication/singleapplication.cpp" line="442"/>
        <source>Hi, I&apos;m already running!
You can find me in the system tray.</source>
        <translation>Hej, jag är redan igång!
Du hittar mig i systemfältet.</translation>
    </message>
    <message>
        <location filename="../../src/core/controller.cpp" line="409"/>
        <source>Hello, I&apos;m here! Click icon in the tray to take a screenshot or click with a right button to see more options.</source>
        <translation>Hej, jag är här! Klicka på ikonen i systemfältet för att ta ett skärmklipp, eller högerklicka för att se fler alternativ.</translation>
    </message>
    <message>
        <location filename="../../src/utils/configshortcuts.cpp" line="22"/>
        <source>Toggle side panel</source>
        <translation>Sidopanel av/på</translation>
    </message>
    <message>
        <location filename="../../src/utils/configshortcuts.cpp" line="27"/>
        <source>Resize selection left 1px</source>
        <translation>Storleksändra markeringen en pixel åt vänster</translation>
    </message>
    <message>
        <location filename="../../src/utils/configshortcuts.cpp" line="31"/>
        <source>Resize selection right 1px</source>
        <translation>Storleksändra markeringen en pixel åt höger</translation>
    </message>
    <message>
        <location filename="../../src/utils/configshortcuts.cpp" line="35"/>
        <source>Resize selection up 1px</source>
        <translation>Storleksändra markeringen en pixel uppåt</translation>
    </message>
    <message>
        <location filename="../../src/utils/configshortcuts.cpp" line="39"/>
        <source>Resize selection down 1px</source>
        <translation>Storleksändra markeringen en pixel neråt</translation>
    </message>
    <message>
        <location filename="../../src/utils/configshortcuts.cpp" line="43"/>
        <source>Move selection left 1px</source>
        <translation>Flytta markeringen en pixel åt vänster</translation>
    </message>
    <message>
        <location filename="../../src/utils/configshortcuts.cpp" line="46"/>
        <source>Move selection right 1px</source>
        <translation>Flytta markeringen en pixel åt höger</translation>
    </message>
    <message>
        <location filename="../../src/utils/configshortcuts.cpp" line="49"/>
        <source>Move selection up 1px</source>
        <translation>Flytta markeringen en pixel uppåt</translation>
    </message>
    <message>
        <location filename="../../src/utils/configshortcuts.cpp" line="52"/>
        <source>Move selection down 1px</source>
        <translation>Flytta markeringen en pixel neråt</translation>
    </message>
    <message>
        <location filename="../../src/utils/configshortcuts.cpp" line="55"/>
        <source>Quit capture</source>
        <translation>Avsluta skärmklippet</translation>
    </message>
    <message>
        <location filename="../../src/utils/configshortcuts.cpp" line="59"/>
        <source>Screenshot history</source>
        <translation>Skärmklippshistorik</translation>
    </message>
    <message>
        <location filename="../../src/utils/configshortcuts.cpp" line="62"/>
        <source>Capture screen</source>
        <translation>Ta skärmklipp</translation>
    </message>
    <message>
        <location filename="../../src/utils/configshortcuts.cpp" line="65"/>
        <source>Show color picker</source>
        <translation>Visa färgväljare</translation>
    </message>
    <message>
        <location filename="../../src/utils/configshortcuts.cpp" line="67"/>
        <source>Change the tool&apos;s thickness</source>
        <translation>Ändra verktygets tjocklek</translation>
    </message>
</context>
<context>
    <name>RectangleTool</name>
    <message>
        <location filename="../../src/tools/rectangle/rectangletool.cpp" line="38"/>
        <source>Rectangle</source>
        <translation>Fylld rektangel</translation>
    </message>
    <message>
        <location filename="../../src/tools/rectangle/rectangletool.cpp" line="48"/>
        <source>Set the Rectangle as the paint tool</source>
        <translation>Välj fylld rektangel som ritverktyg</translation>
    </message>
</context>
<context>
    <name>RedoTool</name>
    <message>
        <location filename="../../src/tools/redo/redotool.cpp" line="37"/>
        <source>Redo</source>
        <translation>Upprepa</translation>
    </message>
    <message>
        <location filename="../../src/tools/redo/redotool.cpp" line="47"/>
        <source>Redo the next modification</source>
        <translation>Upprepa nästa ändring</translation>
    </message>
</context>
<context>
    <name>SaveTool</name>
    <message>
        <location filename="../../src/tools/save/savetool.cpp" line="44"/>
        <source>Save</source>
        <translation>Spara</translation>
    </message>
    <message>
        <location filename="../../src/tools/save/savetool.cpp" line="54"/>
        <source>Save the capture</source>
        <translation>Spara skärmklippet</translation>
    </message>
</context>
<context>
    <name>ScreenGrabber</name>
    <message>
        <location filename="../../src/utils/screengrabber.cpp" line="96"/>
        <source>Unable to capture screen</source>
        <translation>Kunde inte ta skärmklipp</translation>
    </message>
</context>
<context>
    <name>SelectionTool</name>
    <message>
        <location filename="../../src/tools/selection/selectiontool.cpp" line="43"/>
        <source>Rectangular Selection</source>
        <translation>Rektangulär markering</translation>
    </message>
    <message>
        <location filename="../../src/tools/selection/selectiontool.cpp" line="53"/>
        <source>Set Selection as the paint tool</source>
        <translation>Välj tom rektangel som ritverktyg</translation>
    </message>
</context>
<context>
    <name>SetShortcutDialog</name>
    <message>
        <location filename="../../src/config/setshortcutwidget.cpp" line="30"/>
        <source>Set Shortcut</source>
        <translation>Ange genväg</translation>
    </message>
    <message>
        <location filename="../../src/config/setshortcutwidget.cpp" line="36"/>
        <source>Enter new shortcut to change </source>
        <translation>Ange ny genväg för att ändra </translation>
    </message>
    <message>
        <location filename="../../src/config/setshortcutwidget.cpp" line="49"/>
        <source>Press Esc to cancel or Backspace to disable the keyboard shortcut.</source>
        <translation>Tryck Esc för att avbryta, eller backslag för att inaktivera tangentbordsgenvägen.</translation>
    </message>
</context>
<context>
    <name>ShortcutsWidget</name>
    <message>
        <location filename="../../src/config/shortcutswidget.cpp" line="41"/>
        <source>Hot Keys</source>
        <translation>Kortkommandon</translation>
    </message>
    <message>
        <location filename="../../src/config/shortcutswidget.cpp" line="66"/>
        <source>Available shortcuts in the screen capture mode.</source>
        <translation>Tillgängliga kortkommandon i skärmklippsläge.</translation>
    </message>
    <message>
        <location filename="../../src/config/shortcutswidget.cpp" line="78"/>
        <source>Description</source>
        <translation>Beskrivning</translation>
    </message>
    <message>
        <location filename="../../src/config/shortcutswidget.cpp" line="78"/>
        <source>Key</source>
        <translation>Tangent</translation>
    </message>
</context>
<context>
    <name>SidePanelWidget</name>
    <message>
        <location filename="../../src/widgets/panel/sidepanelwidget.cpp" line="72"/>
        <source>Active thickness:</source>
        <translation>Aktiv tjocklek:</translation>
    </message>
    <message>
        <location filename="../../src/widgets/panel/sidepanelwidget.cpp" line="73"/>
        <source>Active color:</source>
        <translation>Aktiv färg:</translation>
    </message>
    <message>
        <location filename="../../src/widgets/panel/sidepanelwidget.cpp" line="205"/>
        <source>Press ESC to cancel</source>
        <translation>Tryck ESC för att avbryta</translation>
    </message>
    <message>
        <location filename="../../src/widgets/panel/sidepanelwidget.cpp" line="207"/>
        <source>Grab Color</source>
        <translation>Hämta färg</translation>
    </message>
</context>
<context>
    <name>SizeIndicatorTool</name>
    <message>
        <location filename="../../src/tools/sizeindicator/sizeindicatortool.cpp" line="37"/>
        <source>Selection Size Indicator</source>
        <translation>Storleksindikator för markeringen</translation>
    </message>
    <message>
        <location filename="../../src/tools/sizeindicator/sizeindicatortool.cpp" line="47"/>
        <source>Show the dimensions of the selection (X Y)</source>
        <translation>Visa dimensionerna på markeringen (X Y)</translation>
    </message>
</context>
<context>
    <name>StrftimeChooserWidget</name>
    <message>
        <location filename="../../src/config/strftimechooserwidget.cpp" line="51"/>
        <source>Century (00-99)</source>
        <translation>Århundrade (00-99)</translation>
    </message>
    <message>
        <location filename="../../src/config/strftimechooserwidget.cpp" line="52"/>
        <source>Year (00-99)</source>
        <translation>År (00-99)</translation>
    </message>
    <message>
        <location filename="../../src/config/strftimechooserwidget.cpp" line="53"/>
        <source>Year (2000)</source>
        <translation>År (2000)</translation>
    </message>
    <message>
        <location filename="../../src/config/strftimechooserwidget.cpp" line="56"/>
        <source>Month Name (jan)</source>
        <translation>Månad namn (jan)</translation>
    </message>
    <message>
        <location filename="../../src/config/strftimechooserwidget.cpp" line="57"/>
        <source>Month Name (january)</source>
        <translation>Månad namn (januari)</translation>
    </message>
    <message>
        <location filename="../../src/config/strftimechooserwidget.cpp" line="59"/>
        <source>Month (01-12)</source>
        <translation>Månad (01-12)</translation>
    </message>
    <message>
        <location filename="../../src/config/strftimechooserwidget.cpp" line="60"/>
        <source>Week Day (1-7)</source>
        <translation>Veckodag (1-7)</translation>
    </message>
    <message>
        <location filename="../../src/config/strftimechooserwidget.cpp" line="61"/>
        <source>Week (01-53)</source>
        <translation>Vecka (1-53)</translation>
    </message>
    <message>
        <location filename="../../src/config/strftimechooserwidget.cpp" line="64"/>
        <source>Day Name (mon)</source>
        <translation>Dag namn (mån)</translation>
    </message>
    <message>
        <location filename="../../src/config/strftimechooserwidget.cpp" line="65"/>
        <source>Day Name (monday)</source>
        <translation>Dag namn (måndag)</translation>
    </message>
    <message>
        <location filename="../../src/config/strftimechooserwidget.cpp" line="67"/>
        <source>Day (01-31)</source>
        <translation>Dag (01-31)</translation>
    </message>
    <message>
        <location filename="../../src/config/strftimechooserwidget.cpp" line="68"/>
        <source>Day of Month (1-31)</source>
        <translation>Dag i månad (1-31)</translation>
    </message>
    <message>
        <location filename="../../src/config/strftimechooserwidget.cpp" line="69"/>
        <source>Day (001-366)</source>
        <translation>Dag (001-366)</translation>
    </message>
    <message>
        <location filename="../../src/config/strftimechooserwidget.cpp" line="72"/>
        <source>Time (%H-%M-%S)</source>
        <translation>Tid (%H-%M-%S)</translation>
    </message>
    <message>
        <location filename="../../src/config/strftimechooserwidget.cpp" line="73"/>
        <source>Time (%H-%M)</source>
        <translation>Tid (%H-%M)</translation>
    </message>
    <message>
        <location filename="../../src/config/strftimechooserwidget.cpp" line="75"/>
        <source>Hour (00-23)</source>
        <translation>Timme (00-23)</translation>
    </message>
    <message>
        <location filename="../../src/config/strftimechooserwidget.cpp" line="76"/>
        <source>Hour (01-12)</source>
        <translation>Timme (01-12)</translation>
    </message>
    <message>
        <location filename="../../src/config/strftimechooserwidget.cpp" line="77"/>
        <source>Minute (00-59)</source>
        <translation>Minut (00-59)</translation>
    </message>
    <message>
        <location filename="../../src/config/strftimechooserwidget.cpp" line="78"/>
        <source>Second (00-59)</source>
        <translation>Sekund (00-59)</translation>
    </message>
    <message>
        <location filename="../../src/config/strftimechooserwidget.cpp" line="81"/>
        <source>Full Date (%m/%d/%y)</source>
        <translation>Fullständigt datum (%m/%d/%y)</translation>
    </message>
    <message>
        <location filename="../../src/config/strftimechooserwidget.cpp" line="83"/>
        <source>Full Date (%Y-%m-%d)</source>
        <translation>Fullständigt datum (%Y-%m-%d)</translation>
    </message>
</context>
<context>
    <name>SystemNotification</name>
    <message>
        <location filename="../../src/utils/systemnotification.cpp" line="36"/>
        <source>Flameshot Info</source>
        <translation>Flameshot-information</translation>
    </message>
</context>
<context>
    <name>TextConfig</name>
    <message>
        <location filename="../../src/tools/text/textconfig.cpp" line="54"/>
        <source>StrikeOut</source>
        <translation>Överstruken</translation>
    </message>
    <message>
        <location filename="../../src/tools/text/textconfig.cpp" line="63"/>
        <source>Underline</source>
        <translation>Understruken</translation>
    </message>
    <message>
        <location filename="../../src/tools/text/textconfig.cpp" line="72"/>
        <source>Bold</source>
        <translation>Fet</translation>
    </message>
    <message>
        <location filename="../../src/tools/text/textconfig.cpp" line="81"/>
        <source>Italic</source>
        <translation>Kursiv</translation>
    </message>
</context>
<context>
    <name>TextTool</name>
    <message>
        <location filename="../../src/tools/text/texttool.cpp" line="57"/>
        <source>Text</source>
        <translation>Text</translation>
    </message>
    <message>
        <location filename="../../src/tools/text/texttool.cpp" line="67"/>
        <source>Add text to your capture</source>
        <translation>Lägg till text på ditt skärmklipp</translation>
    </message>
</context>
<context>
    <name>UIcolorEditor</name>
    <message>
        <location filename="../../src/config/uicoloreditor.cpp" line="32"/>
        <source>UI Color Editor</source>
        <translation>UI färgredigerare</translation>
    </message>
    <message>
        <location filename="../../src/config/uicoloreditor.cpp" line="103"/>
        <source>Change the color moving the selectors and see the changes in the preview buttons.</source>
        <translation>Ändra färgen genom att flytta reglagen och se ändringarna på förhandsgranskningsknapparna.</translation>
    </message>
    <message>
        <location filename="../../src/config/uicoloreditor.cpp" line="114"/>
        <source>Select a Button to modify it</source>
        <translation>Välj en knapp för att ändra den</translation>
    </message>
    <message>
        <location filename="../../src/config/uicoloreditor.cpp" line="124"/>
        <source>Main Color</source>
        <translation>Huvudfärg</translation>
    </message>
    <message>
        <location filename="../../src/config/uicoloreditor.cpp" line="128"/>
        <source>Click on this button to set the edition mode of the main color.</source>
        <translation>Klicka här för att ändra huvudfärgen.</translation>
    </message>
    <message>
        <location filename="../../src/config/uicoloreditor.cpp" line="139"/>
        <source>Contrast Color</source>
        <translation>Kontrastfärg</translation>
    </message>
    <message>
        <location filename="../../src/config/uicoloreditor.cpp" line="144"/>
        <source>Click on this button to set the edition mode of the contrast color.</source>
        <translation>Klicka här för att ändra kontrastfärgen.</translation>
    </message>
</context>
<context>
    <name>UndoTool</name>
    <message>
        <location filename="../../src/tools/undo/undotool.cpp" line="37"/>
        <source>Undo</source>
        <translation>Ångra</translation>
    </message>
    <message>
        <location filename="../../src/tools/undo/undotool.cpp" line="47"/>
        <source>Undo the last modification</source>
        <translation>Ångra senaste ändringen</translation>
    </message>
</context>
<context>
    <name>UpdateNotificationWidget</name>
    <message>
        <location filename="../../src/widgets/updatenotificationwidget.cpp" line="69"/>
        <source>New Flameshot version %1 is available</source>
        <translation type="unfinished"></translation>
    </message>
    <message>
        <location filename="../../src/widgets/updatenotificationwidget.cpp" line="119"/>
        <source>Ignore</source>
        <translation type="unfinished"></translation>
    </message>
    <message>
        <location filename="../../src/widgets/updatenotificationwidget.cpp" line="127"/>
        <source>Later</source>
        <translation type="unfinished"></translation>
    </message>
    <message>
        <location filename="../../src/widgets/updatenotificationwidget.cpp" line="135"/>
        <source>Update</source>
        <translation type="unfinished"></translation>
    </message>
</context>
<context>
    <name>UploadStorageConfig</name>
    <message>
        <location filename="../../src/config/uploadstorageconfig.cpp" line="34"/>
        <source>Upload storage</source>
        <translation>Uppladdningslagring</translation>
    </message>
    <message>
        <location filename="../../src/config/uploadstorageconfig.cpp" line="38"/>
        <source>Imgur storage</source>
        <translation>Imgur-lagring</translation>
    </message>
    <message>
        <location filename="../../src/config/uploadstorageconfig.cpp" line="45"/>
        <source>S3 storage (require config.ini file with s3 credentials)</source>
        <translation>S3-lagring (kräver config.ini-fil, med s3 inloggningsuppgifter)</translation>
    </message>
</context>
<context>
    <name>UtilityPanel</name>
    <message>
        <location filename="../../src/widgets/panel/utilitypanel.cpp" line="131"/>
        <source>Close</source>
        <translation>Stäng</translation>
    </message>
<<<<<<< HEAD
    <message>
        <location filename="../../src/widgets/panel/utilitypanel.cpp" line="133"/>
        <source>Hide</source>
        <translation>Dölj</translation>
    </message>
=======
>>>>>>> b1ba67ac
</context>
<context>
    <name>VisualsEditor</name>
    <message>
        <location filename="../../src/config/visualseditor.cpp" line="59"/>
        <source>Opacity of area outside selection:</source>
        <translation>Opacitet för området utanför markeringen:</translation>
    </message>
    <message>
        <location filename="../../src/config/visualseditor.cpp" line="85"/>
        <source>Button Selection</source>
        <translation>Knappval</translation>
    </message>
    <message>
        <location filename="../../src/config/visualseditor.cpp" line="91"/>
        <source>Select All</source>
        <translation>Välj alla</translation>
    </message>
</context>
</TS><|MERGE_RESOLUTION|>--- conflicted
+++ resolved
@@ -449,15 +449,9 @@
         <translation>Visa välkomstmeddelande vid start</translation>
     </message>
     <message>
-<<<<<<< HEAD
         <location filename="../../src/config/geneneralconf.cpp" line="293"/>
         <source>Close after capture</source>
         <translation>Stäng efter skärmklipp</translation>
-=======
-        <location filename="../../src/config/geneneralconf.cpp" line="286"/>
-        <source>Close application after capture</source>
-        <translation type="unfinished"></translation>
->>>>>>> b1ba67ac
     </message>
     <message>
         <location filename="../../src/config/geneneralconf.cpp" line="290"/>
@@ -553,16 +547,12 @@
     </message>
     <message>
         <source>Uploading Image</source>
-<<<<<<< HEAD
         <translation>Laddar upp bild</translation>
-=======
-        <translation type="obsolete">Laddar upp bild</translation>
     </message>
     <message>
         <location filename="../../src/tools/storage/s3/imgs3uploader.cpp" line="49"/>
         <source>Uploading Image...</source>
         <translation type="unfinished"></translation>
->>>>>>> b1ba67ac
     </message>
     <message>
         <location filename="../../src/tools/storage/s3/imgs3uploader.cpp" line="55"/>
@@ -642,16 +632,12 @@
     </message>
     <message>
         <source>Uploading Image</source>
-<<<<<<< HEAD
         <translation>Laddar upp bild</translation>
     </message>
     <message>
         <location filename="../../src/tools/storage/imguploader.cpp" line="52"/>
         <source>Upload image</source>
         <translation>Ladda upp bild</translation>
-=======
-        <translation type="obsolete">Laddar upp bild</translation>
->>>>>>> b1ba67ac
     </message>
     <message>
         <location filename="../../src/tools/storage/imguploader.cpp" line="90"/>
@@ -1620,14 +1606,11 @@
         <source>Close</source>
         <translation>Stäng</translation>
     </message>
-<<<<<<< HEAD
     <message>
         <location filename="../../src/widgets/panel/utilitypanel.cpp" line="133"/>
         <source>Hide</source>
         <translation>Dölj</translation>
     </message>
-=======
->>>>>>> b1ba67ac
 </context>
 <context>
     <name>VisualsEditor</name>
