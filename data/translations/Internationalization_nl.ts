--- conflicted
+++ resolved
@@ -547,16 +547,12 @@
     </message>
     <message>
         <source>Uploading Image</source>
-<<<<<<< HEAD
         <translation>Bezig met uploaden...</translation>
-=======
-        <translation type="obsolete">Bezig met uploaden van afbeelding...</translation>
     </message>
     <message>
         <location filename="../../src/tools/storage/s3/imgs3uploader.cpp" line="49"/>
         <source>Uploading Image...</source>
         <translation type="unfinished"></translation>
->>>>>>> b1ba67ac
     </message>
     <message>
         <location filename="../../src/tools/storage/s3/imgs3uploader.cpp" line="55"/>
@@ -636,16 +632,12 @@
     </message>
     <message>
         <source>Uploading Image</source>
-<<<<<<< HEAD
         <translation>Bezig met uploaden...</translation>
     </message>
     <message>
         <location filename="../../src/tools/storage/imguploader.cpp" line="52"/>
         <source>Upload image</source>
         <translation>Afbeelding uploaden</translation>
-=======
-        <translation type="obsolete">Bezig met uploaden van afbeelding...</translation>
->>>>>>> b1ba67ac
     </message>
     <message>
         <location filename="../../src/tools/storage/imguploader.cpp" line="90"/>
@@ -1614,14 +1606,11 @@
         <source>Close</source>
         <translation>Sluiten</translation>
     </message>
-<<<<<<< HEAD
     <message>
         <location filename="../../src/widgets/panel/utilitypanel.cpp" line="133"/>
         <source>Hide</source>
         <translation>Verbergen</translation>
     </message>
-=======
->>>>>>> b1ba67ac
 </context>
 <context>
     <name>VisualsEditor</name>
