<?xml version="1.0" encoding="utf-8"?>
<!DOCTYPE TS>
<TS version="2.1" language="fr_FR">
<context>
    <name>AppLauncher</name>
    <message>
        <location filename="../../src/tools/launcher/applaunchertool.cpp" line="37"/>
        <source>App Launcher</source>
        <translation>Lanceur d&apos;applications</translation>
    </message>
    <message>
        <location filename="../../src/tools/launcher/applaunchertool.cpp" line="47"/>
        <source>Choose an app to open the capture</source>
        <translation>Sélectionner une application pour ouvrir la capture</translation>
    </message>
</context>
<context>
    <name>AppLauncherWidget</name>
    <message>
        <location filename="../../src/tools/launcher/applauncherwidget.cpp" line="56"/>
        <source>Open With</source>
        <translation>Ouvrir Avec</translation>
    </message>
    <message>
        <location filename="../../src/tools/launcher/applauncherwidget.cpp" line="71"/>
        <source>Launch in terminal</source>
        <translation>Lancer dans le terminal</translation>
    </message>
    <message>
        <location filename="../../src/tools/launcher/applauncherwidget.cpp" line="72"/>
        <source>Keep open after selection</source>
        <translation>Maintenir ouvert après la sélection</translation>
    </message>
    <message>
        <location filename="../../src/tools/launcher/applauncherwidget.cpp" line="108"/>
        <location filename="../../src/tools/launcher/applauncherwidget.cpp" line="123"/>
        <source>Error</source>
        <translation>Erreur</translation>
    </message>
    <message>
        <location filename="../../src/tools/launcher/applauncherwidget.cpp" line="108"/>
        <source>Unable to write in</source>
        <translation>Impossible d&apos;écrire dessus</translation>
    </message>
    <message>
        <location filename="../../src/tools/launcher/applauncherwidget.cpp" line="123"/>
        <source>Unable to launch in terminal.</source>
        <translation>Impossible de lancer dans le terminal.</translation>
    </message>
</context>
<context>
    <name>ArrowTool</name>
    <message>
        <location filename="../../src/tools/arrow/arrowtool.cpp" line="88"/>
        <source>Arrow</source>
        <translation>Flèche</translation>
    </message>
    <message>
        <location filename="../../src/tools/arrow/arrowtool.cpp" line="98"/>
        <source>Set the Arrow as the paint tool</source>
        <translation>Sélectionner l&apos;outil Flèche</translation>
    </message>
</context>
<context>
    <name>BlurTool</name>
    <message>
        <source>Blur</source>
        <translation type="vanished">Flou</translation>
    </message>
    <message>
        <source>Set Blur as the paint tool</source>
        <translation type="vanished">Sélectionner l&apos;outil Flou</translation>
    </message>
</context>
<context>
    <name>CaptureLauncher</name>
    <message>
        <location filename="../../src/widgets/capturelauncher.cpp" line="67"/>
        <source>&lt;b&gt;Capture Mode&lt;/b&gt;</source>
        <translation type="unfinished"></translation>
    </message>
    <message>
        <location filename="../../src/widgets/capturelauncher.cpp" line="73"/>
        <source>Rectangular Region</source>
        <translation type="unfinished"></translation>
    </message>
    <message>
        <location filename="../../src/widgets/capturelauncher.cpp" line="75"/>
        <source>Full Screen (All Monitors)</source>
        <translation type="unfinished"></translation>
    </message>
    <message>
        <location filename="../../src/widgets/capturelauncher.cpp" line="83"/>
        <source>No Delay</source>
        <translation type="unfinished"></translation>
    </message>
    <message>
        <location filename="../../src/widgets/capturelauncher.cpp" line="90"/>
        <source> second</source>
        <translation type="unfinished"></translation>
    </message>
    <message>
        <location filename="../../src/widgets/capturelauncher.cpp" line="90"/>
        <source> seconds</source>
        <translation type="unfinished"></translation>
    </message>
    <message>
        <location filename="../../src/widgets/capturelauncher.cpp" line="94"/>
        <source>Take new screenshot</source>
        <translation type="unfinished"></translation>
    </message>
    <message>
        <location filename="../../src/widgets/capturelauncher.cpp" line="103"/>
        <source>Area:</source>
        <translation type="unfinished"></translation>
    </message>
    <message>
        <location filename="../../src/widgets/capturelauncher.cpp" line="104"/>
        <source>Delay:</source>
        <translation type="unfinished"></translation>
    </message>
</context>
<context>
    <name>CaptureWidget</name>
    <message>
<<<<<<< HEAD
        <location filename="../../src/widgets/capture/capturewidget.cpp" line="101"/>
=======
        <location filename="../../src/widgets/capture/capturewidget.cpp" line="97"/>
>>>>>>> 90f0aeb0
        <source>Unable to capture screen</source>
        <translation>Impossible de capturer l&apos;écran</translation>
    </message>
    <message>
<<<<<<< HEAD
        <location filename="../../src/widgets/capture/capturewidget.cpp" line="287"/>
=======
        <location filename="../../src/widgets/capture/capturewidget.cpp" line="285"/>
>>>>>>> 90f0aeb0
        <source>Select an area with the mouse, or press Esc to exit.
Press Enter to capture the screen.
Press Right Click to show the color picker.
Use the Mouse Wheel to change the thickness of your tool.
Press Space to open the side panel.</source>
        <translation>Sélectionner une zone avec la souris ou appuyer sur Echap pour quitter
Appuyer sur Entrée pour capturer l&apos;écran
Effectuer un clic droit pour afficher le sélecteur de couleurs.
Utiliser la molette de la souris pour changer l&apos;épaisseur de l&apos;outil.
Appuyer sur Espace pour ouvrir le panneau latéral.</translation>
    </message>
    <message>
<<<<<<< HEAD
        <location filename="../../src/widgets/capture/capturewidget.cpp" line="664"/>
=======
        <location filename="../../src/widgets/capture/capturewidget.cpp" line="666"/>
>>>>>>> 90f0aeb0
        <source>Tool Settings</source>
        <translation type="unfinished"></translation>
    </message>
</context>
<context>
    <name>CircleCountTool</name>
    <message>
<<<<<<< HEAD
        <location filename="../../src/tools/circlecount/circlecounttool.cpp" line="37"/>
=======
        <location filename="../../src/tools/circlecount/circlecounttool.cpp" line="38"/>
>>>>>>> 90f0aeb0
        <source>Circle Counter</source>
        <translation type="unfinished"></translation>
    </message>
    <message>
<<<<<<< HEAD
        <location filename="../../src/tools/circlecount/circlecounttool.cpp" line="47"/>
=======
        <location filename="../../src/tools/circlecount/circlecounttool.cpp" line="48"/>
>>>>>>> 90f0aeb0
        <source>Add an autoincrementing counter bubble</source>
        <translation type="unfinished"></translation>
    </message>
</context>
<context>
    <name>CircleTool</name>
    <message>
        <location filename="../../src/tools/circle/circletool.cpp" line="38"/>
        <source>Circle</source>
        <translation>Ellipse</translation>
    </message>
    <message>
        <location filename="../../src/tools/circle/circletool.cpp" line="48"/>
        <source>Set the Circle as the paint tool</source>
        <translation>Sélectionner l&apos;outil Ellipse</translation>
    </message>
</context>
<context>
    <name>ConfigWindow</name>
    <message>
        <location filename="../../src/config/configwindow.cpp" line="43"/>
        <source>Configuration</source>
        <translation>Configuration</translation>
    </message>
    <message>
        <location filename="../../src/config/configwindow.cpp" line="64"/>
        <source>Interface</source>
        <translation>Interface</translation>
    </message>
    <message>
        <location filename="../../src/config/configwindow.cpp" line="70"/>
        <source>Filename Editor</source>
        <translation>Editeur de Noms</translation>
    </message>
    <message>
        <location filename="../../src/config/configwindow.cpp" line="74"/>
        <source>General</source>
        <translation>Général</translation>
    </message>
    <message>
        <location filename="../../src/config/configwindow.cpp" line="78"/>
        <source>Shortcuts</source>
        <translation type="unfinished"></translation>
    </message>
    <message>
        <location filename="../../src/config/configwindow.cpp" line="84"/>
        <source>Storage</source>
        <translation type="unfinished"></translation>
    </message>
</context>
<context>
    <name>Controller</name>
    <message>
        <location filename="../../src/core/controller.cpp" line="205"/>
        <source>&amp;Take Screenshot</source>
        <translation>&amp;Capturer l&apos;écran</translation>
    </message>
    <message>
        <location filename="../../src/core/controller.cpp" line="210"/>
        <source>&amp;Open Launcher</source>
        <translation type="unfinished"></translation>
    </message>
    <message>
        <location filename="../../src/core/controller.cpp" line="215"/>
        <source>&amp;Configuration</source>
        <translation>&amp;Configuration</translation>
    </message>
    <message>
        <location filename="../../src/core/controller.cpp" line="218"/>
        <source>&amp;About</source>
        <translation type="unfinished"></translation>
    </message>
    <message>
        <location filename="../../src/core/controller.cpp" line="224"/>
        <source>&amp;Latest Uploads</source>
        <translation type="unfinished"></translation>
    </message>
    <message>
        <source>&amp;Information</source>
        <translation type="vanished">&amp;Informations</translation>
    </message>
    <message>
        <location filename="../../src/core/controller.cpp" line="220"/>
        <source>&amp;Quit</source>
        <translation>&amp;Quitter</translation>
    </message>
</context>
<context>
    <name>CopyTool</name>
    <message>
        <location filename="../../src/tools/copy/copytool.cpp" line="38"/>
        <source>Copy</source>
        <translation>Copier</translation>
    </message>
    <message>
        <location filename="../../src/tools/copy/copytool.cpp" line="48"/>
        <source>Copy the selection into the clipboard</source>
        <translation>Copier la sélection dans le presse-papier</translation>
    </message>
</context>
<context>
    <name>DBusUtils</name>
    <message>
        <location filename="../../src/utils/dbusutils.cpp" line="50"/>
        <source>Unable to connect via DBus</source>
        <translation>Impossible de se connecter via DBus</translation>
    </message>
</context>
<context>
    <name>ExitTool</name>
    <message>
        <location filename="../../src/tools/exit/exittool.cpp" line="37"/>
        <source>Exit</source>
        <translation>Sortir</translation>
    </message>
    <message>
        <location filename="../../src/tools/exit/exittool.cpp" line="47"/>
        <source>Leave the capture screen</source>
        <translation>Quitter l&apos;écran de capture</translation>
    </message>
</context>
<context>
    <name>FileNameEditor</name>
    <message>
        <location filename="../../src/config/filenameeditor.cpp" line="38"/>
        <source>Edit the name of your captures:</source>
        <translation>Editer le nom des captures:</translation>
    </message>
    <message>
        <location filename="../../src/config/filenameeditor.cpp" line="42"/>
        <source>Edit:</source>
        <translation>Editer:</translation>
    </message>
    <message>
        <location filename="../../src/config/filenameeditor.cpp" line="44"/>
        <source>Preview:</source>
        <translation>Prévisualisation:</translation>
    </message>
    <message>
        <location filename="../../src/config/filenameeditor.cpp" line="87"/>
        <source>Save</source>
        <translation>Sauvegarder</translation>
    </message>
    <message>
        <location filename="../../src/config/filenameeditor.cpp" line="90"/>
        <source>Saves the pattern</source>
        <translation>Sauvegarder le modèle</translation>
    </message>
    <message>
        <location filename="../../src/config/filenameeditor.cpp" line="92"/>
        <source>Reset</source>
        <translation>Réinitialiser</translation>
    </message>
    <message>
        <location filename="../../src/config/filenameeditor.cpp" line="95"/>
        <source>Restores the saved pattern</source>
        <translation>Réstaurer le modèle sauvegardé</translation>
    </message>
    <message>
        <location filename="../../src/config/filenameeditor.cpp" line="97"/>
        <source>Clear</source>
        <translation>Purger</translation>
    </message>
    <message>
        <location filename="../../src/config/filenameeditor.cpp" line="101"/>
        <source>Deletes the name</source>
        <translation>Supprime le nom</translation>
    </message>
</context>
<context>
    <name>GeneneralConf</name>
    <message>
        <location filename="../../src/config/geneneralconf.cpp" line="116"/>
        <location filename="../../src/config/geneneralconf.cpp" line="248"/>
        <source>Import</source>
        <translation>Importer</translation>
    </message>
    <message>
        <location filename="../../src/config/geneneralconf.cpp" line="123"/>
        <location filename="../../src/config/geneneralconf.cpp" line="131"/>
        <location filename="../../src/config/geneneralconf.cpp" line="154"/>
        <location filename="../../src/config/geneneralconf.cpp" line="444"/>
        <source>Error</source>
        <translation>Erreur</translation>
    </message>
    <message>
        <location filename="../../src/config/geneneralconf.cpp" line="123"/>
        <source>Unable to read file.</source>
        <translation>Impossible de lire le fichier.</translation>
    </message>
    <message>
        <location filename="../../src/config/geneneralconf.cpp" line="131"/>
        <location filename="../../src/config/geneneralconf.cpp" line="154"/>
        <source>Unable to write file.</source>
        <translation>Impossible d&apos;écrire le fichier.</translation>
    </message>
    <message>
        <location filename="../../src/config/geneneralconf.cpp" line="141"/>
        <source>Save File</source>
        <translation>Sauvegarder le fichier</translation>
    </message>
    <message>
        <location filename="../../src/config/geneneralconf.cpp" line="163"/>
        <source>Confirm Reset</source>
        <translation>Confirmer la Réinitialisation</translation>
    </message>
    <message>
        <location filename="../../src/config/geneneralconf.cpp" line="164"/>
        <source>Are you sure you want to reset the configuration?</source>
        <translation>Êtes-vous sûr de vouloir réinitialiser la configuration ?</translation>
    </message>
    <message>
        <location filename="../../src/config/geneneralconf.cpp" line="173"/>
        <source>Show help message</source>
        <translation>Montrer le message d&apos;aide</translation>
    </message>
    <message>
        <location filename="../../src/config/geneneralconf.cpp" line="177"/>
        <source>Show the help message at the beginning in the capture mode.</source>
        <translation>Afficher ce message au lancement du mode capture.</translation>
    </message>
    <message>
        <location filename="../../src/config/geneneralconf.cpp" line="189"/>
        <source>Show the side panel button</source>
        <translation type="unfinished"></translation>
    </message>
    <message>
        <location filename="../../src/config/geneneralconf.cpp" line="192"/>
        <source>Show the side panel toggle button in the capture mode.</source>
        <translation type="unfinished"></translation>
    </message>
    <message>
        <location filename="../../src/config/geneneralconf.cpp" line="202"/>
        <location filename="../../src/config/geneneralconf.cpp" line="206"/>
        <source>Show desktop notifications</source>
        <translation>Afficher les notifications du bureau</translation>
    </message>
    <message>
        <location filename="../../src/config/geneneralconf.cpp" line="218"/>
        <source>Show tray icon</source>
        <translation>Afficher les icones de la barre d&apos;état</translation>
    </message>
    <message>
        <location filename="../../src/config/geneneralconf.cpp" line="222"/>
        <source>Show the systemtray icon</source>
        <translation>Afficher l&apos;icône dans la barre de tâches</translation>
    </message>
    <message>
        <location filename="../../src/config/geneneralconf.cpp" line="236"/>
        <source>Configuration File</source>
        <translation>Fichier de Configuration</translation>
    </message>
    <message>
        <location filename="../../src/config/geneneralconf.cpp" line="241"/>
        <source>Export</source>
        <translation>Exporter</translation>
    </message>
    <message>
        <location filename="../../src/config/geneneralconf.cpp" line="255"/>
        <source>Reset</source>
        <translation>Réinitialiser</translation>
    </message>
    <message>
        <location filename="../../src/config/geneneralconf.cpp" line="265"/>
        <source>Launch at startup</source>
        <translation>Lancer au démarrage</translation>
    </message>
    <message>
        <location filename="../../src/config/geneneralconf.cpp" line="269"/>
        <location filename="../../src/config/geneneralconf.cpp" line="283"/>
        <source>Launch Flameshot</source>
        <translation>Démarrer Flameshot</translation>
    </message>
    <message>
        <location filename="../../src/config/geneneralconf.cpp" line="279"/>
        <source>Show welcome message on launch</source>
        <translation type="unfinished"></translation>
    </message>
    <message>
        <location filename="../../src/config/geneneralconf.cpp" line="294"/>
        <source>Close application after capture</source>
        <translation type="unfinished"></translation>
    </message>
    <message>
        <source>Close after capture</source>
        <translation type="vanished">Fermer après une capture</translation>
    </message>
    <message>
        <location filename="../../src/config/geneneralconf.cpp" line="298"/>
        <source>Close after taking a screenshot</source>
        <translation>Fermer l&apos;application après une capture d&apos;écran</translation>
    </message>
    <message>
        <location filename="../../src/config/geneneralconf.cpp" line="310"/>
        <source>Copy URL after upload</source>
        <translation type="unfinished"></translation>
    </message>
    <message>
        <location filename="../../src/config/geneneralconf.cpp" line="315"/>
        <source>Copy URL and close window after upload</source>
        <translation type="unfinished"></translation>
    </message>
    <message>
        <location filename="../../src/config/geneneralconf.cpp" line="325"/>
        <source>Save image after copy</source>
        <translation type="unfinished"></translation>
    </message>
    <message>
        <location filename="../../src/config/geneneralconf.cpp" line="326"/>
        <source>Save image file after copying it</source>
        <translation type="unfinished"></translation>
    </message>
    <message>
        <location filename="../../src/config/geneneralconf.cpp" line="335"/>
        <source>Save Path</source>
        <translation type="unfinished"></translation>
    </message>
    <message>
        <location filename="../../src/config/geneneralconf.cpp" line="347"/>
        <location filename="../../src/config/geneneralconf.cpp" line="408"/>
        <source>Change...</source>
        <translation type="unfinished"></translation>
    </message>
    <message>
        <location filename="../../src/config/geneneralconf.cpp" line="372"/>
        <location filename="../../src/config/geneneralconf.cpp" line="375"/>
        <source>Copy file path after save</source>
        <translation type="unfinished"></translation>
    </message>
    <message>
        <location filename="../../src/config/geneneralconf.cpp" line="384"/>
        <source>Select default path for Screenshots</source>
        <translation type="unfinished"></translation>
    </message>
    <message>
        <location filename="../../src/config/geneneralconf.cpp" line="393"/>
        <source>Use fixed path for screenshots to save</source>
        <translation type="unfinished"></translation>
    </message>
    <message>
        <location filename="../../src/config/geneneralconf.cpp" line="435"/>
        <source>Choose a Folder</source>
        <translation type="unfinished"></translation>
    </message>
    <message>
        <location filename="../../src/config/geneneralconf.cpp" line="444"/>
        <source>Unable to write to directory.</source>
        <translation type="unfinished"></translation>
    </message>
</context>
<context>
    <name>HistoryWidget</name>
    <message>
        <location filename="../../src/widgets/historywidget.cpp" line="30"/>
        <source>Latest Uploads</source>
        <translation type="unfinished"></translation>
    </message>
    <message>
        <location filename="../../src/widgets/historywidget.cpp" line="68"/>
        <source>Screenshots history is empty</source>
        <translation type="unfinished"></translation>
    </message>
    <message>
        <location filename="../../src/widgets/historywidget.cpp" line="118"/>
        <source>Copy URL</source>
        <translation type="unfinished">Copier l&apos;URL</translation>
    </message>
    <message>
        <location filename="../../src/widgets/historywidget.cpp" line="122"/>
        <source>URL copied to clipboard.</source>
        <translation type="unfinished">URL copiée dans le Presse-papier.</translation>
    </message>
    <message>
        <location filename="../../src/widgets/historywidget.cpp" line="128"/>
        <source>Open in browser</source>
        <translation type="unfinished"></translation>
    </message>
</context>
<context>
    <name>ImgS3Uploader</name>
    <message>
        <location filename="../../src/tools/storage/s3/imgs3uploader.cpp" line="50"/>
        <source>Upload image to S3</source>
        <translation type="unfinished"></translation>
    </message>
    <message>
        <location filename="../../src/tools/storage/s3/imgs3uploader.cpp" line="50"/>
        <source>Uploading Image</source>
        <translation type="unfinished">Mise en ligne de l&apos;image</translation>
    </message>
    <message>
        <location filename="../../src/tools/storage/s3/imgs3uploader.cpp" line="56"/>
        <source>Delete image from S3</source>
        <translation type="unfinished"></translation>
<<<<<<< HEAD
    </message>
    <message>
        <location filename="../../src/tools/storage/s3/imgs3uploader.cpp" line="56"/>
        <source>Deleting image...</source>
        <translation type="unfinished"></translation>
    </message>
    <message>
        <location filename="../../src/tools/storage/s3/imgs3uploader.cpp" line="198"/>
        <source>URL copied to clipboard.</source>
        <translation type="unfinished">URL copiée dans le Presse-papier.</translation>
    </message>
    <message>
        <location filename="../../src/tools/storage/s3/imgs3uploader.cpp" line="222"/>
        <source>Unable to remove screenshot from the remote storage.</source>
        <translation type="unfinished"></translation>
    </message>
    <message>
        <location filename="../../src/tools/storage/s3/imgs3uploader.cpp" line="224"/>
        <source>Network error</source>
        <translation type="unfinished"></translation>
    </message>
    <message>
        <location filename="../../src/tools/storage/s3/imgs3uploader.cpp" line="226"/>
        <source>Possibly it doesn&apos;t exist anymore</source>
        <translation type="unfinished"></translation>
    </message>
    <message>
        <location filename="../../src/tools/storage/s3/imgs3uploader.cpp" line="231"/>
        <source>Do you want to remove screenshot from local history anyway?</source>
        <translation type="unfinished"></translation>
    </message>
    <message>
=======
    </message>
    <message>
        <location filename="../../src/tools/storage/s3/imgs3uploader.cpp" line="56"/>
        <source>Deleting image...</source>
        <translation type="unfinished"></translation>
    </message>
    <message>
        <location filename="../../src/tools/storage/s3/imgs3uploader.cpp" line="198"/>
        <source>URL copied to clipboard.</source>
        <translation type="unfinished">URL copiée dans le Presse-papier.</translation>
    </message>
    <message>
        <location filename="../../src/tools/storage/s3/imgs3uploader.cpp" line="222"/>
        <source>Unable to remove screenshot from the remote storage.</source>
        <translation type="unfinished"></translation>
    </message>
    <message>
        <location filename="../../src/tools/storage/s3/imgs3uploader.cpp" line="224"/>
        <source>Network error</source>
        <translation type="unfinished"></translation>
    </message>
    <message>
        <location filename="../../src/tools/storage/s3/imgs3uploader.cpp" line="226"/>
        <source>Possibly it doesn&apos;t exist anymore</source>
        <translation type="unfinished"></translation>
    </message>
    <message>
        <location filename="../../src/tools/storage/s3/imgs3uploader.cpp" line="231"/>
        <source>Do you want to remove screenshot from local history anyway?</source>
        <translation type="unfinished"></translation>
    </message>
    <message>
>>>>>>> 90f0aeb0
        <location filename="../../src/tools/storage/s3/imgs3uploader.cpp" line="235"/>
        <source>Remove screenshot from history?</source>
        <translation type="unfinished"></translation>
    </message>
    <message>
        <location filename="../../src/tools/storage/s3/imgs3uploader.cpp" line="252"/>
        <source>S3 Creds URL is not found in your configuration file</source>
        <translation type="unfinished"></translation>
    </message>
</context>
<context>
    <name>ImgS3UploaderTool</name>
    <message>
        <location filename="../../src/tools/storage/s3/imgs3uploadertool.cpp" line="28"/>
        <source>Upload the selection to S3 bucket</source>
        <translation type="unfinished"></translation>
    </message>
</context>
<context>
    <name>ImgUploader</name>
    <message>
<<<<<<< HEAD
        <location filename="../../src/tools/storage/imguploader.cpp" line="43"/>
=======
        <location filename="../../src/tools/storage/imguploader.cpp" line="46"/>
>>>>>>> 90f0aeb0
        <source>Upload image to S3</source>
        <translation type="unfinished"></translation>
    </message>
    <message>
<<<<<<< HEAD
        <location filename="../../src/tools/storage/imguploader.cpp" line="43"/>
        <location filename="../../src/tools/storage/imguploader.cpp" line="49"/>
=======
        <location filename="../../src/tools/storage/imguploader.cpp" line="46"/>
        <location filename="../../src/tools/storage/imguploader.cpp" line="52"/>
>>>>>>> 90f0aeb0
        <source>Uploading Image</source>
        <translation type="unfinished">Mise en ligne de l&apos;image</translation>
    </message>
    <message>
<<<<<<< HEAD
        <location filename="../../src/tools/storage/imguploader.cpp" line="49"/>
=======
        <location filename="../../src/tools/storage/imguploader.cpp" line="52"/>
>>>>>>> 90f0aeb0
        <source>Upload image</source>
        <translation type="unfinished"></translation>
    </message>
    <message>
<<<<<<< HEAD
        <location filename="../../src/tools/storage/imguploader.cpp" line="80"/>
=======
        <location filename="../../src/tools/storage/imguploader.cpp" line="90"/>
>>>>>>> 90f0aeb0
        <source>Unable to open the URL.</source>
        <translation type="unfinished">Impossible d&apos;ouvrir l&apos;URL.</translation>
    </message>
    <message>
<<<<<<< HEAD
        <location filename="../../src/tools/storage/imguploader.cpp" line="87"/>
=======
        <location filename="../../src/tools/storage/imguploader.cpp" line="97"/>
>>>>>>> 90f0aeb0
        <source>URL copied to clipboard.</source>
        <translation type="unfinished">URL copiée dans le Presse-papier.</translation>
    </message>
    <message>
<<<<<<< HEAD
        <location filename="../../src/tools/storage/imguploader.cpp" line="93"/>
=======
        <location filename="../../src/tools/storage/imguploader.cpp" line="103"/>
>>>>>>> 90f0aeb0
        <source>Screenshot copied to clipboard.</source>
        <translation type="unfinished">Capture d&apos;écran copiée dans le Presse-papier.</translation>
    </message>
    <message>
<<<<<<< HEAD
        <location filename="../../src/tools/storage/imguploader.cpp" line="102"/>
=======
        <location filename="../../src/tools/storage/imguploader.cpp" line="112"/>
>>>>>>> 90f0aeb0
        <source>Deleting image...</source>
        <translation type="unfinished"></translation>
    </message>
    <message>
<<<<<<< HEAD
        <location filename="../../src/tools/storage/imguploader.cpp" line="162"/>
=======
        <location filename="../../src/tools/storage/imguploader.cpp" line="172"/>
>>>>>>> 90f0aeb0
        <source>Copy URL</source>
        <translation type="unfinished">Copier l&apos;URL</translation>
    </message>
    <message>
<<<<<<< HEAD
        <location filename="../../src/tools/storage/imguploader.cpp" line="163"/>
=======
        <location filename="../../src/tools/storage/imguploader.cpp" line="173"/>
>>>>>>> 90f0aeb0
        <source>Open URL</source>
        <translation type="unfinished">Ouvrir l&apos;URL</translation>
    </message>
    <message>
<<<<<<< HEAD
        <location filename="../../src/tools/storage/imguploader.cpp" line="164"/>
=======
        <location filename="../../src/tools/storage/imguploader.cpp" line="174"/>
>>>>>>> 90f0aeb0
        <source>Delete image</source>
        <translation type="unfinished"></translation>
    </message>
    <message>
<<<<<<< HEAD
        <location filename="../../src/tools/storage/imguploader.cpp" line="165"/>
        <source>Image to Clipboard.</source>
        <translation type="unfinished">Image dans le Presse-papier.</translation>
=======
        <location filename="../../src/tools/storage/imguploader.cpp" line="175"/>
        <source>Image to Clipboard.</source>
        <translation type="unfinished">Image dans le Presse-papier.</translation>
    </message>
</context>
<context>
    <name>ImgUploaderTool</name>
    <message>
        <location filename="../../src/tools/storage/imguploadertool.cpp" line="21"/>
        <source>Image uploader tool</source>
        <translation type="unfinished"></translation>
    </message>
</context>
<context>
    <name>ImgurUploader</name>
    <message>
        <location filename="../../src/tools/storage/imgur/imguruploader.cpp" line="48"/>
        <source>Upload to Imgur</source>
        <translation>Mettre en ligne vers Imgur</translation>
    </message>
    <message>
        <source>Uploading Image</source>
        <translation type="vanished">Mise en ligne de l&apos;image</translation>
    </message>
    <message>
        <source>Copy URL</source>
        <translation type="vanished">Copier l&apos;URL</translation>
>>>>>>> 90f0aeb0
    </message>
</context>
<context>
    <name>ImgUploaderTool</name>
    <message>
<<<<<<< HEAD
        <location filename="../../src/tools/storage/imguploadertool.cpp" line="21"/>
        <source>Imgage uploader tool</source>
        <translation type="unfinished"></translation>
    </message>
</context>
<context>
    <name>ImgurUploader</name>
    <message>
        <location filename="../../src/tools/storage/imgur/imguruploader.cpp" line="48"/>
        <source>Upload to Imgur</source>
        <translation>Mettre en ligne vers Imgur</translation>
    </message>
    <message>
        <source>Uploading Image</source>
        <translation type="vanished">Mise en ligne de l&apos;image</translation>
    </message>
    <message>
        <source>Copy URL</source>
        <translation type="vanished">Copier l&apos;URL</translation>
    </message>
    <message>
=======
>>>>>>> 90f0aeb0
        <source>Open URL</source>
        <translation type="vanished">Ouvrir l&apos;URL</translation>
    </message>
    <message>
        <source>Image to Clipboard.</source>
        <translation type="vanished">Image dans le Presse-papier.</translation>
    </message>
    <message>
        <location filename="../../src/tools/storage/imgur/imguruploader.cpp" line="127"/>
        <source>Unable to open the URL.</source>
        <translation>Impossible d&apos;ouvrir l&apos;URL.</translation>
    </message>
    <message>
        <source>URL copied to clipboard.</source>
        <translation type="vanished">URL copiée dans le Presse-papier.</translation>
    </message>
    <message>
        <source>Screenshot copied to clipboard.</source>
        <translation type="vanished">Capture d&apos;écran copiée dans le Presse-papier.</translation>
    </message>
</context>
<context>
    <name>ImgurUploaderTool</name>
    <message>
        <location filename="../../src/tools/storage/imgur/imguruploadertool.cpp" line="28"/>
        <source>Image Uploader</source>
        <translation>Mise en ligne d&apos;images</translation>
    </message>
    <message>
        <location filename="../../src/tools/storage/imgur/imguruploadertool.cpp" line="33"/>
        <source>Upload the selection to Imgur</source>
        <translation>Mettre en ligne la sélection vers Imgur</translation>
    </message>
</context>
<context>
    <name>InfoWindow</name>
    <message>
        <location filename="../../src/widgets/infowindow.cpp" line="40"/>
        <source>About</source>
        <translation>À propos</translation>
    </message>
    <message>
        <source>Right Click</source>
        <translation type="vanished">Clic Droit</translation>
    </message>
    <message>
        <source>Mouse Wheel</source>
        <translation type="vanished">Molette de la Souris</translation>
    </message>
    <message>
        <source>Move selection 1px</source>
        <translation type="vanished">Déplacer la sélection 1px</translation>
    </message>
    <message>
        <source>Resize selection 1px</source>
        <translation type="vanished">Redimensionner la sélection 1px</translation>
    </message>
    <message>
        <source>Quit capture</source>
        <translation type="vanished">Quitter la capture d&apos;écran</translation>
    </message>
    <message>
        <source>Copy to clipboard</source>
        <translation type="vanished">Copier vers le Presse-papier</translation>
    </message>
    <message>
        <source>Save selection as a file</source>
        <translation type="vanished">Sauvegarder la sélection vers un fichier</translation>
    </message>
    <message>
        <source>Undo the last modification</source>
        <translation type="vanished">Annuler la dernière modification</translation>
    </message>
    <message>
        <source>Show color picker</source>
        <translation type="vanished">Afficher la palette de couleurs</translation>
    </message>
    <message>
        <source>Change the tool&apos;s thickness</source>
        <translation type="vanished">Changer l&apos;épaisseur des outils</translation>
    </message>
    <message>
        <source>Available shortcuts in the screen capture mode.</source>
        <translation type="vanished">Raccourcis disponibles en mode capture d&apos;écran.</translation>
    </message>
    <message>
        <source>Key</source>
        <translation type="vanished">Clé</translation>
    </message>
    <message>
        <source>Description</source>
        <translation type="vanished">Description</translation>
    </message>
    <message>
        <location filename="../../src/widgets/infowindow.cpp" line="62"/>
        <source>&lt;u&gt;&lt;b&gt;License&lt;/b&gt;&lt;/u&gt;</source>
        <translation>&lt;u&gt;&lt;b&gt;Licences&lt;/b&gt;&lt;/u&gt;</translation>
    </message>
    <message>
        <location filename="../../src/widgets/infowindow.cpp" line="71"/>
        <source>&lt;u&gt;&lt;b&gt;Version&lt;/b&gt;&lt;/u&gt;</source>
        <translation>&lt;u&gt;&lt;b&gt;Version&lt;/b&gt;&lt;/u&gt;</translation>
    </message>
    <message>
        <source>&lt;u&gt;&lt;b&gt;Shortcuts&lt;/b&gt;&lt;/u&gt;</source>
        <translation type="vanished">&lt;u&gt;&lt;b&gt;Raccourci&lt;/b&gt;&lt;/u&gt;</translation>
    </message>
</context>
<context>
    <name>LineTool</name>
    <message>
        <location filename="../../src/tools/line/linetool.cpp" line="41"/>
        <source>Line</source>
        <translation>Ligne</translation>
    </message>
    <message>
        <location filename="../../src/tools/line/linetool.cpp" line="51"/>
        <source>Set the Line as the paint tool</source>
        <translation>Sélectionner l&apos;outil Ligne</translation>
    </message>
</context>
<context>
    <name>MarkerTool</name>
    <message>
        <location filename="../../src/tools/marker/markertool.cpp" line="41"/>
        <source>Marker</source>
        <translation>Surligneur</translation>
    </message>
    <message>
        <location filename="../../src/tools/marker/markertool.cpp" line="51"/>
        <source>Set the Marker as the paint tool</source>
        <translation>Sélectionner l&apos;outil Surligneur</translation>
    </message>
</context>
<context>
    <name>MoveTool</name>
    <message>
        <location filename="../../src/tools/move/movetool.cpp" line="37"/>
        <source>Move</source>
        <translation>Déplacer</translation>
    </message>
    <message>
        <location filename="../../src/tools/move/movetool.cpp" line="47"/>
        <source>Move the selection area</source>
        <translation>Déplacer la sélection</translation>
    </message>
</context>
<context>
    <name>PencilTool</name>
    <message>
        <location filename="../../src/tools/pencil/penciltool.cpp" line="32"/>
        <source>Pencil</source>
        <translation>Crayon</translation>
    </message>
    <message>
        <location filename="../../src/tools/pencil/penciltool.cpp" line="42"/>
        <source>Set the Pencil as the paint tool</source>
        <translation>Sélectionner l&apos;outil Crayon</translation>
    </message>
</context>
<context>
    <name>PinTool</name>
    <message>
        <location filename="../../src/tools/pin/pintool.cpp" line="37"/>
        <source>Pin Tool</source>
        <translation>Outil Épinglage</translation>
    </message>
    <message>
        <location filename="../../src/tools/pin/pintool.cpp" line="47"/>
        <source>Pin image on the desktop</source>
        <translation>Épingler l&apos;image sur le bureau</translation>
    </message>
</context>
<context>
    <name>PixelateTool</name>
    <message>
        <location filename="../../src/tools/pixelate/pixelatetool.cpp" line="38"/>
        <source>Pixelate</source>
        <translation type="unfinished"></translation>
    </message>
    <message>
        <location filename="../../src/tools/pixelate/pixelatetool.cpp" line="48"/>
        <source>Set Pixelate as the paint tool</source>
        <translation type="unfinished"></translation>
    </message>
</context>
<context>
    <name>QObject</name>
    <message>
        <location filename="../../src/utils/screenshotsaver.cpp" line="119"/>
        <source>Save Error</source>
        <translation>Erreur lors de la sauvegarde</translation>
    </message>
    <message>
        <location filename="../../src/utils/screenshotsaver.cpp" line="65"/>
        <location filename="../../src/utils/screenshotsaver.cpp" line="108"/>
        <source>Capture saved as </source>
        <translation>Capture d&apos;écran sauvegardée sous </translation>
    </message>
    <message>
        <location filename="../../src/utils/screenshotsaver.cpp" line="41"/>
        <source>Capture saved to clipboard.</source>
        <translation type="unfinished"></translation>
    </message>
    <message>
        <location filename="../../src/utils/screenshotsaver.cpp" line="47"/>
        <source>Capture saved to clipboard</source>
        <translation>Capture d&apos;écran copiée dans le Presse-papier</translation>
    </message>
    <message>
        <location filename="../../src/utils/screenshotsaver.cpp" line="67"/>
        <location filename="../../src/utils/screenshotsaver.cpp" line="117"/>
        <source>Error trying to save as </source>
        <translation>Erreur lors de la sauvegarde sous </translation>
    </message>
    <message>
        <location filename="../../src/utils/screenshotsaver.cpp" line="85"/>
        <source>Save screenshot</source>
        <translation type="unfinished"></translation>
    </message>
    <message>
<<<<<<< HEAD
        <location filename="../../src/utils/screenshotsaver.cpp" line="112"/>
=======
        <location filename="../../src/utils/screenshotsaver.cpp" line="111"/>
>>>>>>> 90f0aeb0
        <source>Capture is saved and copied to the clipboard as </source>
        <translation type="unfinished"></translation>
    </message>
    <message>
<<<<<<< HEAD
        <location filename="../../src/main.cpp" line="82"/>
        <location filename="../../src/main.cpp" line="251"/>
        <location filename="../../src/main.cpp" line="415"/>
        <location filename="../../src/main.cpp" line="443"/>
        <location filename="../../src/main.cpp" line="475"/>
=======
        <location filename="../../src/main.cpp" line="84"/>
        <location filename="../../src/main.cpp" line="253"/>
        <location filename="../../src/main.cpp" line="417"/>
        <location filename="../../src/main.cpp" line="445"/>
        <location filename="../../src/main.cpp" line="477"/>
>>>>>>> 90f0aeb0
        <source>Unable to connect via DBus</source>
        <translation>Impossible de se connecter via DBus</translation>
    </message>
    <message>
        <location filename="../../src/main.cpp" line="106"/>
        <source>Powerful yet simple to use screenshot software.</source>
        <translation type="unfinished"></translation>
    </message>
    <message>
        <location filename="../../src/main.cpp" line="107"/>
        <source>See</source>
        <translation type="unfinished"></translation>
    </message>
    <message>
        <location filename="../../src/main.cpp" line="110"/>
        <source>Capture the entire desktop.</source>
        <translation type="unfinished"></translation>
    </message>
    <message>
        <location filename="../../src/main.cpp" line="112"/>
        <source>Open the capture launcher.</source>
        <translation type="unfinished"></translation>
    </message>
    <message>
<<<<<<< HEAD
        <location filename="../../src/main.cpp" line="113"/>
=======
        <location filename="../../src/main.cpp" line="115"/>
>>>>>>> 90f0aeb0
        <source>Start a manual capture in GUI mode.</source>
        <translation type="unfinished"></translation>
    </message>
    <message>
<<<<<<< HEAD
        <location filename="../../src/main.cpp" line="115"/>
=======
        <location filename="../../src/main.cpp" line="117"/>
>>>>>>> 90f0aeb0
        <source>Configure</source>
        <translation type="unfinished"></translation>
    </message>
    <message>
<<<<<<< HEAD
        <location filename="../../src/main.cpp" line="117"/>
=======
        <location filename="../../src/main.cpp" line="119"/>
>>>>>>> 90f0aeb0
        <source>Capture a single screen.</source>
        <translation type="unfinished"></translation>
    </message>
    <message>
<<<<<<< HEAD
        <location filename="../../src/main.cpp" line="122"/>
=======
        <location filename="../../src/main.cpp" line="124"/>
>>>>>>> 90f0aeb0
        <source>Path where the capture will be saved</source>
        <translation type="unfinished"></translation>
    </message>
    <message>
<<<<<<< HEAD
        <location filename="../../src/main.cpp" line="125"/>
=======
        <location filename="../../src/main.cpp" line="127"/>
>>>>>>> 90f0aeb0
        <source>Save the capture to the clipboard</source>
        <translation type="unfinished"></translation>
    </message>
    <message>
<<<<<<< HEAD
        <location filename="../../src/main.cpp" line="127"/>
=======
        <location filename="../../src/main.cpp" line="129"/>
>>>>>>> 90f0aeb0
        <source>Delay time in milliseconds</source>
        <translation type="unfinished"></translation>
    </message>
    <message>
<<<<<<< HEAD
        <location filename="../../src/main.cpp" line="130"/>
=======
        <location filename="../../src/main.cpp" line="132"/>
>>>>>>> 90f0aeb0
        <source>Set the filename pattern</source>
        <translation type="unfinished"></translation>
    </message>
    <message>
<<<<<<< HEAD
        <location filename="../../src/main.cpp" line="133"/>
=======
        <location filename="../../src/main.cpp" line="135"/>
>>>>>>> 90f0aeb0
        <source>Enable or disable the trayicon</source>
        <translation type="unfinished"></translation>
    </message>
    <message>
<<<<<<< HEAD
        <location filename="../../src/main.cpp" line="137"/>
=======
        <location filename="../../src/main.cpp" line="139"/>
>>>>>>> 90f0aeb0
        <source>Enable or disable run at startup</source>
        <translation type="unfinished"></translation>
    </message>
    <message>
<<<<<<< HEAD
        <location filename="../../src/main.cpp" line="141"/>
=======
        <location filename="../../src/main.cpp" line="143"/>
>>>>>>> 90f0aeb0
        <source>Show the help message in the capture mode</source>
        <translation type="unfinished"></translation>
    </message>
    <message>
<<<<<<< HEAD
        <location filename="../../src/main.cpp" line="144"/>
=======
        <location filename="../../src/main.cpp" line="146"/>
>>>>>>> 90f0aeb0
        <source>Define the main UI color</source>
        <translation type="unfinished"></translation>
    </message>
    <message>
<<<<<<< HEAD
        <location filename="../../src/main.cpp" line="148"/>
=======
        <location filename="../../src/main.cpp" line="150"/>
>>>>>>> 90f0aeb0
        <source>Define the contrast UI color</source>
        <translation type="unfinished"></translation>
    </message>
    <message>
<<<<<<< HEAD
        <location filename="../../src/main.cpp" line="151"/>
=======
        <location filename="../../src/main.cpp" line="153"/>
>>>>>>> 90f0aeb0
        <source>Print raw PNG capture</source>
        <translation type="unfinished"></translation>
    </message>
    <message>
<<<<<<< HEAD
        <location filename="../../src/main.cpp" line="154"/>
=======
        <location filename="../../src/main.cpp" line="156"/>
>>>>>>> 90f0aeb0
        <source>Define the screen to capture</source>
        <translation type="unfinished"></translation>
    </message>
    <message>
<<<<<<< HEAD
        <location filename="../../src/main.cpp" line="155"/>
=======
        <location filename="../../src/main.cpp" line="157"/>
>>>>>>> 90f0aeb0
        <source>default: screen containing the cursor</source>
        <translation type="unfinished"></translation>
    </message>
    <message>
<<<<<<< HEAD
        <location filename="../../src/main.cpp" line="156"/>
=======
        <location filename="../../src/main.cpp" line="158"/>
>>>>>>> 90f0aeb0
        <source>Screen number</source>
        <translation type="unfinished"></translation>
    </message>
    <message>
<<<<<<< HEAD
        <location filename="../../src/main.cpp" line="165"/>
=======
        <location filename="../../src/main.cpp" line="167"/>
>>>>>>> 90f0aeb0
        <source>Invalid color, this flag supports the following formats:
- #RGB (each of R, G, and B is a single hex digit)
- #RRGGBB
- #RRRGGGBBB
- #RRRRGGGGBBBB
- Named colors like &apos;blue&apos; or &apos;red&apos;
You may need to escape the &apos;#&apos; sign as in &apos;\#FFF&apos;</source>
        <translation type="unfinished"></translation>
    </message>
    <message>
<<<<<<< HEAD
        <location filename="../../src/main.cpp" line="174"/>
=======
        <location filename="../../src/main.cpp" line="176"/>
>>>>>>> 90f0aeb0
        <source>Invalid delay, it must be higher than 0</source>
        <translation type="unfinished"></translation>
    </message>
    <message>
<<<<<<< HEAD
        <location filename="../../src/main.cpp" line="176"/>
=======
        <location filename="../../src/main.cpp" line="178"/>
>>>>>>> 90f0aeb0
        <source>Invalid screen number, it must be non negative</source>
        <translation type="unfinished"></translation>
    </message>
    <message>
<<<<<<< HEAD
        <location filename="../../src/main.cpp" line="183"/>
=======
        <location filename="../../src/main.cpp" line="185"/>
>>>>>>> 90f0aeb0
        <source>Invalid path, it must be a real path in the system</source>
        <translation type="unfinished"></translation>
    </message>
    <message>
<<<<<<< HEAD
        <location filename="../../src/main.cpp" line="194"/>
=======
        <location filename="../../src/main.cpp" line="196"/>
>>>>>>> 90f0aeb0
        <source>Invalid value, it must be defined as &apos;true&apos; or &apos;false&apos;</source>
        <translation type="unfinished"></translation>
    </message>
    <message>
        <location filename="../../src/tools/launcher/openwithprogram.cpp" line="44"/>
        <source>Error</source>
        <translation>Erreur</translation>
    </message>
    <message>
        <location filename="../../src/tools/launcher/openwithprogram.cpp" line="45"/>
        <source>Unable to write in</source>
        <translation>Impossible d&apos;écrire par dessus</translation>
    </message>
    <message>
        <location filename="../../src/tools/storage/imgur/imguruploader.cpp" line="88"/>
        <source>URL copied to clipboard.</source>
        <translation type="unfinished">URL copiée dans le Presse-papier.</translation>
    </message>
    <message>
        <location filename="../../src/cli/commandlineparser.cpp" line="64"/>
        <source>Options</source>
        <translation type="unfinished"></translation>
    </message>
    <message>
        <location filename="../../src/cli/commandlineparser.cpp" line="78"/>
        <source>Arguments</source>
        <translation type="unfinished"></translation>
    </message>
    <message>
        <location filename="../../src/cli/commandlineparser.cpp" line="337"/>
        <source>arguments</source>
        <translation type="unfinished"></translation>
    </message>
    <message>
        <location filename="../../src/cli/commandlineparser.cpp" line="338"/>
        <source>Usage</source>
        <translation type="unfinished"></translation>
    </message>
    <message>
        <location filename="../../src/cli/commandlineparser.cpp" line="338"/>
        <source>options</source>
        <translation type="unfinished"></translation>
    </message>
    <message>
        <location filename="../../src/cli/commandlineparser.cpp" line="345"/>
        <source>Per default runs Flameshot in the background and adds a tray icon for configuration.</source>
<<<<<<< HEAD
        <translation type="unfinished"></translation>
    </message>
    <message>
        <location filename="../../external/singleapplication/singleapplication.cpp" line="442"/>
        <source>Hi, I&apos;m already running!
You can find me in the system tray.</source>
        <translation type="unfinished"></translation>
    </message>
    <message>
        <location filename="../../src/core/controller.cpp" line="256"/>
        <source>Hello, I&apos;m here! Click icon in the tray to take a screenshot or click with a right button to see more options.</source>
        <translation type="unfinished"></translation>
    </message>
    <message>
        <location filename="../../src/utils/configshortcuts.cpp" line="24"/>
        <source>Toggle side panel</source>
        <translation type="unfinished"></translation>
    </message>
    <message>
        <location filename="../../src/utils/configshortcuts.cpp" line="29"/>
        <source>Resize selection left 1px</source>
        <translation type="unfinished"></translation>
    </message>
    <message>
        <location filename="../../src/utils/configshortcuts.cpp" line="33"/>
        <source>Resize selection right 1px</source>
        <translation type="unfinished"></translation>
    </message>
    <message>
        <location filename="../../src/utils/configshortcuts.cpp" line="37"/>
        <source>Resize selection up 1px</source>
        <translation type="unfinished"></translation>
    </message>
    <message>
        <location filename="../../src/utils/configshortcuts.cpp" line="41"/>
        <source>Resize selection down 1px</source>
        <translation type="unfinished"></translation>
    </message>
    <message>
        <location filename="../../src/utils/configshortcuts.cpp" line="45"/>
        <source>Move selection left 1px</source>
        <translation type="unfinished"></translation>
    </message>
    <message>
        <location filename="../../src/utils/configshortcuts.cpp" line="48"/>
        <source>Move selection right 1px</source>
        <translation type="unfinished"></translation>
    </message>
    <message>
        <location filename="../../src/utils/configshortcuts.cpp" line="51"/>
        <source>Move selection up 1px</source>
        <translation type="unfinished"></translation>
    </message>
    <message>
        <location filename="../../src/utils/configshortcuts.cpp" line="54"/>
        <source>Move selection down 1px</source>
        <translation type="unfinished"></translation>
    </message>
    <message>
        <location filename="../../src/utils/configshortcuts.cpp" line="57"/>
        <source>Quit capture</source>
        <translation type="unfinished">Quitter la capture d&apos;écran</translation>
    </message>
    <message>
        <location filename="../../src/utils/configshortcuts.cpp" line="59"/>
        <source>Screenshot history</source>
        <translation type="unfinished"></translation>
    </message>
    <message>
        <location filename="../../src/utils/configshortcuts.cpp" line="62"/>
        <source>Capture screen</source>
        <translation type="unfinished"></translation>
    </message>
    <message>
=======
        <translation type="unfinished"></translation>
    </message>
    <message>
        <location filename="../../external/singleapplication/singleapplication.cpp" line="442"/>
        <source>Hi, I&apos;m already running!
You can find me in the system tray.</source>
        <translation type="unfinished"></translation>
    </message>
    <message>
        <location filename="../../src/core/controller.cpp" line="256"/>
        <source>Hello, I&apos;m here! Click icon in the tray to take a screenshot or click with a right button to see more options.</source>
        <translation type="unfinished"></translation>
    </message>
    <message>
        <location filename="../../src/utils/configshortcuts.cpp" line="24"/>
        <source>Toggle side panel</source>
        <translation type="unfinished"></translation>
    </message>
    <message>
        <location filename="../../src/utils/configshortcuts.cpp" line="29"/>
        <source>Resize selection left 1px</source>
        <translation type="unfinished"></translation>
    </message>
    <message>
        <location filename="../../src/utils/configshortcuts.cpp" line="33"/>
        <source>Resize selection right 1px</source>
        <translation type="unfinished"></translation>
    </message>
    <message>
        <location filename="../../src/utils/configshortcuts.cpp" line="37"/>
        <source>Resize selection up 1px</source>
        <translation type="unfinished"></translation>
    </message>
    <message>
        <location filename="../../src/utils/configshortcuts.cpp" line="41"/>
        <source>Resize selection down 1px</source>
        <translation type="unfinished"></translation>
    </message>
    <message>
        <location filename="../../src/utils/configshortcuts.cpp" line="45"/>
        <source>Move selection left 1px</source>
        <translation type="unfinished"></translation>
    </message>
    <message>
        <location filename="../../src/utils/configshortcuts.cpp" line="48"/>
        <source>Move selection right 1px</source>
        <translation type="unfinished"></translation>
    </message>
    <message>
        <location filename="../../src/utils/configshortcuts.cpp" line="51"/>
        <source>Move selection up 1px</source>
        <translation type="unfinished"></translation>
    </message>
    <message>
        <location filename="../../src/utils/configshortcuts.cpp" line="54"/>
        <source>Move selection down 1px</source>
        <translation type="unfinished"></translation>
    </message>
    <message>
        <location filename="../../src/utils/configshortcuts.cpp" line="57"/>
        <source>Quit capture</source>
        <translation type="unfinished">Quitter la capture d&apos;écran</translation>
    </message>
    <message>
        <location filename="../../src/utils/configshortcuts.cpp" line="59"/>
        <source>Screenshot history</source>
        <translation type="unfinished"></translation>
    </message>
    <message>
        <location filename="../../src/utils/configshortcuts.cpp" line="62"/>
        <source>Capture screen</source>
        <translation type="unfinished"></translation>
    </message>
    <message>
>>>>>>> 90f0aeb0
        <location filename="../../src/utils/configshortcuts.cpp" line="64"/>
        <source>Show color picker</source>
        <translation type="unfinished">Afficher la palette de couleurs</translation>
    </message>
    <message>
        <location filename="../../src/utils/configshortcuts.cpp" line="66"/>
        <source>Change the tool&apos;s thickness</source>
        <translation type="unfinished">Changer l&apos;épaisseur des outils</translation>
    </message>
</context>
<context>
    <name>RectangleTool</name>
    <message>
        <location filename="../../src/tools/rectangle/rectangletool.cpp" line="38"/>
        <source>Rectangle</source>
        <translation>Rectangle plein</translation>
    </message>
    <message>
        <location filename="../../src/tools/rectangle/rectangletool.cpp" line="48"/>
        <source>Set the Rectangle as the paint tool</source>
        <translation>Sélectionner l&apos;outil Rectangle plein</translation>
    </message>
</context>
<context>
    <name>RedoTool</name>
    <message>
        <location filename="../../src/tools/redo/redotool.cpp" line="37"/>
        <source>Redo</source>
        <translation>Rétablir</translation>
    </message>
    <message>
        <location filename="../../src/tools/redo/redotool.cpp" line="47"/>
        <source>Redo the next modification</source>
        <translation>Refaire la prochaine modification</translation>
    </message>
</context>
<context>
    <name>SaveTool</name>
    <message>
        <location filename="../../src/tools/save/savetool.cpp" line="38"/>
        <source>Save</source>
        <translation>Sauvegarder</translation>
    </message>
    <message>
        <location filename="../../src/tools/save/savetool.cpp" line="48"/>
        <source>Save the capture</source>
        <translation>Sauvegarder la capture d&apos;écran</translation>
    </message>
</context>
<context>
    <name>ScreenGrabber</name>
    <message>
        <location filename="../../src/utils/screengrabber.cpp" line="85"/>
        <source>Unable to capture screen</source>
        <translation>Impossible de capturer l&apos;écran</translation>
    </message>
</context>
<context>
    <name>SelectionTool</name>
    <message>
        <location filename="../../src/tools/selection/selectiontool.cpp" line="43"/>
        <source>Rectangular Selection</source>
        <translation>Rectangle</translation>
    </message>
    <message>
        <location filename="../../src/tools/selection/selectiontool.cpp" line="53"/>
        <source>Set Selection as the paint tool</source>
        <translation>Sélectionner l&apos;outil Rectangle</translation>
    </message>
</context>
<context>
    <name>SetShortcutDialog</name>
    <message>
        <location filename="../../src/config/setshortcutwidget.cpp" line="30"/>
        <source>Set Shortcut</source>
        <translation type="unfinished"></translation>
    </message>
    <message>
        <location filename="../../src/config/setshortcutwidget.cpp" line="36"/>
        <source>Enter new shortcut to change </source>
        <translation type="unfinished"></translation>
    </message>
    <message>
        <location filename="../../src/config/setshortcutwidget.cpp" line="49"/>
        <source>Press Esc to cancel or Backspace to disable the keyboard shortcut.</source>
        <translation type="unfinished"></translation>
    </message>
</context>
<context>
    <name>ShortcutsWidget</name>
    <message>
        <location filename="../../src/config/shortcutswidget.cpp" line="43"/>
        <source>Hot Keys</source>
        <translation type="unfinished"></translation>
    </message>
    <message>
        <location filename="../../src/config/shortcutswidget.cpp" line="68"/>
        <source>Available shortcuts in the screen capture mode.</source>
        <translation type="unfinished">Raccourcis disponibles en mode capture d&apos;écran.</translation>
    </message>
    <message>
        <location filename="../../src/config/shortcutswidget.cpp" line="80"/>
        <source>Description</source>
        <translation type="unfinished">Description</translation>
    </message>
    <message>
        <location filename="../../src/config/shortcutswidget.cpp" line="80"/>
        <source>Key</source>
        <translation type="unfinished">Clé</translation>
    </message>
</context>
<context>
    <name>SidePanelWidget</name>
    <message>
        <location filename="../../src/widgets/panel/sidepanelwidget.cpp" line="73"/>
        <source>Active color:</source>
        <translation>Couleur actuelle:</translation>
    </message>
    <message>
        <location filename="../../src/widgets/panel/sidepanelwidget.cpp" line="205"/>
        <source>Press ESC to cancel</source>
        <translation>Appuyer sur Echap pour annuler</translation>
    </message>
    <message>
        <location filename="../../src/widgets/panel/sidepanelwidget.cpp" line="207"/>
        <source>Grab Color</source>
        <translation>Saisir la couleur</translation>
    </message>
    <message>
        <location filename="../../src/widgets/panel/sidepanelwidget.cpp" line="72"/>
        <source>Active thickness:</source>
        <translation type="unfinished"></translation>
    </message>
</context>
<context>
    <name>SizeIndicatorTool</name>
    <message>
        <location filename="../../src/tools/sizeindicator/sizeindicatortool.cpp" line="37"/>
        <source>Selection Size Indicator</source>
        <translation>Indicateur de la taille de la sélection</translation>
    </message>
    <message>
        <location filename="../../src/tools/sizeindicator/sizeindicatortool.cpp" line="47"/>
        <source>Show the dimensions of the selection (X Y)</source>
        <translation>Montrer les dimensions de la sélection (X Y)</translation>
    </message>
</context>
<context>
    <name>StrftimeChooserWidget</name>
    <message>
        <location filename="../../src/config/strftimechooserwidget.cpp" line="51"/>
        <source>Century (00-99)</source>
        <translation>Siècle (00-99)</translation>
    </message>
    <message>
        <location filename="../../src/config/strftimechooserwidget.cpp" line="52"/>
        <source>Year (00-99)</source>
        <translation>Année (00-99)</translation>
    </message>
    <message>
        <location filename="../../src/config/strftimechooserwidget.cpp" line="53"/>
        <source>Year (2000)</source>
        <translation>Année (2000)</translation>
    </message>
    <message>
        <location filename="../../src/config/strftimechooserwidget.cpp" line="54"/>
        <source>Month Name (jan)</source>
        <translation>Nom des Mois (jan)</translation>
    </message>
    <message>
        <location filename="../../src/config/strftimechooserwidget.cpp" line="55"/>
        <source>Month Name (january)</source>
        <translation>nom des Mois (janvier)</translation>
    </message>
    <message>
        <location filename="../../src/config/strftimechooserwidget.cpp" line="56"/>
        <source>Month (01-12)</source>
        <translation>Mois (01-12)</translation>
    </message>
    <message>
        <location filename="../../src/config/strftimechooserwidget.cpp" line="57"/>
        <source>Week Day (1-7)</source>
        <translation>Jour de la Semaine (1-7)</translation>
    </message>
    <message>
        <location filename="../../src/config/strftimechooserwidget.cpp" line="58"/>
        <source>Week (01-53)</source>
        <translation>Semaine (01-53)</translation>
    </message>
    <message>
        <location filename="../../src/config/strftimechooserwidget.cpp" line="59"/>
        <source>Day Name (mon)</source>
        <translation>Nom du Jour (lun)</translation>
    </message>
    <message>
        <location filename="../../src/config/strftimechooserwidget.cpp" line="60"/>
        <source>Day Name (monday)</source>
        <translation>Nom du Jour (lundi)</translation>
    </message>
    <message>
        <location filename="../../src/config/strftimechooserwidget.cpp" line="61"/>
        <source>Day (01-31)</source>
        <translation>Jour (01-31)</translation>
    </message>
    <message>
        <location filename="../../src/config/strftimechooserwidget.cpp" line="62"/>
        <source>Day of Month (1-31)</source>
        <translation>Jour du Mois (1-31)</translation>
    </message>
    <message>
        <location filename="../../src/config/strftimechooserwidget.cpp" line="63"/>
        <source>Day (001-366)</source>
        <translation>Jour de l&apos;année (001-366)</translation>
    </message>
    <message>
        <location filename="../../src/config/strftimechooserwidget.cpp" line="64"/>
        <source>Time (%H-%M-%S)</source>
        <translation>Heure (%H-%M-%S)</translation>
    </message>
    <message>
        <location filename="../../src/config/strftimechooserwidget.cpp" line="65"/>
        <source>Time (%H-%M)</source>
        <translation>Heure (%H-%M)</translation>
    </message>
    <message>
        <location filename="../../src/config/strftimechooserwidget.cpp" line="66"/>
        <source>Hour (00-23)</source>
        <translation>Heure (00-23)</translation>
    </message>
    <message>
        <location filename="../../src/config/strftimechooserwidget.cpp" line="67"/>
        <source>Hour (01-12)</source>
        <translation>Heure (01-12)</translation>
    </message>
    <message>
        <location filename="../../src/config/strftimechooserwidget.cpp" line="68"/>
        <source>Minute (00-59)</source>
        <translation>Minute (00-59)</translation>
    </message>
    <message>
        <location filename="../../src/config/strftimechooserwidget.cpp" line="69"/>
        <source>Second (00-59)</source>
        <translation>Seconde (00-59)</translation>
    </message>
    <message>
        <location filename="../../src/config/strftimechooserwidget.cpp" line="70"/>
        <source>Full Date (%m/%d/%y)</source>
        <translation>Date (%m/%d/%y)</translation>
    </message>
    <message>
        <location filename="../../src/config/strftimechooserwidget.cpp" line="71"/>
        <source>Full Date (%Y-%m-%d)</source>
        <translation>Date Complête (%Y-%m-%d)</translation>
    </message>
</context>
<context>
    <name>SystemNotification</name>
    <message>
        <location filename="../../src/utils/systemnotification.cpp" line="36"/>
        <source>Flameshot Info</source>
        <translation>Info Flameshot</translation>
    </message>
</context>
<context>
    <name>TextConfig</name>
    <message>
        <location filename="../../src/tools/text/textconfig.cpp" line="54"/>
        <source>StrikeOut</source>
        <translation>Rayer</translation>
    </message>
    <message>
        <location filename="../../src/tools/text/textconfig.cpp" line="63"/>
        <source>Underline</source>
        <translation>Souligner</translation>
    </message>
    <message>
        <location filename="../../src/tools/text/textconfig.cpp" line="72"/>
        <source>Bold</source>
        <translation>Gras</translation>
    </message>
    <message>
        <location filename="../../src/tools/text/textconfig.cpp" line="81"/>
        <source>Italic</source>
        <translation>Italique</translation>
    </message>
</context>
<context>
    <name>TextTool</name>
    <message>
        <location filename="../../src/tools/text/texttool.cpp" line="57"/>
        <source>Text</source>
        <translation>Texte</translation>
    </message>
    <message>
        <location filename="../../src/tools/text/texttool.cpp" line="67"/>
        <source>Add text to your capture</source>
        <translation>Ajouter du texte à la capture</translation>
    </message>
</context>
<context>
    <name>UIcolorEditor</name>
    <message>
        <location filename="../../src/config/uicoloreditor.cpp" line="32"/>
        <source>UI Color Editor</source>
        <translation>Editeur de la Couleur de l&apos;interface</translation>
    </message>
    <message>
        <location filename="../../src/config/uicoloreditor.cpp" line="103"/>
        <source>Change the color moving the selectors and see the changes in the preview buttons.</source>
        <translation>Modifier la couleur en déplaçant les sélecteur et voir les changements dans les boutons de prévisualisation.</translation>
    </message>
    <message>
        <location filename="../../src/config/uicoloreditor.cpp" line="114"/>
        <source>Select a Button to modify it</source>
        <translation>Sélectionner un bouton pour le modifier</translation>
    </message>
    <message>
        <location filename="../../src/config/uicoloreditor.cpp" line="124"/>
        <source>Main Color</source>
        <translation>Couleur Principale</translation>
    </message>
    <message>
        <location filename="../../src/config/uicoloreditor.cpp" line="128"/>
        <source>Click on this button to set the edition mode of the main color.</source>
        <translation>Cliquer sur ce bouton pour définir le mode édition de la couleur principale.</translation>
    </message>
    <message>
        <location filename="../../src/config/uicoloreditor.cpp" line="139"/>
        <source>Contrast Color</source>
        <translation>Couleur de Contraste</translation>
    </message>
    <message>
        <location filename="../../src/config/uicoloreditor.cpp" line="144"/>
        <source>Click on this button to set the edition mode of the contrast color.</source>
        <translation>Cliquer sur ce bouton pour définir le mode édition de la couleur de contraste.</translation>
    </message>
</context>
<context>
    <name>UndoTool</name>
    <message>
        <location filename="../../src/tools/undo/undotool.cpp" line="37"/>
        <source>Undo</source>
        <translation>Annuler</translation>
    </message>
    <message>
        <location filename="../../src/tools/undo/undotool.cpp" line="47"/>
        <source>Undo the last modification</source>
        <translation>Annuler la dernière modification</translation>
    </message>
</context>
<context>
    <name>UploadStorageConfig</name>
    <message>
<<<<<<< HEAD
        <location filename="../../src/config/uploadstorageconfig.cpp" line="33"/>
=======
        <location filename="../../src/config/uploadstorageconfig.cpp" line="34"/>
>>>>>>> 90f0aeb0
        <source>Upload storage</source>
        <translation type="unfinished"></translation>
    </message>
    <message>
<<<<<<< HEAD
        <location filename="../../src/config/uploadstorageconfig.cpp" line="37"/>
=======
        <location filename="../../src/config/uploadstorageconfig.cpp" line="38"/>
>>>>>>> 90f0aeb0
        <source>Imgur storage</source>
        <translation type="unfinished"></translation>
    </message>
    <message>
<<<<<<< HEAD
        <location filename="../../src/config/uploadstorageconfig.cpp" line="44"/>
=======
        <location filename="../../src/config/uploadstorageconfig.cpp" line="45"/>
>>>>>>> 90f0aeb0
        <source>S3 storage (require config.ini file with s3 credentials)</source>
        <translation type="unfinished"></translation>
    </message>
</context>
<context>
    <name>UtilityPanel</name>
    <message>
        <location filename="../../src/widgets/panel/utilitypanel.cpp" line="122"/>
        <source>Close</source>
        <translation type="unfinished"></translation>
    </message>
    <message>
        <location filename="../../src/widgets/panel/utilitypanel.cpp" line="133"/>
        <source>Hide</source>
        <translation type="unfinished"></translation>
    </message>
</context>
<context>
    <name>VisualsEditor</name>
    <message>
        <location filename="../../src/config/visualseditor.cpp" line="59"/>
        <source>Opacity of area outside selection:</source>
        <translation>Opacité de la zone en dehors de la sélection:</translation>
    </message>
    <message>
        <location filename="../../src/config/visualseditor.cpp" line="85"/>
        <source>Button Selection</source>
        <translation>Bouton de sélection</translation>
    </message>
    <message>
        <location filename="../../src/config/visualseditor.cpp" line="91"/>
        <source>Select All</source>
        <translation>Sélectionner Tout</translation>
    </message>
</context>
</TS><|MERGE_RESOLUTION|>--- conflicted
+++ resolved
@@ -123,20 +123,12 @@
 <context>
     <name>CaptureWidget</name>
     <message>
-<<<<<<< HEAD
-        <location filename="../../src/widgets/capture/capturewidget.cpp" line="101"/>
-=======
         <location filename="../../src/widgets/capture/capturewidget.cpp" line="97"/>
->>>>>>> 90f0aeb0
         <source>Unable to capture screen</source>
         <translation>Impossible de capturer l&apos;écran</translation>
     </message>
     <message>
-<<<<<<< HEAD
-        <location filename="../../src/widgets/capture/capturewidget.cpp" line="287"/>
-=======
         <location filename="../../src/widgets/capture/capturewidget.cpp" line="285"/>
->>>>>>> 90f0aeb0
         <source>Select an area with the mouse, or press Esc to exit.
 Press Enter to capture the screen.
 Press Right Click to show the color picker.
@@ -149,11 +141,7 @@
 Appuyer sur Espace pour ouvrir le panneau latéral.</translation>
     </message>
     <message>
-<<<<<<< HEAD
-        <location filename="../../src/widgets/capture/capturewidget.cpp" line="664"/>
-=======
         <location filename="../../src/widgets/capture/capturewidget.cpp" line="666"/>
->>>>>>> 90f0aeb0
         <source>Tool Settings</source>
         <translation type="unfinished"></translation>
     </message>
@@ -161,20 +149,12 @@
 <context>
     <name>CircleCountTool</name>
     <message>
-<<<<<<< HEAD
-        <location filename="../../src/tools/circlecount/circlecounttool.cpp" line="37"/>
-=======
         <location filename="../../src/tools/circlecount/circlecounttool.cpp" line="38"/>
->>>>>>> 90f0aeb0
         <source>Circle Counter</source>
         <translation type="unfinished"></translation>
     </message>
     <message>
-<<<<<<< HEAD
-        <location filename="../../src/tools/circlecount/circlecounttool.cpp" line="47"/>
-=======
         <location filename="../../src/tools/circlecount/circlecounttool.cpp" line="48"/>
->>>>>>> 90f0aeb0
         <source>Add an autoincrementing counter bubble</source>
         <translation type="unfinished"></translation>
     </message>
@@ -569,7 +549,6 @@
         <location filename="../../src/tools/storage/s3/imgs3uploader.cpp" line="56"/>
         <source>Delete image from S3</source>
         <translation type="unfinished"></translation>
-<<<<<<< HEAD
     </message>
     <message>
         <location filename="../../src/tools/storage/s3/imgs3uploader.cpp" line="56"/>
@@ -602,158 +581,78 @@
         <translation type="unfinished"></translation>
     </message>
     <message>
-=======
-    </message>
-    <message>
-        <location filename="../../src/tools/storage/s3/imgs3uploader.cpp" line="56"/>
-        <source>Deleting image...</source>
-        <translation type="unfinished"></translation>
-    </message>
-    <message>
-        <location filename="../../src/tools/storage/s3/imgs3uploader.cpp" line="198"/>
+        <location filename="../../src/tools/storage/s3/imgs3uploader.cpp" line="235"/>
+        <source>Remove screenshot from history?</source>
+        <translation type="unfinished"></translation>
+    </message>
+    <message>
+        <location filename="../../src/tools/storage/s3/imgs3uploader.cpp" line="252"/>
+        <source>S3 Creds URL is not found in your configuration file</source>
+        <translation type="unfinished"></translation>
+    </message>
+</context>
+<context>
+    <name>ImgS3UploaderTool</name>
+    <message>
+        <location filename="../../src/tools/storage/s3/imgs3uploadertool.cpp" line="28"/>
+        <source>Upload the selection to S3 bucket</source>
+        <translation type="unfinished"></translation>
+    </message>
+</context>
+<context>
+    <name>ImgUploader</name>
+    <message>
+        <location filename="../../src/tools/storage/imguploader.cpp" line="46"/>
+        <source>Upload image to S3</source>
+        <translation type="unfinished"></translation>
+    </message>
+    <message>
+        <location filename="../../src/tools/storage/imguploader.cpp" line="46"/>
+        <location filename="../../src/tools/storage/imguploader.cpp" line="52"/>
+        <source>Uploading Image</source>
+        <translation type="unfinished">Mise en ligne de l&apos;image</translation>
+    </message>
+    <message>
+        <location filename="../../src/tools/storage/imguploader.cpp" line="52"/>
+        <source>Upload image</source>
+        <translation type="unfinished"></translation>
+    </message>
+    <message>
+        <location filename="../../src/tools/storage/imguploader.cpp" line="90"/>
+        <source>Unable to open the URL.</source>
+        <translation type="unfinished">Impossible d&apos;ouvrir l&apos;URL.</translation>
+    </message>
+    <message>
+        <location filename="../../src/tools/storage/imguploader.cpp" line="97"/>
         <source>URL copied to clipboard.</source>
         <translation type="unfinished">URL copiée dans le Presse-papier.</translation>
     </message>
     <message>
-        <location filename="../../src/tools/storage/s3/imgs3uploader.cpp" line="222"/>
-        <source>Unable to remove screenshot from the remote storage.</source>
-        <translation type="unfinished"></translation>
-    </message>
-    <message>
-        <location filename="../../src/tools/storage/s3/imgs3uploader.cpp" line="224"/>
-        <source>Network error</source>
-        <translation type="unfinished"></translation>
-    </message>
-    <message>
-        <location filename="../../src/tools/storage/s3/imgs3uploader.cpp" line="226"/>
-        <source>Possibly it doesn&apos;t exist anymore</source>
-        <translation type="unfinished"></translation>
-    </message>
-    <message>
-        <location filename="../../src/tools/storage/s3/imgs3uploader.cpp" line="231"/>
-        <source>Do you want to remove screenshot from local history anyway?</source>
-        <translation type="unfinished"></translation>
-    </message>
-    <message>
->>>>>>> 90f0aeb0
-        <location filename="../../src/tools/storage/s3/imgs3uploader.cpp" line="235"/>
-        <source>Remove screenshot from history?</source>
-        <translation type="unfinished"></translation>
-    </message>
-    <message>
-        <location filename="../../src/tools/storage/s3/imgs3uploader.cpp" line="252"/>
-        <source>S3 Creds URL is not found in your configuration file</source>
-        <translation type="unfinished"></translation>
-    </message>
-</context>
-<context>
-    <name>ImgS3UploaderTool</name>
-    <message>
-        <location filename="../../src/tools/storage/s3/imgs3uploadertool.cpp" line="28"/>
-        <source>Upload the selection to S3 bucket</source>
-        <translation type="unfinished"></translation>
-    </message>
-</context>
-<context>
-    <name>ImgUploader</name>
-    <message>
-<<<<<<< HEAD
-        <location filename="../../src/tools/storage/imguploader.cpp" line="43"/>
-=======
-        <location filename="../../src/tools/storage/imguploader.cpp" line="46"/>
->>>>>>> 90f0aeb0
-        <source>Upload image to S3</source>
-        <translation type="unfinished"></translation>
-    </message>
-    <message>
-<<<<<<< HEAD
-        <location filename="../../src/tools/storage/imguploader.cpp" line="43"/>
-        <location filename="../../src/tools/storage/imguploader.cpp" line="49"/>
-=======
-        <location filename="../../src/tools/storage/imguploader.cpp" line="46"/>
-        <location filename="../../src/tools/storage/imguploader.cpp" line="52"/>
->>>>>>> 90f0aeb0
-        <source>Uploading Image</source>
-        <translation type="unfinished">Mise en ligne de l&apos;image</translation>
-    </message>
-    <message>
-<<<<<<< HEAD
-        <location filename="../../src/tools/storage/imguploader.cpp" line="49"/>
-=======
-        <location filename="../../src/tools/storage/imguploader.cpp" line="52"/>
->>>>>>> 90f0aeb0
-        <source>Upload image</source>
-        <translation type="unfinished"></translation>
-    </message>
-    <message>
-<<<<<<< HEAD
-        <location filename="../../src/tools/storage/imguploader.cpp" line="80"/>
-=======
-        <location filename="../../src/tools/storage/imguploader.cpp" line="90"/>
->>>>>>> 90f0aeb0
-        <source>Unable to open the URL.</source>
-        <translation type="unfinished">Impossible d&apos;ouvrir l&apos;URL.</translation>
-    </message>
-    <message>
-<<<<<<< HEAD
-        <location filename="../../src/tools/storage/imguploader.cpp" line="87"/>
-=======
-        <location filename="../../src/tools/storage/imguploader.cpp" line="97"/>
->>>>>>> 90f0aeb0
-        <source>URL copied to clipboard.</source>
-        <translation type="unfinished">URL copiée dans le Presse-papier.</translation>
-    </message>
-    <message>
-<<<<<<< HEAD
-        <location filename="../../src/tools/storage/imguploader.cpp" line="93"/>
-=======
         <location filename="../../src/tools/storage/imguploader.cpp" line="103"/>
->>>>>>> 90f0aeb0
         <source>Screenshot copied to clipboard.</source>
         <translation type="unfinished">Capture d&apos;écran copiée dans le Presse-papier.</translation>
     </message>
     <message>
-<<<<<<< HEAD
-        <location filename="../../src/tools/storage/imguploader.cpp" line="102"/>
-=======
         <location filename="../../src/tools/storage/imguploader.cpp" line="112"/>
->>>>>>> 90f0aeb0
         <source>Deleting image...</source>
         <translation type="unfinished"></translation>
     </message>
     <message>
-<<<<<<< HEAD
-        <location filename="../../src/tools/storage/imguploader.cpp" line="162"/>
-=======
         <location filename="../../src/tools/storage/imguploader.cpp" line="172"/>
->>>>>>> 90f0aeb0
         <source>Copy URL</source>
         <translation type="unfinished">Copier l&apos;URL</translation>
     </message>
     <message>
-<<<<<<< HEAD
-        <location filename="../../src/tools/storage/imguploader.cpp" line="163"/>
-=======
         <location filename="../../src/tools/storage/imguploader.cpp" line="173"/>
->>>>>>> 90f0aeb0
         <source>Open URL</source>
         <translation type="unfinished">Ouvrir l&apos;URL</translation>
     </message>
     <message>
-<<<<<<< HEAD
-        <location filename="../../src/tools/storage/imguploader.cpp" line="164"/>
-=======
         <location filename="../../src/tools/storage/imguploader.cpp" line="174"/>
->>>>>>> 90f0aeb0
         <source>Delete image</source>
         <translation type="unfinished"></translation>
     </message>
     <message>
-<<<<<<< HEAD
-        <location filename="../../src/tools/storage/imguploader.cpp" line="165"/>
-        <source>Image to Clipboard.</source>
-        <translation type="unfinished">Image dans le Presse-papier.</translation>
-=======
         <location filename="../../src/tools/storage/imguploader.cpp" line="175"/>
         <source>Image to Clipboard.</source>
         <translation type="unfinished">Image dans le Presse-papier.</translation>
@@ -781,36 +680,8 @@
     <message>
         <source>Copy URL</source>
         <translation type="vanished">Copier l&apos;URL</translation>
->>>>>>> 90f0aeb0
-    </message>
-</context>
-<context>
-    <name>ImgUploaderTool</name>
-    <message>
-<<<<<<< HEAD
-        <location filename="../../src/tools/storage/imguploadertool.cpp" line="21"/>
-        <source>Imgage uploader tool</source>
-        <translation type="unfinished"></translation>
-    </message>
-</context>
-<context>
-    <name>ImgurUploader</name>
-    <message>
-        <location filename="../../src/tools/storage/imgur/imguruploader.cpp" line="48"/>
-        <source>Upload to Imgur</source>
-        <translation>Mettre en ligne vers Imgur</translation>
-    </message>
-    <message>
-        <source>Uploading Image</source>
-        <translation type="vanished">Mise en ligne de l&apos;image</translation>
-    </message>
-    <message>
-        <source>Copy URL</source>
-        <translation type="vanished">Copier l&apos;URL</translation>
-    </message>
-    <message>
-=======
->>>>>>> 90f0aeb0
+    </message>
+    <message>
         <source>Open URL</source>
         <translation type="vanished">Ouvrir l&apos;URL</translation>
     </message>
@@ -1032,28 +903,16 @@
         <translation type="unfinished"></translation>
     </message>
     <message>
-<<<<<<< HEAD
-        <location filename="../../src/utils/screenshotsaver.cpp" line="112"/>
-=======
         <location filename="../../src/utils/screenshotsaver.cpp" line="111"/>
->>>>>>> 90f0aeb0
         <source>Capture is saved and copied to the clipboard as </source>
         <translation type="unfinished"></translation>
     </message>
     <message>
-<<<<<<< HEAD
-        <location filename="../../src/main.cpp" line="82"/>
-        <location filename="../../src/main.cpp" line="251"/>
-        <location filename="../../src/main.cpp" line="415"/>
-        <location filename="../../src/main.cpp" line="443"/>
-        <location filename="../../src/main.cpp" line="475"/>
-=======
         <location filename="../../src/main.cpp" line="84"/>
         <location filename="../../src/main.cpp" line="253"/>
         <location filename="../../src/main.cpp" line="417"/>
         <location filename="../../src/main.cpp" line="445"/>
         <location filename="../../src/main.cpp" line="477"/>
->>>>>>> 90f0aeb0
         <source>Unable to connect via DBus</source>
         <translation>Impossible de se connecter via DBus</translation>
     </message>
@@ -1078,155 +937,87 @@
         <translation type="unfinished"></translation>
     </message>
     <message>
-<<<<<<< HEAD
-        <location filename="../../src/main.cpp" line="113"/>
-=======
         <location filename="../../src/main.cpp" line="115"/>
->>>>>>> 90f0aeb0
         <source>Start a manual capture in GUI mode.</source>
         <translation type="unfinished"></translation>
     </message>
     <message>
-<<<<<<< HEAD
-        <location filename="../../src/main.cpp" line="115"/>
-=======
         <location filename="../../src/main.cpp" line="117"/>
->>>>>>> 90f0aeb0
         <source>Configure</source>
         <translation type="unfinished"></translation>
     </message>
     <message>
-<<<<<<< HEAD
-        <location filename="../../src/main.cpp" line="117"/>
-=======
         <location filename="../../src/main.cpp" line="119"/>
->>>>>>> 90f0aeb0
         <source>Capture a single screen.</source>
         <translation type="unfinished"></translation>
     </message>
     <message>
-<<<<<<< HEAD
-        <location filename="../../src/main.cpp" line="122"/>
-=======
         <location filename="../../src/main.cpp" line="124"/>
->>>>>>> 90f0aeb0
         <source>Path where the capture will be saved</source>
         <translation type="unfinished"></translation>
     </message>
     <message>
-<<<<<<< HEAD
-        <location filename="../../src/main.cpp" line="125"/>
-=======
         <location filename="../../src/main.cpp" line="127"/>
->>>>>>> 90f0aeb0
         <source>Save the capture to the clipboard</source>
         <translation type="unfinished"></translation>
     </message>
     <message>
-<<<<<<< HEAD
-        <location filename="../../src/main.cpp" line="127"/>
-=======
         <location filename="../../src/main.cpp" line="129"/>
->>>>>>> 90f0aeb0
         <source>Delay time in milliseconds</source>
         <translation type="unfinished"></translation>
     </message>
     <message>
-<<<<<<< HEAD
-        <location filename="../../src/main.cpp" line="130"/>
-=======
         <location filename="../../src/main.cpp" line="132"/>
->>>>>>> 90f0aeb0
         <source>Set the filename pattern</source>
         <translation type="unfinished"></translation>
     </message>
     <message>
-<<<<<<< HEAD
-        <location filename="../../src/main.cpp" line="133"/>
-=======
         <location filename="../../src/main.cpp" line="135"/>
->>>>>>> 90f0aeb0
         <source>Enable or disable the trayicon</source>
         <translation type="unfinished"></translation>
     </message>
     <message>
-<<<<<<< HEAD
-        <location filename="../../src/main.cpp" line="137"/>
-=======
         <location filename="../../src/main.cpp" line="139"/>
->>>>>>> 90f0aeb0
         <source>Enable or disable run at startup</source>
         <translation type="unfinished"></translation>
     </message>
     <message>
-<<<<<<< HEAD
-        <location filename="../../src/main.cpp" line="141"/>
-=======
         <location filename="../../src/main.cpp" line="143"/>
->>>>>>> 90f0aeb0
         <source>Show the help message in the capture mode</source>
         <translation type="unfinished"></translation>
     </message>
     <message>
-<<<<<<< HEAD
-        <location filename="../../src/main.cpp" line="144"/>
-=======
         <location filename="../../src/main.cpp" line="146"/>
->>>>>>> 90f0aeb0
         <source>Define the main UI color</source>
         <translation type="unfinished"></translation>
     </message>
     <message>
-<<<<<<< HEAD
-        <location filename="../../src/main.cpp" line="148"/>
-=======
         <location filename="../../src/main.cpp" line="150"/>
->>>>>>> 90f0aeb0
         <source>Define the contrast UI color</source>
         <translation type="unfinished"></translation>
     </message>
     <message>
-<<<<<<< HEAD
-        <location filename="../../src/main.cpp" line="151"/>
-=======
         <location filename="../../src/main.cpp" line="153"/>
->>>>>>> 90f0aeb0
         <source>Print raw PNG capture</source>
         <translation type="unfinished"></translation>
     </message>
     <message>
-<<<<<<< HEAD
-        <location filename="../../src/main.cpp" line="154"/>
-=======
         <location filename="../../src/main.cpp" line="156"/>
->>>>>>> 90f0aeb0
         <source>Define the screen to capture</source>
         <translation type="unfinished"></translation>
     </message>
     <message>
-<<<<<<< HEAD
-        <location filename="../../src/main.cpp" line="155"/>
-=======
         <location filename="../../src/main.cpp" line="157"/>
->>>>>>> 90f0aeb0
         <source>default: screen containing the cursor</source>
         <translation type="unfinished"></translation>
     </message>
     <message>
-<<<<<<< HEAD
-        <location filename="../../src/main.cpp" line="156"/>
-=======
         <location filename="../../src/main.cpp" line="158"/>
->>>>>>> 90f0aeb0
         <source>Screen number</source>
         <translation type="unfinished"></translation>
     </message>
     <message>
-<<<<<<< HEAD
-        <location filename="../../src/main.cpp" line="165"/>
-=======
         <location filename="../../src/main.cpp" line="167"/>
->>>>>>> 90f0aeb0
         <source>Invalid color, this flag supports the following formats:
 - #RGB (each of R, G, and B is a single hex digit)
 - #RRGGBB
@@ -1237,38 +1028,22 @@
         <translation type="unfinished"></translation>
     </message>
     <message>
-<<<<<<< HEAD
-        <location filename="../../src/main.cpp" line="174"/>
-=======
         <location filename="../../src/main.cpp" line="176"/>
->>>>>>> 90f0aeb0
         <source>Invalid delay, it must be higher than 0</source>
         <translation type="unfinished"></translation>
     </message>
     <message>
-<<<<<<< HEAD
-        <location filename="../../src/main.cpp" line="176"/>
-=======
         <location filename="../../src/main.cpp" line="178"/>
->>>>>>> 90f0aeb0
         <source>Invalid screen number, it must be non negative</source>
         <translation type="unfinished"></translation>
     </message>
     <message>
-<<<<<<< HEAD
-        <location filename="../../src/main.cpp" line="183"/>
-=======
         <location filename="../../src/main.cpp" line="185"/>
->>>>>>> 90f0aeb0
         <source>Invalid path, it must be a real path in the system</source>
         <translation type="unfinished"></translation>
     </message>
     <message>
-<<<<<<< HEAD
-        <location filename="../../src/main.cpp" line="194"/>
-=======
         <location filename="../../src/main.cpp" line="196"/>
->>>>>>> 90f0aeb0
         <source>Invalid value, it must be defined as &apos;true&apos; or &apos;false&apos;</source>
         <translation type="unfinished"></translation>
     </message>
@@ -1315,7 +1090,6 @@
     <message>
         <location filename="../../src/cli/commandlineparser.cpp" line="345"/>
         <source>Per default runs Flameshot in the background and adds a tray icon for configuration.</source>
-<<<<<<< HEAD
         <translation type="unfinished"></translation>
     </message>
     <message>
@@ -1390,82 +1164,6 @@
         <translation type="unfinished"></translation>
     </message>
     <message>
-=======
-        <translation type="unfinished"></translation>
-    </message>
-    <message>
-        <location filename="../../external/singleapplication/singleapplication.cpp" line="442"/>
-        <source>Hi, I&apos;m already running!
-You can find me in the system tray.</source>
-        <translation type="unfinished"></translation>
-    </message>
-    <message>
-        <location filename="../../src/core/controller.cpp" line="256"/>
-        <source>Hello, I&apos;m here! Click icon in the tray to take a screenshot or click with a right button to see more options.</source>
-        <translation type="unfinished"></translation>
-    </message>
-    <message>
-        <location filename="../../src/utils/configshortcuts.cpp" line="24"/>
-        <source>Toggle side panel</source>
-        <translation type="unfinished"></translation>
-    </message>
-    <message>
-        <location filename="../../src/utils/configshortcuts.cpp" line="29"/>
-        <source>Resize selection left 1px</source>
-        <translation type="unfinished"></translation>
-    </message>
-    <message>
-        <location filename="../../src/utils/configshortcuts.cpp" line="33"/>
-        <source>Resize selection right 1px</source>
-        <translation type="unfinished"></translation>
-    </message>
-    <message>
-        <location filename="../../src/utils/configshortcuts.cpp" line="37"/>
-        <source>Resize selection up 1px</source>
-        <translation type="unfinished"></translation>
-    </message>
-    <message>
-        <location filename="../../src/utils/configshortcuts.cpp" line="41"/>
-        <source>Resize selection down 1px</source>
-        <translation type="unfinished"></translation>
-    </message>
-    <message>
-        <location filename="../../src/utils/configshortcuts.cpp" line="45"/>
-        <source>Move selection left 1px</source>
-        <translation type="unfinished"></translation>
-    </message>
-    <message>
-        <location filename="../../src/utils/configshortcuts.cpp" line="48"/>
-        <source>Move selection right 1px</source>
-        <translation type="unfinished"></translation>
-    </message>
-    <message>
-        <location filename="../../src/utils/configshortcuts.cpp" line="51"/>
-        <source>Move selection up 1px</source>
-        <translation type="unfinished"></translation>
-    </message>
-    <message>
-        <location filename="../../src/utils/configshortcuts.cpp" line="54"/>
-        <source>Move selection down 1px</source>
-        <translation type="unfinished"></translation>
-    </message>
-    <message>
-        <location filename="../../src/utils/configshortcuts.cpp" line="57"/>
-        <source>Quit capture</source>
-        <translation type="unfinished">Quitter la capture d&apos;écran</translation>
-    </message>
-    <message>
-        <location filename="../../src/utils/configshortcuts.cpp" line="59"/>
-        <source>Screenshot history</source>
-        <translation type="unfinished"></translation>
-    </message>
-    <message>
-        <location filename="../../src/utils/configshortcuts.cpp" line="62"/>
-        <source>Capture screen</source>
-        <translation type="unfinished"></translation>
-    </message>
-    <message>
->>>>>>> 90f0aeb0
         <location filename="../../src/utils/configshortcuts.cpp" line="64"/>
         <source>Show color picker</source>
         <translation type="unfinished">Afficher la palette de couleurs</translation>
@@ -1819,29 +1517,17 @@
 <context>
     <name>UploadStorageConfig</name>
     <message>
-<<<<<<< HEAD
-        <location filename="../../src/config/uploadstorageconfig.cpp" line="33"/>
-=======
         <location filename="../../src/config/uploadstorageconfig.cpp" line="34"/>
->>>>>>> 90f0aeb0
         <source>Upload storage</source>
         <translation type="unfinished"></translation>
     </message>
     <message>
-<<<<<<< HEAD
-        <location filename="../../src/config/uploadstorageconfig.cpp" line="37"/>
-=======
         <location filename="../../src/config/uploadstorageconfig.cpp" line="38"/>
->>>>>>> 90f0aeb0
         <source>Imgur storage</source>
         <translation type="unfinished"></translation>
     </message>
     <message>
-<<<<<<< HEAD
-        <location filename="../../src/config/uploadstorageconfig.cpp" line="44"/>
-=======
         <location filename="../../src/config/uploadstorageconfig.cpp" line="45"/>
->>>>>>> 90f0aeb0
         <source>S3 storage (require config.ini file with s3 credentials)</source>
         <translation type="unfinished"></translation>
     </message>
