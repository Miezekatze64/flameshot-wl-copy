--- conflicted
+++ resolved
@@ -312,465 +312,158 @@
 <context>
     <name>GeneneralConf</name>
     <message>
-<<<<<<< HEAD
         <location filename="../../src/config/geneneralconf.cpp" line="113"/>
         <location filename="../../src/config/geneneralconf.cpp" line="245"/>
-=======
-        <location filename="../../src/config/geneneralconf.cpp" line="115"/>
-        <location filename="../../src/config/geneneralconf.cpp" line="247"/>
->>>>>>> 03f16625
         <source>Import</source>
         <translation>Inportatu</translation>
     </message>
     <message>
-<<<<<<< HEAD
         <location filename="../../src/config/geneneralconf.cpp" line="120"/>
         <location filename="../../src/config/geneneralconf.cpp" line="128"/>
         <location filename="../../src/config/geneneralconf.cpp" line="151"/>
         <location filename="../../src/config/geneneralconf.cpp" line="353"/>
-=======
-        <location filename="../../src/config/geneneralconf.cpp" line="122"/>
-        <location filename="../../src/config/geneneralconf.cpp" line="130"/>
-        <location filename="../../src/config/geneneralconf.cpp" line="153"/>
-        <location filename="../../src/config/geneneralconf.cpp" line="413"/>
->>>>>>> 03f16625
         <source>Error</source>
         <translation>Errorea</translation>
     </message>
     <message>
-<<<<<<< HEAD
         <location filename="../../src/config/geneneralconf.cpp" line="120"/>
-=======
-        <location filename="../../src/config/geneneralconf.cpp" line="122"/>
->>>>>>> 03f16625
         <source>Unable to read file.</source>
         <translation>Ezin da fitxategia irakurri.</translation>
     </message>
     <message>
-<<<<<<< HEAD
         <location filename="../../src/config/geneneralconf.cpp" line="128"/>
         <location filename="../../src/config/geneneralconf.cpp" line="151"/>
-=======
-        <location filename="../../src/config/geneneralconf.cpp" line="130"/>
-        <location filename="../../src/config/geneneralconf.cpp" line="153"/>
->>>>>>> 03f16625
         <source>Unable to write file.</source>
         <translation>Ezin da fitxategian idatzi.</translation>
     </message>
     <message>
-<<<<<<< HEAD
         <location filename="../../src/config/geneneralconf.cpp" line="138"/>
-=======
-        <location filename="../../src/config/geneneralconf.cpp" line="140"/>
->>>>>>> 03f16625
         <source>Save File</source>
         <translation>Gorde fitxategia</translation>
     </message>
     <message>
-<<<<<<< HEAD
         <location filename="../../src/config/geneneralconf.cpp" line="160"/>
-=======
-        <location filename="../../src/config/geneneralconf.cpp" line="162"/>
->>>>>>> 03f16625
         <source>Confirm Reset</source>
         <translation>Baieztatu berrezartzea</translation>
     </message>
     <message>
-<<<<<<< HEAD
         <location filename="../../src/config/geneneralconf.cpp" line="161"/>
-=======
-        <location filename="../../src/config/geneneralconf.cpp" line="163"/>
->>>>>>> 03f16625
         <source>Are you sure you want to reset the configuration?</source>
         <translation>Ziur ezarpenak berrezarri nahi dituzula?</translation>
     </message>
     <message>
-<<<<<<< HEAD
         <location filename="../../src/config/geneneralconf.cpp" line="170"/>
-=======
-        <location filename="../../src/config/geneneralconf.cpp" line="172"/>
->>>>>>> 03f16625
         <source>Show help message</source>
         <translation>Erakutsi laguntza-mezua</translation>
     </message>
     <message>
-<<<<<<< HEAD
         <location filename="../../src/config/geneneralconf.cpp" line="174"/>
-=======
-        <location filename="../../src/config/geneneralconf.cpp" line="176"/>
->>>>>>> 03f16625
         <source>Show the help message at the beginning in the capture mode.</source>
         <translation>Erakutsi laguntza-mezua argazki-hartze modua irekitzean.</translation>
     </message>
     <message>
-<<<<<<< HEAD
         <location filename="../../src/config/geneneralconf.cpp" line="186"/>
-=======
-        <location filename="../../src/config/geneneralconf.cpp" line="188"/>
->>>>>>> 03f16625
         <source>Show the side panel button</source>
         <translation>Erakutsi aldeko paneleko botoia</translation>
     </message>
     <message>
-<<<<<<< HEAD
         <location filename="../../src/config/geneneralconf.cpp" line="189"/>
-=======
-        <location filename="../../src/config/geneneralconf.cpp" line="191"/>
->>>>>>> 03f16625
         <source>Show the side panel toggle button in the capture mode.</source>
         <translation>Erakutsi aldeko panela erakusteko botoia argazki-hartze moduan.</translation>
     </message>
     <message>
-<<<<<<< HEAD
         <location filename="../../src/config/geneneralconf.cpp" line="199"/>
         <location filename="../../src/config/geneneralconf.cpp" line="203"/>
-=======
-        <location filename="../../src/config/geneneralconf.cpp" line="201"/>
-        <location filename="../../src/config/geneneralconf.cpp" line="205"/>
->>>>>>> 03f16625
         <source>Show desktop notifications</source>
         <translation>Erakutsi mahaigaineko jakinarazpenak</translation>
     </message>
     <message>
-<<<<<<< HEAD
         <location filename="../../src/config/geneneralconf.cpp" line="215"/>
-=======
-        <location filename="../../src/config/geneneralconf.cpp" line="217"/>
->>>>>>> 03f16625
         <source>Show tray icon</source>
         <translation>Erakutsi ikonoa erretiluan</translation>
     </message>
     <message>
-<<<<<<< HEAD
         <location filename="../../src/config/geneneralconf.cpp" line="219"/>
-=======
-        <location filename="../../src/config/geneneralconf.cpp" line="221"/>
->>>>>>> 03f16625
         <source>Show the systemtray icon</source>
         <translation>Erakutsi ikonoa sistemako erretiluan</translation>
     </message>
     <message>
-<<<<<<< HEAD
         <location filename="../../src/config/geneneralconf.cpp" line="233"/>
-=======
-        <location filename="../../src/config/geneneralconf.cpp" line="235"/>
->>>>>>> 03f16625
         <source>Configuration File</source>
         <translation>Konfigurazio-fitxategia</translation>
     </message>
     <message>
-<<<<<<< HEAD
         <location filename="../../src/config/geneneralconf.cpp" line="238"/>
-=======
-        <location filename="../../src/config/geneneralconf.cpp" line="240"/>
->>>>>>> 03f16625
         <source>Export</source>
         <translation>Esportatu</translation>
     </message>
     <message>
-<<<<<<< HEAD
         <location filename="../../src/config/geneneralconf.cpp" line="252"/>
-=======
-        <location filename="../../src/config/geneneralconf.cpp" line="254"/>
->>>>>>> 03f16625
         <source>Reset</source>
         <translation>Berrezarri</translation>
     </message>
     <message>
-<<<<<<< HEAD
         <location filename="../../src/config/geneneralconf.cpp" line="262"/>
-=======
-        <location filename="../../src/config/geneneralconf.cpp" line="264"/>
->>>>>>> 03f16625
         <source>Launch at startup</source>
         <translation>Abiarazi saio-hasieran</translation>
     </message>
     <message>
-<<<<<<< HEAD
         <location filename="../../src/config/geneneralconf.cpp" line="266"/>
-=======
-        <location filename="../../src/config/geneneralconf.cpp" line="268"/>
-        <location filename="../../src/config/geneneralconf.cpp" line="282"/>
->>>>>>> 03f16625
         <source>Launch Flameshot</source>
         <translation>Abiarazi Flamsehot</translation>
     </message>
     <message>
-<<<<<<< HEAD
         <location filename="../../src/config/geneneralconf.cpp" line="275"/>
-=======
-        <location filename="../../src/config/geneneralconf.cpp" line="278"/>
-        <source>Show welcome message on launch</source>
-        <translation type="unfinished"></translation>
-    </message>
-    <message>
-        <location filename="../../src/config/geneneralconf.cpp" line="293"/>
-        <source>Close application after capture</source>
-        <translation type="unfinished"></translation>
-    </message>
-    <message>
->>>>>>> 03f16625
         <source>Close after capture</source>
         <translation>Itxi argazkia egin ostean</translation>
     </message>
     <message>
-<<<<<<< HEAD
         <location filename="../../src/config/geneneralconf.cpp" line="279"/>
-=======
-        <location filename="../../src/config/geneneralconf.cpp" line="297"/>
->>>>>>> 03f16625
         <source>Close after taking a screenshot</source>
         <translation>Itxi pantaila-argazkia egin ostean</translation>
     </message>
     <message>
-<<<<<<< HEAD
         <location filename="../../src/config/geneneralconf.cpp" line="291"/>
-=======
-        <location filename="../../src/config/geneneralconf.cpp" line="309"/>
->>>>>>> 03f16625
         <source>Copy URL after upload</source>
         <translation>Kopiatu URLa igo ostean</translation>
     </message>
     <message>
-<<<<<<< HEAD
         <location filename="../../src/config/geneneralconf.cpp" line="296"/>
-=======
-        <location filename="../../src/config/geneneralconf.cpp" line="314"/>
->>>>>>> 03f16625
         <source>Copy URL and close window after upload</source>
         <translation>Kopiatu URLa eta itxi leihoa igo ostean</translation>
     </message>
     <message>
-<<<<<<< HEAD
         <location filename="../../src/config/geneneralconf.cpp" line="306"/>
-=======
-        <location filename="../../src/config/geneneralconf.cpp" line="324"/>
->>>>>>> 03f16625
         <source>Save image after copy</source>
         <translation>Gorde irudia kopiatu ostean</translation>
     </message>
     <message>
-<<<<<<< HEAD
         <location filename="../../src/config/geneneralconf.cpp" line="307"/>
-=======
-        <location filename="../../src/config/geneneralconf.cpp" line="325"/>
->>>>>>> 03f16625
         <source>Save image file after copying it</source>
         <translation>Gorde irudia fitxategian kopiatu ostean</translation>
     </message>
     <message>
-<<<<<<< HEAD
         <location filename="../../src/config/geneneralconf.cpp" line="316"/>
-=======
-        <location filename="../../src/config/geneneralconf.cpp" line="332"/>
->>>>>>> 03f16625
         <source>Save Path</source>
         <translation>Gordetzeko bidea</translation>
     </message>
     <message>
-<<<<<<< HEAD
         <location filename="../../src/config/geneneralconf.cpp" line="328"/>
-=======
-        <location filename="../../src/config/geneneralconf.cpp" line="349"/>
->>>>>>> 03f16625
         <source>Change...</source>
         <translation>Aldatu...</translation>
     </message>
     <message>
-<<<<<<< HEAD
         <location filename="../../src/config/geneneralconf.cpp" line="345"/>
-=======
-        <location filename="../../src/config/geneneralconf.cpp" line="385"/>
-        <location filename="../../src/config/geneneralconf.cpp" line="388"/>
-        <source>Copy file path after save</source>
-        <translation type="unfinished"></translation>
-    </message>
-    <message>
-        <location filename="../../src/config/geneneralconf.cpp" line="357"/>
-        <source>Use fixed path for screenshots to save</source>
-        <translation type="unfinished"></translation>
-    </message>
-    <message>
-        <location filename="../../src/config/geneneralconf.cpp" line="404"/>
->>>>>>> 03f16625
         <source>Choose a Folder</source>
         <translation>Aukeratu karpeta</translation>
     </message>
     <message>
-<<<<<<< HEAD
         <location filename="../../src/config/geneneralconf.cpp" line="353"/>
-=======
-        <location filename="../../src/config/geneneralconf.cpp" line="413"/>
->>>>>>> 03f16625
         <source>Unable to write to directory.</source>
         <translation>Ezin da direktorioan idatzi.</translation>
     </message>
 </context>
 <context>
-<<<<<<< HEAD
-=======
-    <name>HistoryWidget</name>
-    <message>
-        <location filename="../../src/widgets/historywidget.cpp" line="29"/>
-        <source>Latest Uploads</source>
-        <translation type="unfinished"></translation>
-    </message>
-    <message>
-        <location filename="../../src/widgets/historywidget.cpp" line="72"/>
-        <source>Screenshots history is empty</source>
-        <translation type="unfinished"></translation>
-    </message>
-    <message>
-        <location filename="../../src/widgets/historywidget.cpp" line="122"/>
-        <source>Copy URL</source>
-        <translation type="unfinished">Kopiatu URLa</translation>
-    </message>
-    <message>
-        <location filename="../../src/widgets/historywidget.cpp" line="126"/>
-        <source>URL copied to clipboard.</source>
-        <translation type="unfinished">Arbelean kopiatu da URLa.</translation>
-    </message>
-    <message>
-        <location filename="../../src/widgets/historywidget.cpp" line="132"/>
-        <source>Open in browser</source>
-        <translation type="unfinished"></translation>
-    </message>
-</context>
-<context>
-    <name>ImgS3Uploader</name>
-    <message>
-        <location filename="../../src/tools/storage/s3/imgs3uploader.cpp" line="50"/>
-        <source>Upload image to S3</source>
-        <translation type="unfinished"></translation>
-    </message>
-    <message>
-        <location filename="../../src/tools/storage/s3/imgs3uploader.cpp" line="50"/>
-        <source>Uploading Image</source>
-        <translation type="unfinished">Irudia igotzen</translation>
-    </message>
-    <message>
-        <location filename="../../src/tools/storage/s3/imgs3uploader.cpp" line="56"/>
-        <source>Delete image from S3</source>
-        <translation type="unfinished"></translation>
-    </message>
-    <message>
-        <location filename="../../src/tools/storage/s3/imgs3uploader.cpp" line="56"/>
-        <source>Deleting image...</source>
-        <translation type="unfinished"></translation>
-    </message>
-    <message>
-        <location filename="../../src/tools/storage/s3/imgs3uploader.cpp" line="202"/>
-        <source>URL copied to clipboard.</source>
-        <translation type="unfinished">Arbelean kopiatu da URLa.</translation>
-    </message>
-    <message>
-        <location filename="../../src/tools/storage/s3/imgs3uploader.cpp" line="226"/>
-        <source>Unable to remove screenshot from the remote storage.</source>
-        <translation type="unfinished"></translation>
-    </message>
-    <message>
-        <location filename="../../src/tools/storage/s3/imgs3uploader.cpp" line="228"/>
-        <source>Network error</source>
-        <translation type="unfinished"></translation>
-    </message>
-    <message>
-        <location filename="../../src/tools/storage/s3/imgs3uploader.cpp" line="230"/>
-        <source>Possibly it doesn&apos;t exist anymore</source>
-        <translation type="unfinished"></translation>
-    </message>
-    <message>
-        <location filename="../../src/tools/storage/s3/imgs3uploader.cpp" line="235"/>
-        <source>Do you want to remove screenshot from local history anyway?</source>
-        <translation type="unfinished"></translation>
-    </message>
-    <message>
-        <location filename="../../src/tools/storage/s3/imgs3uploader.cpp" line="239"/>
-        <source>Remove screenshot from history?</source>
-        <translation type="unfinished"></translation>
-    </message>
-    <message>
-        <location filename="../../src/tools/storage/s3/imgs3uploader.cpp" line="256"/>
-        <source>S3 Creds URL is not found in your configuration file</source>
-        <translation type="unfinished"></translation>
-    </message>
-</context>
-<context>
-    <name>ImgS3UploaderTool</name>
-    <message>
-        <location filename="../../src/tools/storage/s3/imgs3uploadertool.cpp" line="28"/>
-        <source>Upload the selection to S3 bucket</source>
-        <translation type="unfinished"></translation>
-    </message>
-</context>
-<context>
-    <name>ImgUploader</name>
-    <message>
-        <location filename="../../src/tools/storage/imguploader.cpp" line="46"/>
-        <source>Upload image to S3</source>
-        <translation type="unfinished"></translation>
-    </message>
-    <message>
-        <location filename="../../src/tools/storage/imguploader.cpp" line="46"/>
-        <location filename="../../src/tools/storage/imguploader.cpp" line="52"/>
-        <source>Uploading Image</source>
-        <translation type="unfinished">Irudia igotzen</translation>
-    </message>
-    <message>
-        <location filename="../../src/tools/storage/imguploader.cpp" line="52"/>
-        <source>Upload image</source>
-        <translation type="unfinished"></translation>
-    </message>
-    <message>
-        <location filename="../../src/tools/storage/imguploader.cpp" line="90"/>
-        <source>Unable to open the URL.</source>
-        <translation type="unfinished">Ezin da ireki URLa.</translation>
-    </message>
-    <message>
-        <location filename="../../src/tools/storage/imguploader.cpp" line="97"/>
-        <source>URL copied to clipboard.</source>
-        <translation type="unfinished">Arbelean kopiatu da URLa.</translation>
-    </message>
-    <message>
-        <location filename="../../src/tools/storage/imguploader.cpp" line="103"/>
-        <source>Screenshot copied to clipboard.</source>
-        <translation type="unfinished">Arbelean kopiatu da pantaila-argazkia.</translation>
-    </message>
-    <message>
-        <location filename="../../src/tools/storage/imguploader.cpp" line="112"/>
-        <source>Deleting image...</source>
-        <translation type="unfinished"></translation>
-    </message>
-    <message>
-        <location filename="../../src/tools/storage/imguploader.cpp" line="172"/>
-        <source>Copy URL</source>
-        <translation type="unfinished">Kopiatu URLa</translation>
-    </message>
-    <message>
-        <location filename="../../src/tools/storage/imguploader.cpp" line="173"/>
-        <source>Open URL</source>
-        <translation type="unfinished">Ireki URLa</translation>
-    </message>
-    <message>
-        <location filename="../../src/tools/storage/imguploader.cpp" line="174"/>
-        <source>Delete image</source>
-        <translation type="unfinished">Ezabatu irudia</translation>
-    </message>
-    <message>
-        <location filename="../../src/tools/storage/imguploader.cpp" line="175"/>
-        <source>Image to Clipboard.</source>
-        <translation type="unfinished">Irudia arbelera.</translation>
-    </message>
-</context>
-<context>
-    <name>ImgUploaderTool</name>
-    <message>
-        <location filename="../../src/tools/storage/imguploadertool.cpp" line="21"/>
-        <source>Image uploader tool</source>
-        <translation type="unfinished"></translation>
-    </message>
-</context>
-<context>
->>>>>>> 03f16625
     <name>ImgurUploader</name>
     <message>
         <location filename="../../src/tools/imgur/imguruploader.cpp" line="52"/>
@@ -835,7 +528,7 @@
 <context>
     <name>InfoWindow</name>
     <message>
-        <location filename="../../src/widgets/infowindow.cpp" line="39"/>
+        <location filename="../../src/widgets/infowindow.cpp" line="40"/>
         <source>About</source>
         <translation>Honi buruz</translation>
     </message>
@@ -915,20 +608,12 @@
         <translation>Deskribapena</translation>
     </message>
     <message>
-<<<<<<< HEAD
         <location filename="../../src/widgets/infowindow.cpp" line="125"/>
-=======
-        <location filename="../../src/widgets/infowindow.cpp" line="61"/>
->>>>>>> 03f16625
         <source>&lt;u&gt;&lt;b&gt;License&lt;/b&gt;&lt;/u&gt;</source>
         <translation>&lt;u&gt;&lt;b&gt;Lizentzia&lt;/b&gt;&lt;/u&gt;</translation>
     </message>
     <message>
-<<<<<<< HEAD
         <location filename="../../src/widgets/infowindow.cpp" line="133"/>
-=======
-        <location filename="../../src/widgets/infowindow.cpp" line="70"/>
->>>>>>> 03f16625
         <source>&lt;u&gt;&lt;b&gt;Version&lt;/b&gt;&lt;/u&gt;</source>
         <translation>&lt;u&gt;&lt;b&gt;Bertsioa&lt;/b&gt;&lt;/u&gt;</translation>
     </message>
@@ -1019,21 +704,13 @@
 <context>
     <name>QObject</name>
     <message>
-<<<<<<< HEAD
         <location filename="../../src/utils/screenshotsaver.cpp" line="110"/>
-=======
-        <location filename="../../src/utils/screenshotsaver.cpp" line="118"/>
->>>>>>> 03f16625
         <source>Save Error</source>
         <translation>Errorea gordetzean</translation>
     </message>
     <message>
         <location filename="../../src/utils/screenshotsaver.cpp" line="65"/>
-<<<<<<< HEAD
         <location filename="../../src/utils/screenshotsaver.cpp" line="105"/>
-=======
-        <location filename="../../src/utils/screenshotsaver.cpp" line="107"/>
->>>>>>> 03f16625
         <source>Capture saved as </source>
         <translation>Argazkia honela gorde da:</translation>
     </message>
@@ -1049,28 +726,11 @@
     </message>
     <message>
         <location filename="../../src/utils/screenshotsaver.cpp" line="67"/>
-<<<<<<< HEAD
         <location filename="../../src/utils/screenshotsaver.cpp" line="108"/>
-=======
-        <location filename="../../src/utils/screenshotsaver.cpp" line="116"/>
->>>>>>> 03f16625
         <source>Error trying to save as </source>
         <translation>Errorea honela gordetzean:</translation>
     </message>
     <message>
-<<<<<<< HEAD
-=======
-        <location filename="../../src/utils/screenshotsaver.cpp" line="85"/>
-        <source>Save screenshot</source>
-        <translation type="unfinished"></translation>
-    </message>
-    <message>
-        <location filename="../../src/utils/screenshotsaver.cpp" line="110"/>
-        <source>Capture is saved and copied to the clipboard as </source>
-        <translation type="unfinished"></translation>
-    </message>
-    <message>
->>>>>>> 03f16625
         <location filename="../../src/main.cpp" line="84"/>
         <location filename="../../src/main.cpp" line="253"/>
         <location filename="../../src/main.cpp" line="417"/>
@@ -1259,92 +919,7 @@
     <message>
         <location filename="../../src/cli/commandlineparser.cpp" line="345"/>
         <source>Per default runs Flameshot in the background and   adds a tray icon for configuration.</source>
-<<<<<<< HEAD
         <translation>Lehenetsita Flameshot atzealdean abiarazten du   eta erretilu ikono bat gehitzen du ezarpenetarako.</translation>
-=======
-        <translation type="vanished">Lehenetsita Flameshot atzealdean abiarazten du   eta erretilu ikono bat gehitzen du ezarpenetarako.</translation>
-    </message>
-    <message>
-        <location filename="../../external/singleapplication/singleapplication.cpp" line="442"/>
-        <source>Hi, I&apos;m already running!
-You can find me in the system tray.</source>
-        <translation type="unfinished"></translation>
-    </message>
-    <message>
-        <location filename="../../src/core/controller.cpp" line="263"/>
-        <source>Hello, I&apos;m here! Click icon in the tray to take a screenshot or click with a right button to see more options.</source>
-        <translation type="unfinished"></translation>
-    </message>
-    <message>
-        <location filename="../../src/utils/configshortcuts.cpp" line="24"/>
-        <source>Toggle side panel</source>
-        <translation type="unfinished"></translation>
-    </message>
-    <message>
-        <location filename="../../src/utils/configshortcuts.cpp" line="29"/>
-        <source>Resize selection left 1px</source>
-        <translation type="unfinished"></translation>
-    </message>
-    <message>
-        <location filename="../../src/utils/configshortcuts.cpp" line="33"/>
-        <source>Resize selection right 1px</source>
-        <translation type="unfinished"></translation>
-    </message>
-    <message>
-        <location filename="../../src/utils/configshortcuts.cpp" line="37"/>
-        <source>Resize selection up 1px</source>
-        <translation type="unfinished"></translation>
-    </message>
-    <message>
-        <location filename="../../src/utils/configshortcuts.cpp" line="41"/>
-        <source>Resize selection down 1px</source>
-        <translation type="unfinished"></translation>
-    </message>
-    <message>
-        <location filename="../../src/utils/configshortcuts.cpp" line="45"/>
-        <source>Move selection left 1px</source>
-        <translation type="unfinished"></translation>
-    </message>
-    <message>
-        <location filename="../../src/utils/configshortcuts.cpp" line="48"/>
-        <source>Move selection right 1px</source>
-        <translation type="unfinished"></translation>
-    </message>
-    <message>
-        <location filename="../../src/utils/configshortcuts.cpp" line="51"/>
-        <source>Move selection up 1px</source>
-        <translation type="unfinished"></translation>
-    </message>
-    <message>
-        <location filename="../../src/utils/configshortcuts.cpp" line="54"/>
-        <source>Move selection down 1px</source>
-        <translation type="unfinished"></translation>
-    </message>
-    <message>
-        <location filename="../../src/utils/configshortcuts.cpp" line="57"/>
-        <source>Quit capture</source>
-        <translation type="unfinished">Irten argazki-hartzetik</translation>
-    </message>
-    <message>
-        <location filename="../../src/utils/configshortcuts.cpp" line="59"/>
-        <source>Screenshot history</source>
-        <translation type="unfinished"></translation>
-    </message>
-    <message>
-        <location filename="../../src/utils/configshortcuts.cpp" line="62"/>
-        <source>Capture screen</source>
-        <translation type="unfinished"></translation>
-    </message>
-    <message>
-        <location filename="../../src/utils/configshortcuts.cpp" line="64"/>
-        <source>Show color picker</source>
-        <translation type="unfinished">Erakutsi kolore hautagailua</translation>
-    </message>
-    <message>
-        <location filename="../../src/utils/configshortcuts.cpp" line="66"/>
-        <source>Change the tool&apos;s thickness</source>
-        <translation type="unfinished">Aldatu tresnaren lodiera</translation>
->>>>>>> 03f16625
     </message>
 </context>
 <context>
@@ -1672,4 +1247,4 @@
         <translation>Hautatu guztiak</translation>
     </message>
 </context>
-</TS>
+</TS>