<?xml version="1.0" encoding="utf-8"?>
<!DOCTYPE TS>
<TS version="2.1" language="eu">
<context>
    <name>AppLauncher</name>
    <message>
        <location filename="../../src/tools/launcher/applaunchertool.cpp" line="37"/>
        <source>App Launcher</source>
        <translation>Aplikazioen abiarazlea</translation>
    </message>
    <message>
        <location filename="../../src/tools/launcher/applaunchertool.cpp" line="47"/>
        <source>Choose an app to open the capture</source>
        <translation>Hautatu pantaila-argazkia irekitzeko aplikazio bat</translation>
    </message>
</context>
<context>
    <name>AppLauncherWidget</name>
    <message>
        <location filename="../../src/tools/launcher/applauncherwidget.cpp" line="56"/>
        <source>Open With</source>
        <translation>Ireki honekin</translation>
    </message>
    <message>
        <location filename="../../src/tools/launcher/applauncherwidget.cpp" line="71"/>
        <source>Launch in terminal</source>
        <translation>Abiarazi terminalean</translation>
    </message>
    <message>
        <location filename="../../src/tools/launcher/applauncherwidget.cpp" line="72"/>
        <source>Keep open after selection</source>
        <translation>Mantendu irekita hautapenaren ostean</translation>
    </message>
    <message>
        <location filename="../../src/tools/launcher/applauncherwidget.cpp" line="108"/>
        <location filename="../../src/tools/launcher/applauncherwidget.cpp" line="123"/>
        <source>Error</source>
        <translation>Errorea</translation>
    </message>
    <message>
        <location filename="../../src/tools/launcher/applauncherwidget.cpp" line="108"/>
        <source>Unable to write in</source>
        <translation>Ezin da hemen idatzi:</translation>
    </message>
    <message>
        <location filename="../../src/tools/launcher/applauncherwidget.cpp" line="123"/>
        <source>Unable to launch in terminal.</source>
        <translation>Ezin da terminalean abiarazi.</translation>
    </message>
</context>
<context>
    <name>ArrowTool</name>
    <message>
        <location filename="../../src/tools/arrow/arrowtool.cpp" line="88"/>
        <source>Arrow</source>
        <translation>Gezia</translation>
    </message>
    <message>
        <location filename="../../src/tools/arrow/arrowtool.cpp" line="98"/>
        <source>Set the Arrow as the paint tool</source>
        <translation>Ezarri Gezia margotzeko tresna gisa</translation>
    </message>
</context>
<context>
    <name>BlurTool</name>
    <message>
        <source>Blur</source>
        <translation type="vanished">Desenfoque</translation>
    </message>
    <message>
        <source>Set Blur as the paint tool</source>
        <translation type="vanished">Establece el Desenfoque como herramienta de dibujo</translation>
    </message>
</context>
<context>
    <name>CaptureLauncher</name>
    <message>
        <location filename="../../src/widgets/capturelauncher.cpp" line="64"/>
        <source>&lt;b&gt;Capture Mode&lt;/b&gt;</source>
        <translation>&lt;b&gt;Argazki-modua&lt;/b&gt;</translation>
    </message>
    <message>
        <location filename="../../src/widgets/capturelauncher.cpp" line="70"/>
        <source>Rectangular Region</source>
        <translation>Eremu laukizuzena</translation>
    </message>
    <message>
        <location filename="../../src/widgets/capturelauncher.cpp" line="72"/>
        <source>Full Screen (All Monitors)</source>
        <translation>Pantaila osoa (pantaila guztiak)</translation>
    </message>
    <message>
        <location filename="../../src/widgets/capturelauncher.cpp" line="80"/>
        <source>No Delay</source>
        <translation>Atzerapenik ez</translation>
    </message>
    <message>
        <location filename="../../src/widgets/capturelauncher.cpp" line="87"/>
        <source> second</source>
        <translation> segundo</translation>
    </message>
    <message>
        <location filename="../../src/widgets/capturelauncher.cpp" line="87"/>
        <source> seconds</source>
        <translation> segundo</translation>
    </message>
    <message>
        <location filename="../../src/widgets/capturelauncher.cpp" line="91"/>
        <source>Take new screenshot</source>
        <translation>Egin pantaila-argazki berria</translation>
    </message>
    <message>
        <location filename="../../src/widgets/capturelauncher.cpp" line="100"/>
        <source>Area:</source>
        <translation>Eremua:</translation>
    </message>
    <message>
        <location filename="../../src/widgets/capturelauncher.cpp" line="101"/>
        <source>Delay:</source>
        <translation>Atzerapena:</translation>
    </message>
</context>
<context>
    <name>CaptureWidget</name>
    <message>
<<<<<<< HEAD
        <location filename="../../src/widgets/capture/capturewidget.cpp" line="95"/>
=======
        <location filename="../../src/widgets/capture/capturewidget.cpp" line="101"/>
>>>>>>> b1ba67ac
        <source>Unable to capture screen</source>
        <translation>Ezin da pantailaren argazkia egin</translation>
    </message>
    <message>
<<<<<<< HEAD
        <location filename="../../src/widgets/capture/capturewidget.cpp" line="255"/>
=======
        <location filename="../../src/widgets/capture/capturewidget.cpp" line="314"/>
>>>>>>> b1ba67ac
        <source>Select an area with the mouse, or press Esc to exit.
Press Enter to capture the screen.
Press Right Click to show the color picker.
Use the Mouse Wheel to change the thickness of your tool.
Press Space to open the side panel.</source>
        <translation>Hautatu eremua saguarekin edo sakatu Ihes tekla irteteko.
Sakatu Sartu pantailaren argazkia egiteko.
Egin eskuin-klika kolore-hautagailua erakusteko.
Erabili saguaren gurpila hautatutako tresnaren lodiera aldatzeko.
Sakatu Zuriunea alboko panela irekitzeko.</translation>
    </message>
    <message>
<<<<<<< HEAD
        <location filename="../../src/widgets/capture/capturewidget.cpp" line="611"/>
=======
        <location filename="../../src/widgets/capture/capturewidget.cpp" line="724"/>
>>>>>>> b1ba67ac
        <source>Tool Settings</source>
        <translation>Tresna-aukerak</translation>
    </message>
</context>
<context>
    <name>CircleCountTool</name>
    <message>
        <location filename="../../src/tools/circlecount/circlecounttool.cpp" line="38"/>
        <source>Circle Counter</source>
        <translation>Kontagailu biribildua</translation>
    </message>
    <message>
        <location filename="../../src/tools/circlecount/circlecounttool.cpp" line="48"/>
        <source>Add an autoincrementing counter bubble</source>
        <translation>Gehitu bere kabuz hazten den kontagailu-burbuila</translation>
    </message>
</context>
<context>
    <name>CircleTool</name>
    <message>
        <location filename="../../src/tools/circle/circletool.cpp" line="38"/>
        <source>Circle</source>
        <translation>Zirkulua</translation>
    </message>
    <message>
        <location filename="../../src/tools/circle/circletool.cpp" line="48"/>
        <source>Set the Circle as the paint tool</source>
        <translation>Ezarri Zirkulua margotzeko tresna gisa</translation>
    </message>
</context>
<context>
    <name>ConfigWindow</name>
    <message>
        <location filename="../../src/config/configwindow.cpp" line="43"/>
        <source>Configuration</source>
        <translation>Ezarpenak</translation>
    </message>
    <message>
        <location filename="../../src/config/configwindow.cpp" line="64"/>
        <source>Interface</source>
        <translation>Interfazea</translation>
    </message>
    <message>
        <location filename="../../src/config/configwindow.cpp" line="70"/>
        <source>Filename Editor</source>
        <translation>Fitxategi-izenaren editorea</translation>
    </message>
    <message>
        <location filename="../../src/config/configwindow.cpp" line="74"/>
        <source>General</source>
        <translation>Orokorra</translation>
    </message>
</context>
<context>
    <name>Controller</name>
    <message>
<<<<<<< HEAD
        <location filename="../../src/core/controller.cpp" line="197"/>
=======
        <location filename="../../src/core/controller.cpp" line="145"/>
        <source>New version %1 is available</source>
        <translation type="unfinished"></translation>
    </message>
    <message>
        <location filename="../../src/core/controller.cpp" line="153"/>
        <source>You have the latest version</source>
        <translation type="unfinished"></translation>
    </message>
    <message>
        <location filename="../../src/core/controller.cpp" line="316"/>
>>>>>>> b1ba67ac
        <source>&amp;Take Screenshot</source>
        <translation>&amp;Pantaila-argazkia egin</translation>
    </message>
    <message>
<<<<<<< HEAD
        <location filename="../../src/core/controller.cpp" line="202"/>
=======
        <location filename="../../src/core/controller.cpp" line="321"/>
>>>>>>> b1ba67ac
        <source>&amp;Open Launcher</source>
        <translation>&amp;Abiarazlea ireki</translation>
    </message>
    <message>
<<<<<<< HEAD
        <location filename="../../src/core/controller.cpp" line="207"/>
=======
        <location filename="../../src/core/controller.cpp" line="326"/>
>>>>>>> b1ba67ac
        <source>&amp;Configuration</source>
        <translation>&amp;Ezarpenak</translation>
    </message>
    <message>
<<<<<<< HEAD
        <location filename="../../src/core/controller.cpp" line="210"/>
=======
        <location filename="../../src/core/controller.cpp" line="329"/>
>>>>>>> b1ba67ac
        <source>&amp;About</source>
        <translation>&amp;Honi buruz</translation>
    </message>
    <message>
<<<<<<< HEAD
=======
        <location filename="../../src/core/controller.cpp" line="332"/>
        <source>Check for updates</source>
        <translation type="unfinished"></translation>
    </message>
    <message>
        <location filename="../../src/core/controller.cpp" line="339"/>
        <source>&amp;Latest Uploads</source>
        <translation type="unfinished"></translation>
    </message>
    <message>
>>>>>>> b1ba67ac
        <source>&amp;Information</source>
        <translation type="vanished">&amp;Informazioa</translation>
    </message>
    <message>
<<<<<<< HEAD
        <location filename="../../src/core/controller.cpp" line="212"/>
=======
        <location filename="../../src/core/controller.cpp" line="335"/>
>>>>>>> b1ba67ac
        <source>&amp;Quit</source>
        <translation>&amp;Irten</translation>
    </message>
</context>
<context>
    <name>CopyTool</name>
    <message>
        <location filename="../../src/tools/copy/copytool.cpp" line="38"/>
        <source>Copy</source>
        <translation>Kopiatu</translation>
    </message>
    <message>
        <location filename="../../src/tools/copy/copytool.cpp" line="48"/>
        <source>Copy the selection into the clipboard</source>
        <translation>Kopiatu hautapena arbelean</translation>
    </message>
</context>
<context>
    <name>DBusUtils</name>
    <message>
        <location filename="../../src/utils/dbusutils.cpp" line="50"/>
        <source>Unable to connect via DBus</source>
        <translation>Ezin da DBus bidez konektatu</translation>
    </message>
</context>
<context>
    <name>ExitTool</name>
    <message>
        <location filename="../../src/tools/exit/exittool.cpp" line="37"/>
        <source>Exit</source>
        <translation>Irten</translation>
    </message>
    <message>
        <location filename="../../src/tools/exit/exittool.cpp" line="47"/>
        <source>Leave the capture screen</source>
        <translation>Irten argazki-hartze pantailatik</translation>
    </message>
</context>
<context>
    <name>FileNameEditor</name>
    <message>
        <location filename="../../src/config/filenameeditor.cpp" line="38"/>
        <source>Edit the name of your captures:</source>
        <translation>Aldatu zure pantaila-argazkien izenak:</translation>
    </message>
    <message>
        <location filename="../../src/config/filenameeditor.cpp" line="42"/>
        <source>Edit:</source>
        <translation>Editatu:</translation>
    </message>
    <message>
        <location filename="../../src/config/filenameeditor.cpp" line="44"/>
        <source>Preview:</source>
        <translation>Aurreikuspena:</translation>
    </message>
    <message>
        <location filename="../../src/config/filenameeditor.cpp" line="87"/>
        <source>Save</source>
        <translation>Gorde</translation>
    </message>
    <message>
        <location filename="../../src/config/filenameeditor.cpp" line="90"/>
        <source>Saves the pattern</source>
        <translation>Gorde txantiloia</translation>
    </message>
    <message>
        <location filename="../../src/config/filenameeditor.cpp" line="92"/>
        <source>Reset</source>
        <translation>Berrezarri</translation>
    </message>
    <message>
        <location filename="../../src/config/filenameeditor.cpp" line="95"/>
        <source>Restores the saved pattern</source>
        <translation>Gordetako txantiloia berrezartzen du</translation>
    </message>
    <message>
        <location filename="../../src/config/filenameeditor.cpp" line="97"/>
        <source>Clear</source>
        <translation>Garbitu</translation>
    </message>
    <message>
        <location filename="../../src/config/filenameeditor.cpp" line="101"/>
        <source>Deletes the name</source>
        <translation>Izena ezabatzen du</translation>
    </message>
</context>
<context>
    <name>GeneneralConf</name>
    <message>
<<<<<<< HEAD
        <location filename="../../src/config/geneneralconf.cpp" line="113"/>
        <location filename="../../src/config/geneneralconf.cpp" line="245"/>
=======
        <location filename="../../src/config/geneneralconf.cpp" line="108"/>
        <location filename="../../src/config/geneneralconf.cpp" line="240"/>
>>>>>>> b1ba67ac
        <source>Import</source>
        <translation>Inportatu</translation>
    </message>
    <message>
<<<<<<< HEAD
        <location filename="../../src/config/geneneralconf.cpp" line="120"/>
        <location filename="../../src/config/geneneralconf.cpp" line="128"/>
        <location filename="../../src/config/geneneralconf.cpp" line="151"/>
        <location filename="../../src/config/geneneralconf.cpp" line="353"/>
=======
        <location filename="../../src/config/geneneralconf.cpp" line="115"/>
        <location filename="../../src/config/geneneralconf.cpp" line="123"/>
        <location filename="../../src/config/geneneralconf.cpp" line="146"/>
        <location filename="../../src/config/geneneralconf.cpp" line="406"/>
>>>>>>> b1ba67ac
        <source>Error</source>
        <translation>Errorea</translation>
    </message>
    <message>
<<<<<<< HEAD
        <location filename="../../src/config/geneneralconf.cpp" line="120"/>
=======
        <location filename="../../src/config/geneneralconf.cpp" line="115"/>
>>>>>>> b1ba67ac
        <source>Unable to read file.</source>
        <translation>Ezin da fitxategia irakurri.</translation>
    </message>
    <message>
<<<<<<< HEAD
        <location filename="../../src/config/geneneralconf.cpp" line="128"/>
        <location filename="../../src/config/geneneralconf.cpp" line="151"/>
=======
        <location filename="../../src/config/geneneralconf.cpp" line="123"/>
        <location filename="../../src/config/geneneralconf.cpp" line="146"/>
>>>>>>> b1ba67ac
        <source>Unable to write file.</source>
        <translation>Ezin da fitxategian idatzi.</translation>
    </message>
    <message>
<<<<<<< HEAD
        <location filename="../../src/config/geneneralconf.cpp" line="138"/>
=======
        <location filename="../../src/config/geneneralconf.cpp" line="133"/>
>>>>>>> b1ba67ac
        <source>Save File</source>
        <translation>Gorde fitxategia</translation>
    </message>
    <message>
<<<<<<< HEAD
        <location filename="../../src/config/geneneralconf.cpp" line="160"/>
=======
        <location filename="../../src/config/geneneralconf.cpp" line="155"/>
>>>>>>> b1ba67ac
        <source>Confirm Reset</source>
        <translation>Baieztatu berrezartzea</translation>
    </message>
    <message>
<<<<<<< HEAD
        <location filename="../../src/config/geneneralconf.cpp" line="161"/>
=======
        <location filename="../../src/config/geneneralconf.cpp" line="156"/>
>>>>>>> b1ba67ac
        <source>Are you sure you want to reset the configuration?</source>
        <translation>Ziur ezarpenak berrezarri nahi dituzula?</translation>
    </message>
    <message>
<<<<<<< HEAD
        <location filename="../../src/config/geneneralconf.cpp" line="170"/>
=======
        <location filename="../../src/config/geneneralconf.cpp" line="165"/>
>>>>>>> b1ba67ac
        <source>Show help message</source>
        <translation>Erakutsi laguntza-mezua</translation>
    </message>
    <message>
<<<<<<< HEAD
        <location filename="../../src/config/geneneralconf.cpp" line="174"/>
=======
        <location filename="../../src/config/geneneralconf.cpp" line="169"/>
>>>>>>> b1ba67ac
        <source>Show the help message at the beginning in the capture mode.</source>
        <translation>Erakutsi laguntza-mezua argazki-hartze modua irekitzean.</translation>
    </message>
    <message>
<<<<<<< HEAD
        <location filename="../../src/config/geneneralconf.cpp" line="186"/>
=======
        <location filename="../../src/config/geneneralconf.cpp" line="181"/>
>>>>>>> b1ba67ac
        <source>Show the side panel button</source>
        <translation>Erakutsi aldeko paneleko botoia</translation>
    </message>
    <message>
<<<<<<< HEAD
        <location filename="../../src/config/geneneralconf.cpp" line="189"/>
=======
        <location filename="../../src/config/geneneralconf.cpp" line="184"/>
>>>>>>> b1ba67ac
        <source>Show the side panel toggle button in the capture mode.</source>
        <translation>Erakutsi aldeko panela erakusteko botoia argazki-hartze moduan.</translation>
    </message>
    <message>
<<<<<<< HEAD
        <location filename="../../src/config/geneneralconf.cpp" line="199"/>
        <location filename="../../src/config/geneneralconf.cpp" line="203"/>
=======
        <location filename="../../src/config/geneneralconf.cpp" line="194"/>
        <location filename="../../src/config/geneneralconf.cpp" line="198"/>
>>>>>>> b1ba67ac
        <source>Show desktop notifications</source>
        <translation>Erakutsi mahaigaineko jakinarazpenak</translation>
    </message>
    <message>
<<<<<<< HEAD
        <location filename="../../src/config/geneneralconf.cpp" line="215"/>
=======
        <location filename="../../src/config/geneneralconf.cpp" line="210"/>
>>>>>>> b1ba67ac
        <source>Show tray icon</source>
        <translation>Erakutsi ikonoa erretiluan</translation>
    </message>
    <message>
<<<<<<< HEAD
        <location filename="../../src/config/geneneralconf.cpp" line="219"/>
=======
        <location filename="../../src/config/geneneralconf.cpp" line="214"/>
>>>>>>> b1ba67ac
        <source>Show the systemtray icon</source>
        <translation>Erakutsi ikonoa sistemako erretiluan</translation>
    </message>
    <message>
<<<<<<< HEAD
        <location filename="../../src/config/geneneralconf.cpp" line="233"/>
=======
        <location filename="../../src/config/geneneralconf.cpp" line="228"/>
>>>>>>> b1ba67ac
        <source>Configuration File</source>
        <translation>Konfigurazio-fitxategia</translation>
    </message>
    <message>
<<<<<<< HEAD
        <location filename="../../src/config/geneneralconf.cpp" line="238"/>
=======
        <location filename="../../src/config/geneneralconf.cpp" line="233"/>
>>>>>>> b1ba67ac
        <source>Export</source>
        <translation>Esportatu</translation>
    </message>
    <message>
<<<<<<< HEAD
        <location filename="../../src/config/geneneralconf.cpp" line="252"/>
=======
        <location filename="../../src/config/geneneralconf.cpp" line="247"/>
>>>>>>> b1ba67ac
        <source>Reset</source>
        <translation>Berrezarri</translation>
    </message>
    <message>
<<<<<<< HEAD
        <location filename="../../src/config/geneneralconf.cpp" line="262"/>
=======
        <location filename="../../src/config/geneneralconf.cpp" line="257"/>
>>>>>>> b1ba67ac
        <source>Launch at startup</source>
        <translation>Abiarazi saio-hasieran</translation>
    </message>
    <message>
<<<<<<< HEAD
        <location filename="../../src/config/geneneralconf.cpp" line="266"/>
=======
        <location filename="../../src/config/geneneralconf.cpp" line="261"/>
        <location filename="../../src/config/geneneralconf.cpp" line="275"/>
>>>>>>> b1ba67ac
        <source>Launch Flameshot</source>
        <translation>Abiarazi Flamsehot</translation>
    </message>
    <message>
<<<<<<< HEAD
        <location filename="../../src/config/geneneralconf.cpp" line="275"/>
=======
        <location filename="../../src/config/geneneralconf.cpp" line="271"/>
        <source>Show welcome message on launch</source>
        <translation type="unfinished"></translation>
    </message>
    <message>
        <location filename="../../src/config/geneneralconf.cpp" line="286"/>
        <source>Close application after capture</source>
        <translation type="unfinished"></translation>
    </message>
    <message>
>>>>>>> b1ba67ac
        <source>Close after capture</source>
        <translation>Itxi argazkia egin ostean</translation>
    </message>
    <message>
<<<<<<< HEAD
        <location filename="../../src/config/geneneralconf.cpp" line="279"/>
=======
        <location filename="../../src/config/geneneralconf.cpp" line="290"/>
>>>>>>> b1ba67ac
        <source>Close after taking a screenshot</source>
        <translation>Itxi pantaila-argazkia egin ostean</translation>
    </message>
    <message>
<<<<<<< HEAD
        <location filename="../../src/config/geneneralconf.cpp" line="291"/>
=======
        <location filename="../../src/config/geneneralconf.cpp" line="302"/>
>>>>>>> b1ba67ac
        <source>Copy URL after upload</source>
        <translation>Kopiatu URLa igo ostean</translation>
    </message>
    <message>
<<<<<<< HEAD
        <location filename="../../src/config/geneneralconf.cpp" line="296"/>
=======
        <location filename="../../src/config/geneneralconf.cpp" line="307"/>
>>>>>>> b1ba67ac
        <source>Copy URL and close window after upload</source>
        <translation>Kopiatu URLa eta itxi leihoa igo ostean</translation>
    </message>
    <message>
<<<<<<< HEAD
        <location filename="../../src/config/geneneralconf.cpp" line="306"/>
=======
        <location filename="../../src/config/geneneralconf.cpp" line="317"/>
>>>>>>> b1ba67ac
        <source>Save image after copy</source>
        <translation>Gorde irudia kopiatu ostean</translation>
    </message>
    <message>
<<<<<<< HEAD
        <location filename="../../src/config/geneneralconf.cpp" line="307"/>
=======
        <location filename="../../src/config/geneneralconf.cpp" line="318"/>
>>>>>>> b1ba67ac
        <source>Save image file after copying it</source>
        <translation>Gorde irudia fitxategian kopiatu ostean</translation>
    </message>
    <message>
<<<<<<< HEAD
        <location filename="../../src/config/geneneralconf.cpp" line="316"/>
=======
        <location filename="../../src/config/geneneralconf.cpp" line="325"/>
>>>>>>> b1ba67ac
        <source>Save Path</source>
        <translation>Gordetzeko bidea</translation>
    </message>
    <message>
<<<<<<< HEAD
        <location filename="../../src/config/geneneralconf.cpp" line="328"/>
=======
        <location filename="../../src/config/geneneralconf.cpp" line="342"/>
>>>>>>> b1ba67ac
        <source>Change...</source>
        <translation>Aldatu...</translation>
    </message>
    <message>
<<<<<<< HEAD
        <location filename="../../src/config/geneneralconf.cpp" line="345"/>
=======
        <location filename="../../src/config/geneneralconf.cpp" line="378"/>
        <location filename="../../src/config/geneneralconf.cpp" line="381"/>
        <source>Copy file path after save</source>
        <translation type="unfinished"></translation>
    </message>
    <message>
        <location filename="../../src/config/geneneralconf.cpp" line="350"/>
        <source>Use fixed path for screenshots to save</source>
        <translation type="unfinished"></translation>
    </message>
    <message>
        <location filename="../../src/config/geneneralconf.cpp" line="397"/>
>>>>>>> b1ba67ac
        <source>Choose a Folder</source>
        <translation>Aukeratu karpeta</translation>
    </message>
    <message>
<<<<<<< HEAD
        <location filename="../../src/config/geneneralconf.cpp" line="353"/>
=======
        <location filename="../../src/config/geneneralconf.cpp" line="406"/>
>>>>>>> b1ba67ac
        <source>Unable to write to directory.</source>
        <translation>Ezin da direktorioan idatzi.</translation>
    </message>
</context>
<context>
<<<<<<< HEAD
    <name>ImgurUploader</name>
    <message>
        <location filename="../../src/tools/imgur/imguruploader.cpp" line="52"/>
=======
    <name>HistoryWidget</name>
    <message>
        <location filename="../../src/widgets/historywidget.cpp" line="27"/>
        <source>Latest Uploads</source>
        <translation type="unfinished"></translation>
    </message>
    <message>
        <location filename="../../src/widgets/historywidget.cpp" line="86"/>
        <source>Screenshots history is empty</source>
        <translation type="unfinished"></translation>
    </message>
    <message>
        <location filename="../../src/widgets/historywidget.cpp" line="138"/>
        <source>Copy URL</source>
        <translation type="unfinished">Kopiatu URLa</translation>
    </message>
    <message>
        <location filename="../../src/widgets/historywidget.cpp" line="142"/>
        <source>URL copied to clipboard.</source>
        <translation type="unfinished">Arbelean kopiatu da URLa.</translation>
    </message>
    <message>
        <location filename="../../src/widgets/historywidget.cpp" line="148"/>
        <source>Open in browser</source>
        <translation type="unfinished"></translation>
    </message>
</context>
<context>
    <name>ImgS3Uploader</name>
    <message>
        <location filename="../../src/tools/storage/s3/imgs3uploader.cpp" line="49"/>
        <source>Upload image to S3</source>
        <translation type="unfinished"></translation>
    </message>
    <message>
        <source>Uploading Image</source>
        <translation type="obsolete">Irudia igotzen</translation>
    </message>
    <message>
        <location filename="../../src/tools/storage/s3/imgs3uploader.cpp" line="49"/>
        <source>Uploading Image...</source>
        <translation type="unfinished"></translation>
    </message>
    <message>
        <location filename="../../src/tools/storage/s3/imgs3uploader.cpp" line="55"/>
        <source>Delete image from S3</source>
        <translation type="unfinished"></translation>
    </message>
    <message>
        <location filename="../../src/tools/storage/s3/imgs3uploader.cpp" line="55"/>
        <source>Deleting image...</source>
        <translation type="unfinished"></translation>
    </message>
    <message>
        <location filename="../../src/tools/storage/s3/imgs3uploader.cpp" line="112"/>
        <source>URL copied to clipboard.</source>
        <translation type="unfinished">Arbelean kopiatu da URLa.</translation>
    </message>
    <message>
        <location filename="../../src/tools/storage/s3/imgs3uploader.cpp" line="138"/>
        <source>Unable to remove screenshot from the remote storage.</source>
        <translation type="unfinished"></translation>
    </message>
    <message>
        <location filename="../../src/tools/storage/s3/imgs3uploader.cpp" line="140"/>
        <source>Network error</source>
        <translation type="unfinished"></translation>
    </message>
    <message>
        <location filename="../../src/tools/storage/s3/imgs3uploader.cpp" line="142"/>
        <source>Possibly it doesn&apos;t exist anymore</source>
        <translation type="unfinished"></translation>
    </message>
    <message>
        <location filename="../../src/tools/storage/s3/imgs3uploader.cpp" line="147"/>
        <source>Do you want to remove screenshot from local history anyway?</source>
        <translation type="unfinished"></translation>
    </message>
    <message>
        <location filename="../../src/tools/storage/s3/imgs3uploader.cpp" line="151"/>
        <source>Remove screenshot from history?</source>
        <translation type="unfinished"></translation>
    </message>
    <message>
        <location filename="../../src/tools/storage/s3/imgs3uploader.cpp" line="380"/>
        <source>Retrieving configuration file with s3 creds...</source>
        <translation type="unfinished"></translation>
    </message>
    <message>
        <location filename="../../src/tools/storage/s3/imgs3uploader.cpp" line="168"/>
        <source>S3 Creds URL is not found in your configuration file</source>
        <translation type="unfinished"></translation>
    </message>
    <message>
        <location filename="../../src/tools/storage/s3/imgs3uploader.cpp" line="376"/>
        <source>Error</source>
        <translation type="unfinished">Errorea</translation>
    </message>
    <message>
        <location filename="../../src/tools/storage/s3/imgs3uploader.cpp" line="372"/>
        <source>Unable to get s3 credentials, please check your VPN connection and try again</source>
        <translation type="unfinished"></translation>
    </message>
</context>
<context>
    <name>ImgS3UploaderTool</name>
    <message>
        <location filename="../../src/tools/storage/s3/imgs3uploadertool.cpp" line="28"/>
        <source>Upload the selection to S3 bucket</source>
        <translation type="unfinished"></translation>
    </message>
</context>
<context>
    <name>ImgUploader</name>
    <message>
        <location filename="../../src/tools/storage/imguploader.cpp" line="46"/>
        <source>Upload image to S3</source>
        <translation type="unfinished"></translation>
    </message>
    <message>
        <source>Uploading Image</source>
        <translation type="obsolete">Irudia igotzen</translation>
    </message>
    <message>
        <location filename="../../src/tools/storage/imguploader.cpp" line="90"/>
        <source>Unable to open the URL.</source>
        <translation type="unfinished">Ezin da ireki URLa.</translation>
    </message>
    <message>
        <location filename="../../src/tools/storage/imguploader.cpp" line="97"/>
        <source>URL copied to clipboard.</source>
        <translation type="unfinished">Arbelean kopiatu da URLa.</translation>
    </message>
    <message>
        <location filename="../../src/tools/storage/imguploader.cpp" line="103"/>
        <source>Screenshot copied to clipboard.</source>
        <translation type="unfinished">Arbelean kopiatu da pantaila-argazkia.</translation>
    </message>
    <message>
        <location filename="../../src/tools/storage/imguploader.cpp" line="52"/>
        <location filename="../../src/tools/storage/imguploader.cpp" line="112"/>
        <source>Deleting image...</source>
        <translation type="unfinished"></translation>
    </message>
    <message>
        <location filename="../../src/tools/storage/imguploader.cpp" line="46"/>
        <source>Uploading Image...</source>
        <translation type="unfinished"></translation>
    </message>
    <message>
        <location filename="../../src/tools/storage/imguploader.cpp" line="172"/>
        <source>Copy URL</source>
        <translation type="unfinished">Kopiatu URLa</translation>
    </message>
    <message>
        <location filename="../../src/tools/storage/imguploader.cpp" line="173"/>
        <source>Open URL</source>
        <translation type="unfinished">Ireki URLa</translation>
    </message>
    <message>
        <location filename="../../src/tools/storage/imguploader.cpp" line="52"/>
        <location filename="../../src/tools/storage/imguploader.cpp" line="174"/>
        <source>Delete image</source>
        <translation type="unfinished">Ezabatu irudia</translation>
    </message>
    <message>
        <location filename="../../src/tools/storage/imguploader.cpp" line="175"/>
        <source>Image to Clipboard.</source>
        <translation type="unfinished">Irudia arbelera.</translation>
    </message>
</context>
<context>
    <name>ImgUploaderTool</name>
    <message>
        <location filename="../../src/tools/storage/imguploadertool.cpp" line="21"/>
        <source>Image uploader tool</source>
        <translation type="unfinished"></translation>
    </message>
</context>
<context>
    <name>ImgurUploader</name>
    <message>
        <location filename="../../src/tools/storage/imgur/imguruploader.cpp" line="45"/>
>>>>>>> b1ba67ac
        <source>Upload to Imgur</source>
        <translation>Igo Imgur-era</translation>
    </message>
    <message>
        <location filename="../../src/tools/imgur/imguruploader.cpp" line="66"/>
        <source>Uploading Image</source>
        <translation>Irudia igotzen</translation>
    </message>
    <message>
        <location filename="../../src/tools/imgur/imguruploader.cpp" line="164"/>
        <source>Copy URL</source>
        <translation>Kopiatu URLa</translation>
    </message>
    <message>
        <location filename="../../src/tools/imgur/imguruploader.cpp" line="165"/>
        <source>Open URL</source>
        <translation>Ireki URLa</translation>
    </message>
    <message>
        <location filename="../../src/tools/imgur/imguruploader.cpp" line="166"/>
        <source>Delete image</source>
        <translation>Ezabatu irudia</translation>
    </message>
    <message>
        <location filename="../../src/tools/imgur/imguruploader.cpp" line="167"/>
        <source>Image to Clipboard.</source>
        <translation>Irudia arbelera.</translation>
    </message>
    <message>
<<<<<<< HEAD
        <location filename="../../src/tools/imgur/imguruploader.cpp" line="191"/>
        <location filename="../../src/tools/imgur/imguruploader.cpp" line="205"/>
=======
        <location filename="../../src/tools/storage/imgur/imguruploader.cpp" line="124"/>
>>>>>>> b1ba67ac
        <source>Unable to open the URL.</source>
        <translation>Ezin da ireki URLa.</translation>
    </message>
    <message>
        <location filename="../../src/tools/imgur/imguruploader.cpp" line="198"/>
        <source>URL copied to clipboard.</source>
        <translation>Arbelean kopiatu da URLa.</translation>
    </message>
    <message>
        <location filename="../../src/tools/imgur/imguruploader.cpp" line="212"/>
        <source>Screenshot copied to clipboard.</source>
        <translation>Arbelean kopiatu da pantaila-argazkia.</translation>
    </message>
</context>
<context>
    <name>ImgurUploaderTool</name>
    <message>
        <location filename="../../src/tools/imgur/imguruploadertool.cpp" line="38"/>
        <source>Image Uploader</source>
        <translation>Irudi igotzailea</translation>
    </message>
    <message>
        <location filename="../../src/tools/imgur/imguruploadertool.cpp" line="48"/>
        <source>Upload the selection to Imgur</source>
        <translation>Igo hautapena Imgur-era</translation>
    </message>
</context>
<context>
    <name>InfoWindow</name>
    <message>
        <location filename="../../src/widgets/infowindow.cpp" line="40"/>
        <source>About</source>
        <translation>Honi buruz</translation>
    </message>
    <message>
        <location filename="../../src/widgets/infowindow.cpp" line="62"/>
        <source>SPACEBAR</source>
        <translation>ZURIUNEA</translation>
    </message>
    <message>
        <location filename="../../src/widgets/infowindow.cpp" line="63"/>
        <source>Right Click</source>
        <translation>Eskuin-klika</translation>
    </message>
    <message>
        <location filename="../../src/widgets/infowindow.cpp" line="64"/>
        <source>Mouse Wheel</source>
        <translation>Saguaren gurpila</translation>
    </message>
    <message>
        <location filename="../../src/widgets/infowindow.cpp" line="67"/>
        <source>Move selection 1px</source>
        <translation>Mugitu azalera 1px</translation>
    </message>
    <message>
        <location filename="../../src/widgets/infowindow.cpp" line="68"/>
        <source>Resize selection 1px</source>
        <translation>Aldatu hautapenaren tamaina 1px</translation>
    </message>
    <message>
        <location filename="../../src/widgets/infowindow.cpp" line="69"/>
        <source>Quit capture</source>
        <translation>Irten argazki-hartzetik</translation>
    </message>
    <message>
        <location filename="../../src/widgets/infowindow.cpp" line="70"/>
        <source>Copy to clipboard</source>
        <translation>Kopiatu arbelean</translation>
    </message>
    <message>
        <location filename="../../src/widgets/infowindow.cpp" line="71"/>
        <source>Save selection as a file</source>
        <translation>Gorde hautapena fitxategi gisa</translation>
    </message>
    <message>
        <location filename="../../src/widgets/infowindow.cpp" line="72"/>
        <source>Undo the last modification</source>
        <translation>Desegin azken aldaketa</translation>
    </message>
    <message>
        <location filename="../../src/widgets/infowindow.cpp" line="73"/>
        <source>Toggle visibility of sidebar with options of the selected tool</source>
        <translation>Erakutsi/Ezkutatu alboko barra, hautatutako tresnaren aukerak erakusten dituena</translation>
    </message>
    <message>
        <location filename="../../src/widgets/infowindow.cpp" line="75"/>
        <source>Show color picker</source>
        <translation>Erakutsi kolore hautagailua</translation>
    </message>
    <message>
        <location filename="../../src/widgets/infowindow.cpp" line="76"/>
        <source>Change the tool&apos;s thickness</source>
        <translation>Aldatu tresnaren lodiera</translation>
    </message>
    <message>
        <location filename="../../src/widgets/infowindow.cpp" line="82"/>
        <source>Available shortcuts in the screen capture mode.</source>
        <translation>Argazki-hartze moduan erabili daitezken laster-teklak.</translation>
    </message>
    <message>
        <location filename="../../src/widgets/infowindow.cpp" line="93"/>
        <source>Key</source>
        <translation>Tekla</translation>
    </message>
    <message>
        <location filename="../../src/widgets/infowindow.cpp" line="93"/>
        <source>Description</source>
        <translation>Deskribapena</translation>
    </message>
    <message>
        <location filename="../../src/widgets/infowindow.cpp" line="125"/>
        <source>&lt;u&gt;&lt;b&gt;License&lt;/b&gt;&lt;/u&gt;</source>
        <translation>&lt;u&gt;&lt;b&gt;Lizentzia&lt;/b&gt;&lt;/u&gt;</translation>
    </message>
    <message>
        <location filename="../../src/widgets/infowindow.cpp" line="133"/>
        <source>&lt;u&gt;&lt;b&gt;Version&lt;/b&gt;&lt;/u&gt;</source>
        <translation>&lt;u&gt;&lt;b&gt;Bertsioa&lt;/b&gt;&lt;/u&gt;</translation>
    </message>
    <message>
        <location filename="../../src/widgets/infowindow.cpp" line="145"/>
        <source>&lt;u&gt;&lt;b&gt;Shortcuts&lt;/b&gt;&lt;/u&gt;</source>
        <translation>&lt;u&gt;&lt;b&gt;Laster-teklak&lt;/b&gt;&lt;/u&gt;</translation>
    </message>
</context>
<context>
    <name>LineTool</name>
    <message>
        <location filename="../../src/tools/line/linetool.cpp" line="41"/>
        <source>Line</source>
        <translation>Lerroa</translation>
    </message>
    <message>
        <location filename="../../src/tools/line/linetool.cpp" line="51"/>
        <source>Set the Line as the paint tool</source>
        <translation>Ezarri Lerroa margotzeko tresna gisa</translation>
    </message>
</context>
<context>
    <name>MarkerTool</name>
    <message>
        <location filename="../../src/tools/marker/markertool.cpp" line="41"/>
        <source>Marker</source>
        <translation>Errotuladorea</translation>
    </message>
    <message>
        <location filename="../../src/tools/marker/markertool.cpp" line="51"/>
        <source>Set the Marker as the paint tool</source>
        <translation>Ezarri Errotuladorea margotzeko tresna gisa</translation>
    </message>
</context>
<context>
    <name>MoveTool</name>
    <message>
        <location filename="../../src/tools/move/movetool.cpp" line="37"/>
        <source>Move</source>
        <translation>Mugitu</translation>
    </message>
    <message>
        <location filename="../../src/tools/move/movetool.cpp" line="47"/>
        <source>Move the selection area</source>
        <translation>Mugitu hautapena</translation>
    </message>
</context>
<context>
    <name>PencilTool</name>
    <message>
        <location filename="../../src/tools/pencil/penciltool.cpp" line="32"/>
        <source>Pencil</source>
        <translation>Lápiz</translation>
    </message>
    <message>
        <location filename="../../src/tools/pencil/penciltool.cpp" line="42"/>
        <source>Set the Pencil as the paint tool</source>
        <translation>Establece el Lápiz como herramienta de dibujo</translation>
    </message>
</context>
<context>
    <name>PinTool</name>
    <message>
        <location filename="../../src/tools/pin/pintool.cpp" line="37"/>
        <source>Pin Tool</source>
        <translation>Txintxeta</translation>
    </message>
    <message>
        <location filename="../../src/tools/pin/pintool.cpp" line="47"/>
        <source>Pin image on the desktop</source>
        <translation>Finkatu irudia mahaigainan</translation>
    </message>
</context>
<context>
    <name>PixelateTool</name>
    <message>
        <location filename="../../src/tools/pixelate/pixelatetool.cpp" line="37"/>
        <source>Pixelate</source>
        <translation>Pixelatu</translation>
    </message>
    <message>
        <location filename="../../src/tools/pixelate/pixelatetool.cpp" line="47"/>
        <source>Set Pixelate as the paint tool</source>
        <translation>Ezarri Pixelatu margotzeko tresna gisa</translation>
    </message>
</context>
<context>
    <name>QObject</name>
    <message>
        <location filename="../../src/utils/screenshotsaver.cpp" line="110"/>
        <source>Save Error</source>
        <translation>Errorea gordetzean</translation>
    </message>
    <message>
        <location filename="../../src/utils/screenshotsaver.cpp" line="65"/>
        <location filename="../../src/utils/screenshotsaver.cpp" line="105"/>
        <source>Capture saved as </source>
        <translation>Argazkia honela gorde da:</translation>
    </message>
    <message>
        <location filename="../../src/utils/screenshotsaver.cpp" line="41"/>
        <source>Capture saved to clipboard.</source>
        <translation>Argazkia arbelean gorde da.</translation>
    </message>
    <message>
        <location filename="../../src/utils/screenshotsaver.cpp" line="47"/>
        <source>Capture saved to clipboard</source>
        <translation>Argazkia arbelean gorde da</translation>
    </message>
    <message>
        <location filename="../../src/utils/screenshotsaver.cpp" line="67"/>
        <location filename="../../src/utils/screenshotsaver.cpp" line="108"/>
        <source>Error trying to save as </source>
        <translation>Errorea honela gordetzean:</translation>
    </message>
    <message>
        <location filename="../../src/main.cpp" line="84"/>
        <location filename="../../src/main.cpp" line="253"/>
        <location filename="../../src/main.cpp" line="417"/>
        <location filename="../../src/main.cpp" line="445"/>
        <location filename="../../src/main.cpp" line="477"/>
        <source>Unable to connect via DBus</source>
        <translation>Ezin da DBus bidez konektatu</translation>
    </message>
    <message>
        <location filename="../../src/main.cpp" line="106"/>
        <source>Powerful yet simple to use screenshot software.</source>
        <translation>Pantaila-argazki software ahaltsu baina sinplea.</translation>
    </message>
    <message>
        <location filename="../../src/main.cpp" line="107"/>
        <source>See</source>
        <translation>Ikusi</translation>
    </message>
    <message>
        <location filename="../../src/main.cpp" line="110"/>
        <source>Capture the entire desktop.</source>
        <translation>Pantaila osoaren argazkia egin.</translation>
    </message>
    <message>
        <location filename="../../src/main.cpp" line="112"/>
        <source>Open the capture launcher.</source>
        <translation>Ireki argazki-hartze abiarazlea.</translation>
    </message>
    <message>
        <location filename="../../src/main.cpp" line="115"/>
        <source>Start a manual capture in GUI mode.</source>
        <translation>Hasi eskuzko argazki-hartzea interfaze moduan.</translation>
    </message>
    <message>
        <location filename="../../src/main.cpp" line="117"/>
        <source>Configure</source>
        <translation>Konfiguratu</translation>
    </message>
    <message>
        <location filename="../../src/main.cpp" line="119"/>
        <source>Capture a single screen.</source>
        <translation>Leiho bakar baten argazkia egin.</translation>
    </message>
    <message>
        <location filename="../../src/main.cpp" line="124"/>
        <source>Path where the capture will be saved</source>
        <translation>Argazkia gordeko den bidea</translation>
    </message>
    <message>
        <location filename="../../src/main.cpp" line="127"/>
        <source>Save the capture to the clipboard</source>
        <translation>Gorde argazkia arbelean</translation>
    </message>
    <message>
        <location filename="../../src/main.cpp" line="129"/>
        <source>Delay time in milliseconds</source>
        <translation>Atzerapen tartea milisegundotan</translation>
    </message>
    <message>
        <location filename="../../src/main.cpp" line="132"/>
        <source>Set the filename pattern</source>
        <translation>Ezarri fitxategi-izenaren txantiloia</translation>
    </message>
    <message>
        <location filename="../../src/main.cpp" line="135"/>
        <source>Enable or disable the trayicon</source>
        <translation>Gaitu/Desgaitu erretilu ikonoa</translation>
    </message>
    <message>
        <location filename="../../src/main.cpp" line="139"/>
        <source>Enable or disable run at startup</source>
        <translation>Gaitu/Desgaitu saio hasieran abiaraztea</translation>
    </message>
    <message>
        <location filename="../../src/main.cpp" line="143"/>
        <source>Show the help message in the capture mode</source>
        <translation>Erakutsi laguntza mezua argazki-hartze moduan</translation>
    </message>
    <message>
        <location filename="../../src/main.cpp" line="146"/>
        <source>Define the main UI color</source>
        <translation>Zehaztu interfazearen kolore nagusia</translation>
    </message>
    <message>
        <location filename="../../src/main.cpp" line="150"/>
        <source>Define the contrast UI color</source>
        <translation>Zehaztu interfazearen kontraste kolore</translation>
    </message>
    <message>
        <location filename="../../src/main.cpp" line="153"/>
        <source>Print raw PNG capture</source>
        <translation>Gorde argazkia PNG gordin gisa</translation>
    </message>
    <message>
        <location filename="../../src/main.cpp" line="156"/>
        <source>Define the screen to capture</source>
        <translation>Zehaztu argazkia egingo zaion leihoa</translation>
    </message>
    <message>
        <location filename="../../src/main.cpp" line="157"/>
        <source>default: screen containing the cursor</source>
        <translation>lehenetsia: kurtsorea gainean duen leihoa</translation>
    </message>
    <message>
        <location filename="../../src/main.cpp" line="158"/>
        <source>Screen number</source>
        <translation>Leiho kopurua</translation>
    </message>
    <message>
        <location filename="../../src/main.cpp" line="167"/>
        <source>Invalid color, this flag supports the following formats:
- #RGB (each of R, G, and B is a single hex digit)
- #RRGGBB
- #RRRGGGBBB
- #RRRRGGGGBBBB
- Named colors like &apos;blue&apos; or &apos;red&apos;
You may need to escape the &apos;#&apos; sign as in &apos;\#FFF&apos;</source>
        <translation>Kolore baliogabea, bandera honek formatu hauek ditu:
- #RGB (R, G eta B-ko bakoitza digitu hexagonal bakarra da)
- #RRGGBB
- #RRRGGGBBB
- #RRRRGGGGBBBB
- &apos;Urdina&apos; edo &apos;gorria&apos; deritzen koloreak
Baliteke &apos;#&apos; karakterea ihes egin behar izatea, &apos;\#FFF&apos;n bezala</translation>
    </message>
    <message>
        <location filename="../../src/main.cpp" line="176"/>
        <source>Invalid delay, it must be higher than 0</source>
        <translation>Atzerapen baliogabea, 0 baino handiagoa izan behar du</translation>
    </message>
    <message>
        <location filename="../../src/main.cpp" line="178"/>
        <source>Invalid screen number, it must be non negative</source>
        <translation>Leiho kopuru baliogabe, ezin du negatiboa izan</translation>
    </message>
    <message>
        <location filename="../../src/main.cpp" line="185"/>
        <source>Invalid path, it must be a real path in the system</source>
        <translation>Bide baliogabe, sisteman existitzen den bide bat behar du izan</translation>
    </message>
    <message>
        <location filename="../../src/main.cpp" line="196"/>
        <source>Invalid value, it must be defined as &apos;true&apos; or &apos;false&apos;</source>
        <translation>Balio baliogabea, &apos;true&apos; (egi) edo &apos;false&apos; (faltsu) gisa definitu behar da</translation>
    </message>
    <message>
        <location filename="../../src/tools/launcher/openwithprogram.cpp" line="44"/>
        <source>Error</source>
        <translation>Errorea</translation>
    </message>
    <message>
        <location filename="../../src/tools/launcher/openwithprogram.cpp" line="45"/>
        <source>Unable to write in</source>
        <translation>Ezin da hemen idatzi:</translation>
    </message>
    <message>
<<<<<<< HEAD
        <location filename="../../src/tools/imgur/imguruploader.cpp" line="99"/>
=======
        <location filename="../../src/tools/storage/imgur/imguruploader.cpp" line="83"/>
>>>>>>> b1ba67ac
        <source>URL copied to clipboard.</source>
        <translation>Arbelean kopiatu da URLa.</translation>
    </message>
    <message>
        <location filename="../../src/cli/commandlineparser.cpp" line="64"/>
        <source>Options</source>
        <translation>Aukerak</translation>
    </message>
    <message>
        <location filename="../../src/cli/commandlineparser.cpp" line="78"/>
        <source>Arguments</source>
        <translation>Argumentuak</translation>
    </message>
    <message>
        <location filename="../../src/cli/commandlineparser.cpp" line="337"/>
        <source>arguments</source>
        <translation>argumentuak</translation>
    </message>
    <message>
        <location filename="../../src/cli/commandlineparser.cpp" line="338"/>
        <source>Usage</source>
        <translation>Erabilera</translation>
    </message>
    <message>
        <location filename="../../src/cli/commandlineparser.cpp" line="338"/>
        <source>options</source>
        <translation>aukerak</translation>
    </message>
    <message>
        <location filename="../../src/cli/commandlineparser.cpp" line="345"/>
        <source>Per default runs Flameshot in the background and   adds a tray icon for configuration.</source>
<<<<<<< HEAD
        <translation>Lehenetsita Flameshot atzealdean abiarazten du   eta erretilu ikono bat gehitzen du ezarpenetarako.</translation>
=======
        <translation type="vanished">Lehenetsita Flameshot atzealdean abiarazten du   eta erretilu ikono bat gehitzen du ezarpenetarako.</translation>
    </message>
    <message>
        <location filename="../../external/singleapplication/singleapplication.cpp" line="442"/>
        <source>Hi, I&apos;m already running!
You can find me in the system tray.</source>
        <translation type="unfinished"></translation>
    </message>
    <message>
        <location filename="../../src/core/controller.cpp" line="409"/>
        <source>Hello, I&apos;m here! Click icon in the tray to take a screenshot or click with a right button to see more options.</source>
        <translation type="unfinished"></translation>
    </message>
    <message>
        <location filename="../../src/utils/configshortcuts.cpp" line="22"/>
        <source>Toggle side panel</source>
        <translation type="unfinished"></translation>
    </message>
    <message>
        <location filename="../../src/utils/configshortcuts.cpp" line="27"/>
        <source>Resize selection left 1px</source>
        <translation type="unfinished"></translation>
    </message>
    <message>
        <location filename="../../src/utils/configshortcuts.cpp" line="31"/>
        <source>Resize selection right 1px</source>
        <translation type="unfinished"></translation>
    </message>
    <message>
        <location filename="../../src/utils/configshortcuts.cpp" line="35"/>
        <source>Resize selection up 1px</source>
        <translation type="unfinished"></translation>
    </message>
    <message>
        <location filename="../../src/utils/configshortcuts.cpp" line="39"/>
        <source>Resize selection down 1px</source>
        <translation type="unfinished"></translation>
    </message>
    <message>
        <location filename="../../src/utils/configshortcuts.cpp" line="43"/>
        <source>Move selection left 1px</source>
        <translation type="unfinished"></translation>
    </message>
    <message>
        <location filename="../../src/utils/configshortcuts.cpp" line="46"/>
        <source>Move selection right 1px</source>
        <translation type="unfinished"></translation>
    </message>
    <message>
        <location filename="../../src/utils/configshortcuts.cpp" line="49"/>
        <source>Move selection up 1px</source>
        <translation type="unfinished"></translation>
    </message>
    <message>
        <location filename="../../src/utils/configshortcuts.cpp" line="52"/>
        <source>Move selection down 1px</source>
        <translation type="unfinished"></translation>
    </message>
    <message>
        <location filename="../../src/utils/configshortcuts.cpp" line="55"/>
        <source>Quit capture</source>
        <translation type="unfinished">Irten argazki-hartzetik</translation>
    </message>
    <message>
        <location filename="../../src/utils/configshortcuts.cpp" line="59"/>
        <source>Screenshot history</source>
        <translation type="unfinished"></translation>
    </message>
    <message>
        <location filename="../../src/utils/configshortcuts.cpp" line="62"/>
        <source>Capture screen</source>
        <translation type="unfinished"></translation>
    </message>
    <message>
        <location filename="../../src/utils/configshortcuts.cpp" line="65"/>
        <source>Show color picker</source>
        <translation type="unfinished">Erakutsi kolore hautagailua</translation>
    </message>
    <message>
        <location filename="../../src/utils/configshortcuts.cpp" line="67"/>
        <source>Change the tool&apos;s thickness</source>
        <translation type="unfinished">Aldatu tresnaren lodiera</translation>
>>>>>>> b1ba67ac
    </message>
</context>
<context>
    <name>RectangleTool</name>
    <message>
        <location filename="../../src/tools/rectangle/rectangletool.cpp" line="38"/>
        <source>Rectangle</source>
        <translation>Laukizuzena</translation>
    </message>
    <message>
        <location filename="../../src/tools/rectangle/rectangletool.cpp" line="48"/>
        <source>Set the Rectangle as the paint tool</source>
        <translation>Ezarri Laukizuzena margotzeko tresna gisa</translation>
    </message>
</context>
<context>
    <name>RedoTool</name>
    <message>
        <location filename="../../src/tools/redo/redotool.cpp" line="37"/>
        <source>Redo</source>
        <translation>Berregin</translation>
    </message>
    <message>
        <location filename="../../src/tools/redo/redotool.cpp" line="47"/>
        <source>Redo the next modification</source>
        <translation>Berregin azken aldaketa</translation>
    </message>
</context>
<context>
    <name>SaveTool</name>
    <message>
        <location filename="../../src/tools/save/savetool.cpp" line="44"/>
        <source>Save</source>
        <translation>Gorde</translation>
    </message>
    <message>
        <location filename="../../src/tools/save/savetool.cpp" line="54"/>
        <source>Save the capture</source>
        <translation>Gorde argazkia</translation>
    </message>
</context>
<context>
    <name>ScreenGrabber</name>
    <message>
        <location filename="../../src/utils/screengrabber.cpp" line="96"/>
        <source>Unable to capture screen</source>
        <translation>Ezin da pantailaren argazkia egin</translation>
    </message>
</context>
<context>
    <name>SelectionTool</name>
    <message>
        <location filename="../../src/tools/selection/selectiontool.cpp" line="43"/>
        <source>Rectangular Selection</source>
        <translation>Hautapen laukizuzena</translation>
    </message>
    <message>
        <location filename="../../src/tools/selection/selectiontool.cpp" line="53"/>
        <source>Set Selection as the paint tool</source>
        <translation>Ezarri Hautapena margotzeko tresna gisa</translation>
    </message>
</context>
<context>
<<<<<<< HEAD
=======
    <name>SetShortcutDialog</name>
    <message>
        <location filename="../../src/config/setshortcutwidget.cpp" line="30"/>
        <source>Set Shortcut</source>
        <translation type="unfinished"></translation>
    </message>
    <message>
        <location filename="../../src/config/setshortcutwidget.cpp" line="36"/>
        <source>Enter new shortcut to change </source>
        <translation type="unfinished"></translation>
    </message>
    <message>
        <location filename="../../src/config/setshortcutwidget.cpp" line="49"/>
        <source>Press Esc to cancel or Backspace to disable the keyboard shortcut.</source>
        <translation type="unfinished"></translation>
    </message>
</context>
<context>
    <name>ShortcutsWidget</name>
    <message>
        <location filename="../../src/config/shortcutswidget.cpp" line="41"/>
        <source>Hot Keys</source>
        <translation type="unfinished"></translation>
    </message>
    <message>
        <location filename="../../src/config/shortcutswidget.cpp" line="66"/>
        <source>Available shortcuts in the screen capture mode.</source>
        <translation type="unfinished">Argazki-hartze moduan erabili daitezken laster-teklak.</translation>
    </message>
    <message>
        <location filename="../../src/config/shortcutswidget.cpp" line="78"/>
        <source>Description</source>
        <translation type="unfinished">Deskribapena</translation>
    </message>
    <message>
        <location filename="../../src/config/shortcutswidget.cpp" line="78"/>
        <source>Key</source>
        <translation type="unfinished">Tekla</translation>
    </message>
</context>
<context>
>>>>>>> b1ba67ac
    <name>SidePanelWidget</name>
    <message>
        <location filename="../../src/widgets/panel/sidepanelwidget.cpp" line="72"/>
        <source>Active thickness:</source>
        <translation>Uneko lodiera:</translation>
    </message>
    <message>
        <location filename="../../src/widgets/panel/sidepanelwidget.cpp" line="73"/>
        <source>Active color:</source>
        <translation>Uneko kolorea:</translation>
    </message>
    <message>
        <location filename="../../src/widgets/panel/sidepanelwidget.cpp" line="207"/>
        <source>Press ESC to cancel</source>
        <translation>Sakatu IHES uzteko</translation>
    </message>
    <message>
        <location filename="../../src/widgets/panel/sidepanelwidget.cpp" line="209"/>
        <source>Grab Color</source>
        <translation>Hartu kolorea</translation>
    </message>
</context>
<context>
    <name>SizeIndicatorTool</name>
    <message>
        <location filename="../../src/tools/sizeindicator/sizeindicatortool.cpp" line="37"/>
        <source>Selection Size Indicator</source>
        <translation>Hautapenaren tamaina-adierazlea</translation>
    </message>
    <message>
        <location filename="../../src/tools/sizeindicator/sizeindicatortool.cpp" line="47"/>
        <source>Show the dimensions of the selection (X Y)</source>
        <translation>Erakutsi hautapenaren dimentsioak (X Y)</translation>
    </message>
</context>
<context>
    <name>StrftimeChooserWidget</name>
    <message>
        <location filename="../../src/config/strftimechooserwidget.cpp" line="51"/>
        <source>Century (00-99)</source>
        <translation>Mendea (00-99)</translation>
    </message>
    <message>
        <location filename="../../src/config/strftimechooserwidget.cpp" line="52"/>
        <source>Year (00-99)</source>
        <translation>Urtea (00-99)</translation>
    </message>
    <message>
        <location filename="../../src/config/strftimechooserwidget.cpp" line="53"/>
        <source>Year (2000)</source>
        <translation>Urtea (2000)</translation>
    </message>
    <message>
        <location filename="../../src/config/strftimechooserwidget.cpp" line="56"/>
        <source>Month Name (jan)</source>
        <translation>Hilabetearen izena (ira)</translation>
    </message>
    <message>
        <location filename="../../src/config/strftimechooserwidget.cpp" line="57"/>
        <source>Month Name (january)</source>
        <translation>Hilabetearen izena (iraila)</translation>
    </message>
    <message>
        <location filename="../../src/config/strftimechooserwidget.cpp" line="59"/>
        <source>Month (01-12)</source>
        <translation>Hilabetea (01-12)</translation>
    </message>
    <message>
        <location filename="../../src/config/strftimechooserwidget.cpp" line="60"/>
        <source>Week Day (1-7)</source>
        <translation>Asteko eguna (1-7)</translation>
    </message>
    <message>
        <location filename="../../src/config/strftimechooserwidget.cpp" line="61"/>
        <source>Week (01-53)</source>
        <translation>Astea (01-53)</translation>
    </message>
    <message>
        <location filename="../../src/config/strftimechooserwidget.cpp" line="64"/>
        <source>Day Name (mon)</source>
        <translation>Egunaren izena (ar.)</translation>
    </message>
    <message>
        <location filename="../../src/config/strftimechooserwidget.cpp" line="65"/>
        <source>Day Name (monday)</source>
        <translation>Egunaren izena (asteartea)</translation>
    </message>
    <message>
        <location filename="../../src/config/strftimechooserwidget.cpp" line="67"/>
        <source>Day (01-31)</source>
        <translation>Eguna (01-31)</translation>
    </message>
    <message>
        <location filename="../../src/config/strftimechooserwidget.cpp" line="68"/>
        <source>Day of Month (1-31)</source>
        <translation>Hilabeteko eguna (1-31)</translation>
    </message>
    <message>
        <location filename="../../src/config/strftimechooserwidget.cpp" line="69"/>
        <source>Day (001-366)</source>
        <translation>Urteko eguna (001-366)</translation>
    </message>
    <message>
        <location filename="../../src/config/strftimechooserwidget.cpp" line="72"/>
        <source>Time (%H-%M-%S)</source>
        <translation>Ordua (%H-%M-%S)</translation>
    </message>
    <message>
        <location filename="../../src/config/strftimechooserwidget.cpp" line="73"/>
        <source>Time (%H-%M)</source>
        <translation>Ordua (%H-%M)</translation>
    </message>
    <message>
        <location filename="../../src/config/strftimechooserwidget.cpp" line="75"/>
        <source>Hour (00-23)</source>
        <translation>Eguneko ordua (00-23)</translation>
    </message>
    <message>
        <location filename="../../src/config/strftimechooserwidget.cpp" line="76"/>
        <source>Hour (01-12)</source>
        <translation>Eguneko ordua (01-12)</translation>
    </message>
    <message>
        <location filename="../../src/config/strftimechooserwidget.cpp" line="77"/>
        <source>Minute (00-59)</source>
        <translation>Minutua (00-59)</translation>
    </message>
    <message>
        <location filename="../../src/config/strftimechooserwidget.cpp" line="78"/>
        <source>Second (00-59)</source>
        <translation>Segundoa (00-59)</translation>
    </message>
    <message>
        <location filename="../../src/config/strftimechooserwidget.cpp" line="81"/>
        <source>Full Date (%m/%d/%y)</source>
        <translation>Data (%h/%e/%u)</translation>
    </message>
    <message>
        <location filename="../../src/config/strftimechooserwidget.cpp" line="83"/>
        <source>Full Date (%Y-%m-%d)</source>
        <translation>Data (%U-%h-%e)</translation>
    </message>
</context>
<context>
    <name>SystemNotification</name>
    <message>
        <location filename="../../src/utils/systemnotification.cpp" line="36"/>
        <source>Flameshot Info</source>
        <translation>Flameshoten informazioa</translation>
    </message>
</context>
<context>
    <name>TextConfig</name>
    <message>
        <location filename="../../src/tools/text/textconfig.cpp" line="54"/>
        <source>StrikeOut</source>
        <translation>Marratua</translation>
    </message>
    <message>
        <location filename="../../src/tools/text/textconfig.cpp" line="63"/>
        <source>Underline</source>
        <translation>Azpimarratua</translation>
    </message>
    <message>
        <location filename="../../src/tools/text/textconfig.cpp" line="72"/>
        <source>Bold</source>
        <translation>Lodia</translation>
    </message>
    <message>
        <location filename="../../src/tools/text/textconfig.cpp" line="81"/>
        <source>Italic</source>
        <translation>Etzana</translation>
    </message>
</context>
<context>
    <name>TextTool</name>
    <message>
        <location filename="../../src/tools/text/texttool.cpp" line="57"/>
        <source>Text</source>
        <translation>Testua</translation>
    </message>
    <message>
        <location filename="../../src/tools/text/texttool.cpp" line="67"/>
        <source>Add text to your capture</source>
        <translation>Gehitu testua zure argazkian</translation>
    </message>
</context>
<context>
    <name>UIcolorEditor</name>
    <message>
        <location filename="../../src/config/uicoloreditor.cpp" line="32"/>
        <source>UI Color Editor</source>
        <translation>Interfaze-kolorearen editorea</translation>
    </message>
    <message>
        <location filename="../../src/config/uicoloreditor.cpp" line="103"/>
        <source>Change the color moving the selectors and see the changes in the preview buttons.</source>
        <translation>Aldatu kolorea hautagailuak mugituz eta ikusi aldaketak aurrebistako botoietan.</translation>
    </message>
    <message>
        <location filename="../../src/config/uicoloreditor.cpp" line="114"/>
        <source>Select a Button to modify it</source>
        <translation>Aukeratu botoi bat berbera aldatzeko</translation>
    </message>
    <message>
        <location filename="../../src/config/uicoloreditor.cpp" line="124"/>
        <source>Main Color</source>
        <translation>Kolore nagusia</translation>
    </message>
    <message>
        <location filename="../../src/config/uicoloreditor.cpp" line="128"/>
        <source>Click on this button to set the edition mode of the main color.</source>
        <translation>Sakatu botoi hau kolore nagusia aldatzeko.</translation>
    </message>
    <message>
        <location filename="../../src/config/uicoloreditor.cpp" line="139"/>
        <source>Contrast Color</source>
        <translation>Kontraste kolorea</translation>
    </message>
    <message>
        <location filename="../../src/config/uicoloreditor.cpp" line="144"/>
        <source>Click on this button to set the edition mode of the contrast color.</source>
        <translation>Sakatu botoi hau kontraste kolorea aldatzeko.</translation>
    </message>
</context>
<context>
    <name>UndoTool</name>
    <message>
        <location filename="../../src/tools/undo/undotool.cpp" line="37"/>
        <source>Undo</source>
        <translation>Desegin</translation>
    </message>
    <message>
        <location filename="../../src/tools/undo/undotool.cpp" line="47"/>
        <source>Undo the last modification</source>
        <translation>Desegin azken aldaketa</translation>
    </message>
</context>
<context>
<<<<<<< HEAD
    <name>UtilityPanel</name>
    <message>
        <location filename="../../src/widgets/panel/utilitypanel.cpp" line="109"/>
=======
    <name>UpdateNotificationWidget</name>
    <message>
        <location filename="../../src/widgets/updatenotificationwidget.cpp" line="69"/>
        <source>New Flameshot version %1 is available</source>
        <translation type="unfinished"></translation>
    </message>
    <message>
        <location filename="../../src/widgets/updatenotificationwidget.cpp" line="119"/>
        <source>Ignore</source>
        <translation type="unfinished"></translation>
    </message>
    <message>
        <location filename="../../src/widgets/updatenotificationwidget.cpp" line="127"/>
        <source>Later</source>
        <translation type="unfinished"></translation>
    </message>
    <message>
        <location filename="../../src/widgets/updatenotificationwidget.cpp" line="135"/>
        <source>Update</source>
        <translation type="unfinished"></translation>
    </message>
</context>
<context>
    <name>UploadStorageConfig</name>
    <message>
        <location filename="../../src/config/uploadstorageconfig.cpp" line="34"/>
        <source>Upload storage</source>
        <translation type="unfinished"></translation>
    </message>
    <message>
        <location filename="../../src/config/uploadstorageconfig.cpp" line="38"/>
        <source>Imgur storage</source>
        <translation type="unfinished"></translation>
    </message>
    <message>
        <location filename="../../src/config/uploadstorageconfig.cpp" line="45"/>
        <source>S3 storage (require config.ini file with s3 credentials)</source>
        <translation type="unfinished"></translation>
    </message>
</context>
<context>
    <name>UtilityPanel</name>
    <message>
        <location filename="../../src/widgets/panel/utilitypanel.cpp" line="131"/>
>>>>>>> b1ba67ac
        <source>Close</source>
        <translation>Itxi</translation>
    </message>
</context>
<context>
    <name>VisualsEditor</name>
    <message>
        <location filename="../../src/config/visualseditor.cpp" line="59"/>
        <source>Opacity of area outside selection:</source>
        <translation>Hautapenaren kanpoko eremuaren opakutasuna :</translation>
    </message>
    <message>
        <location filename="../../src/config/visualseditor.cpp" line="85"/>
        <source>Button Selection</source>
        <translation>Botoi-hautapena</translation>
    </message>
    <message>
        <location filename="../../src/config/visualseditor.cpp" line="91"/>
        <source>Select All</source>
        <translation>Hautatu guztiak</translation>
    </message>
</context>
</TS><|MERGE_RESOLUTION|>--- conflicted
+++ resolved
@@ -123,20 +123,12 @@
 <context>
     <name>CaptureWidget</name>
     <message>
-<<<<<<< HEAD
         <location filename="../../src/widgets/capture/capturewidget.cpp" line="95"/>
-=======
-        <location filename="../../src/widgets/capture/capturewidget.cpp" line="101"/>
->>>>>>> b1ba67ac
         <source>Unable to capture screen</source>
         <translation>Ezin da pantailaren argazkia egin</translation>
     </message>
     <message>
-<<<<<<< HEAD
         <location filename="../../src/widgets/capture/capturewidget.cpp" line="255"/>
-=======
-        <location filename="../../src/widgets/capture/capturewidget.cpp" line="314"/>
->>>>>>> b1ba67ac
         <source>Select an area with the mouse, or press Esc to exit.
 Press Enter to capture the screen.
 Press Right Click to show the color picker.
@@ -149,11 +141,7 @@
 Sakatu Zuriunea alboko panela irekitzeko.</translation>
     </message>
     <message>
-<<<<<<< HEAD
         <location filename="../../src/widgets/capture/capturewidget.cpp" line="611"/>
-=======
-        <location filename="../../src/widgets/capture/capturewidget.cpp" line="724"/>
->>>>>>> b1ba67ac
         <source>Tool Settings</source>
         <translation>Tresna-aukerak</translation>
     </message>
@@ -210,74 +198,31 @@
 <context>
     <name>Controller</name>
     <message>
-<<<<<<< HEAD
         <location filename="../../src/core/controller.cpp" line="197"/>
-=======
-        <location filename="../../src/core/controller.cpp" line="145"/>
-        <source>New version %1 is available</source>
-        <translation type="unfinished"></translation>
-    </message>
-    <message>
-        <location filename="../../src/core/controller.cpp" line="153"/>
-        <source>You have the latest version</source>
-        <translation type="unfinished"></translation>
-    </message>
-    <message>
-        <location filename="../../src/core/controller.cpp" line="316"/>
->>>>>>> b1ba67ac
         <source>&amp;Take Screenshot</source>
         <translation>&amp;Pantaila-argazkia egin</translation>
     </message>
     <message>
-<<<<<<< HEAD
         <location filename="../../src/core/controller.cpp" line="202"/>
-=======
-        <location filename="../../src/core/controller.cpp" line="321"/>
->>>>>>> b1ba67ac
         <source>&amp;Open Launcher</source>
         <translation>&amp;Abiarazlea ireki</translation>
     </message>
     <message>
-<<<<<<< HEAD
         <location filename="../../src/core/controller.cpp" line="207"/>
-=======
-        <location filename="../../src/core/controller.cpp" line="326"/>
->>>>>>> b1ba67ac
         <source>&amp;Configuration</source>
         <translation>&amp;Ezarpenak</translation>
     </message>
     <message>
-<<<<<<< HEAD
         <location filename="../../src/core/controller.cpp" line="210"/>
-=======
-        <location filename="../../src/core/controller.cpp" line="329"/>
->>>>>>> b1ba67ac
         <source>&amp;About</source>
         <translation>&amp;Honi buruz</translation>
     </message>
     <message>
-<<<<<<< HEAD
-=======
-        <location filename="../../src/core/controller.cpp" line="332"/>
-        <source>Check for updates</source>
-        <translation type="unfinished"></translation>
-    </message>
-    <message>
-        <location filename="../../src/core/controller.cpp" line="339"/>
-        <source>&amp;Latest Uploads</source>
-        <translation type="unfinished"></translation>
-    </message>
-    <message>
->>>>>>> b1ba67ac
         <source>&amp;Information</source>
         <translation type="vanished">&amp;Informazioa</translation>
     </message>
     <message>
-<<<<<<< HEAD
         <location filename="../../src/core/controller.cpp" line="212"/>
-=======
-        <location filename="../../src/core/controller.cpp" line="335"/>
->>>>>>> b1ba67ac
         <source>&amp;Quit</source>
         <translation>&amp;Irten</translation>
     </message>
@@ -367,490 +312,161 @@
 <context>
     <name>GeneneralConf</name>
     <message>
-<<<<<<< HEAD
         <location filename="../../src/config/geneneralconf.cpp" line="113"/>
         <location filename="../../src/config/geneneralconf.cpp" line="245"/>
-=======
-        <location filename="../../src/config/geneneralconf.cpp" line="108"/>
-        <location filename="../../src/config/geneneralconf.cpp" line="240"/>
->>>>>>> b1ba67ac
         <source>Import</source>
         <translation>Inportatu</translation>
     </message>
     <message>
-<<<<<<< HEAD
         <location filename="../../src/config/geneneralconf.cpp" line="120"/>
         <location filename="../../src/config/geneneralconf.cpp" line="128"/>
         <location filename="../../src/config/geneneralconf.cpp" line="151"/>
         <location filename="../../src/config/geneneralconf.cpp" line="353"/>
-=======
-        <location filename="../../src/config/geneneralconf.cpp" line="115"/>
-        <location filename="../../src/config/geneneralconf.cpp" line="123"/>
-        <location filename="../../src/config/geneneralconf.cpp" line="146"/>
-        <location filename="../../src/config/geneneralconf.cpp" line="406"/>
->>>>>>> b1ba67ac
         <source>Error</source>
         <translation>Errorea</translation>
     </message>
     <message>
-<<<<<<< HEAD
         <location filename="../../src/config/geneneralconf.cpp" line="120"/>
-=======
-        <location filename="../../src/config/geneneralconf.cpp" line="115"/>
->>>>>>> b1ba67ac
         <source>Unable to read file.</source>
         <translation>Ezin da fitxategia irakurri.</translation>
     </message>
     <message>
-<<<<<<< HEAD
         <location filename="../../src/config/geneneralconf.cpp" line="128"/>
         <location filename="../../src/config/geneneralconf.cpp" line="151"/>
-=======
-        <location filename="../../src/config/geneneralconf.cpp" line="123"/>
-        <location filename="../../src/config/geneneralconf.cpp" line="146"/>
->>>>>>> b1ba67ac
         <source>Unable to write file.</source>
         <translation>Ezin da fitxategian idatzi.</translation>
     </message>
     <message>
-<<<<<<< HEAD
         <location filename="../../src/config/geneneralconf.cpp" line="138"/>
-=======
-        <location filename="../../src/config/geneneralconf.cpp" line="133"/>
->>>>>>> b1ba67ac
         <source>Save File</source>
         <translation>Gorde fitxategia</translation>
     </message>
     <message>
-<<<<<<< HEAD
         <location filename="../../src/config/geneneralconf.cpp" line="160"/>
-=======
-        <location filename="../../src/config/geneneralconf.cpp" line="155"/>
->>>>>>> b1ba67ac
         <source>Confirm Reset</source>
         <translation>Baieztatu berrezartzea</translation>
     </message>
     <message>
-<<<<<<< HEAD
         <location filename="../../src/config/geneneralconf.cpp" line="161"/>
-=======
-        <location filename="../../src/config/geneneralconf.cpp" line="156"/>
->>>>>>> b1ba67ac
         <source>Are you sure you want to reset the configuration?</source>
         <translation>Ziur ezarpenak berrezarri nahi dituzula?</translation>
     </message>
     <message>
-<<<<<<< HEAD
         <location filename="../../src/config/geneneralconf.cpp" line="170"/>
-=======
-        <location filename="../../src/config/geneneralconf.cpp" line="165"/>
->>>>>>> b1ba67ac
         <source>Show help message</source>
         <translation>Erakutsi laguntza-mezua</translation>
     </message>
     <message>
-<<<<<<< HEAD
         <location filename="../../src/config/geneneralconf.cpp" line="174"/>
-=======
-        <location filename="../../src/config/geneneralconf.cpp" line="169"/>
->>>>>>> b1ba67ac
         <source>Show the help message at the beginning in the capture mode.</source>
         <translation>Erakutsi laguntza-mezua argazki-hartze modua irekitzean.</translation>
     </message>
     <message>
-<<<<<<< HEAD
         <location filename="../../src/config/geneneralconf.cpp" line="186"/>
-=======
-        <location filename="../../src/config/geneneralconf.cpp" line="181"/>
->>>>>>> b1ba67ac
         <source>Show the side panel button</source>
         <translation>Erakutsi aldeko paneleko botoia</translation>
     </message>
     <message>
-<<<<<<< HEAD
         <location filename="../../src/config/geneneralconf.cpp" line="189"/>
-=======
-        <location filename="../../src/config/geneneralconf.cpp" line="184"/>
->>>>>>> b1ba67ac
         <source>Show the side panel toggle button in the capture mode.</source>
         <translation>Erakutsi aldeko panela erakusteko botoia argazki-hartze moduan.</translation>
     </message>
     <message>
-<<<<<<< HEAD
         <location filename="../../src/config/geneneralconf.cpp" line="199"/>
         <location filename="../../src/config/geneneralconf.cpp" line="203"/>
-=======
-        <location filename="../../src/config/geneneralconf.cpp" line="194"/>
-        <location filename="../../src/config/geneneralconf.cpp" line="198"/>
->>>>>>> b1ba67ac
         <source>Show desktop notifications</source>
         <translation>Erakutsi mahaigaineko jakinarazpenak</translation>
     </message>
     <message>
-<<<<<<< HEAD
         <location filename="../../src/config/geneneralconf.cpp" line="215"/>
-=======
-        <location filename="../../src/config/geneneralconf.cpp" line="210"/>
->>>>>>> b1ba67ac
         <source>Show tray icon</source>
         <translation>Erakutsi ikonoa erretiluan</translation>
     </message>
     <message>
-<<<<<<< HEAD
         <location filename="../../src/config/geneneralconf.cpp" line="219"/>
-=======
-        <location filename="../../src/config/geneneralconf.cpp" line="214"/>
->>>>>>> b1ba67ac
         <source>Show the systemtray icon</source>
         <translation>Erakutsi ikonoa sistemako erretiluan</translation>
     </message>
     <message>
-<<<<<<< HEAD
         <location filename="../../src/config/geneneralconf.cpp" line="233"/>
-=======
-        <location filename="../../src/config/geneneralconf.cpp" line="228"/>
->>>>>>> b1ba67ac
         <source>Configuration File</source>
         <translation>Konfigurazio-fitxategia</translation>
     </message>
     <message>
-<<<<<<< HEAD
         <location filename="../../src/config/geneneralconf.cpp" line="238"/>
-=======
-        <location filename="../../src/config/geneneralconf.cpp" line="233"/>
->>>>>>> b1ba67ac
         <source>Export</source>
         <translation>Esportatu</translation>
     </message>
     <message>
-<<<<<<< HEAD
         <location filename="../../src/config/geneneralconf.cpp" line="252"/>
-=======
-        <location filename="../../src/config/geneneralconf.cpp" line="247"/>
->>>>>>> b1ba67ac
         <source>Reset</source>
         <translation>Berrezarri</translation>
     </message>
     <message>
-<<<<<<< HEAD
         <location filename="../../src/config/geneneralconf.cpp" line="262"/>
-=======
-        <location filename="../../src/config/geneneralconf.cpp" line="257"/>
->>>>>>> b1ba67ac
         <source>Launch at startup</source>
         <translation>Abiarazi saio-hasieran</translation>
     </message>
     <message>
-<<<<<<< HEAD
         <location filename="../../src/config/geneneralconf.cpp" line="266"/>
-=======
-        <location filename="../../src/config/geneneralconf.cpp" line="261"/>
-        <location filename="../../src/config/geneneralconf.cpp" line="275"/>
->>>>>>> b1ba67ac
         <source>Launch Flameshot</source>
         <translation>Abiarazi Flamsehot</translation>
     </message>
     <message>
-<<<<<<< HEAD
         <location filename="../../src/config/geneneralconf.cpp" line="275"/>
-=======
-        <location filename="../../src/config/geneneralconf.cpp" line="271"/>
-        <source>Show welcome message on launch</source>
-        <translation type="unfinished"></translation>
-    </message>
-    <message>
-        <location filename="../../src/config/geneneralconf.cpp" line="286"/>
-        <source>Close application after capture</source>
-        <translation type="unfinished"></translation>
-    </message>
-    <message>
->>>>>>> b1ba67ac
         <source>Close after capture</source>
         <translation>Itxi argazkia egin ostean</translation>
     </message>
     <message>
-<<<<<<< HEAD
         <location filename="../../src/config/geneneralconf.cpp" line="279"/>
-=======
-        <location filename="../../src/config/geneneralconf.cpp" line="290"/>
->>>>>>> b1ba67ac
         <source>Close after taking a screenshot</source>
         <translation>Itxi pantaila-argazkia egin ostean</translation>
     </message>
     <message>
-<<<<<<< HEAD
         <location filename="../../src/config/geneneralconf.cpp" line="291"/>
-=======
-        <location filename="../../src/config/geneneralconf.cpp" line="302"/>
->>>>>>> b1ba67ac
         <source>Copy URL after upload</source>
         <translation>Kopiatu URLa igo ostean</translation>
     </message>
     <message>
-<<<<<<< HEAD
         <location filename="../../src/config/geneneralconf.cpp" line="296"/>
-=======
-        <location filename="../../src/config/geneneralconf.cpp" line="307"/>
->>>>>>> b1ba67ac
         <source>Copy URL and close window after upload</source>
         <translation>Kopiatu URLa eta itxi leihoa igo ostean</translation>
     </message>
     <message>
-<<<<<<< HEAD
         <location filename="../../src/config/geneneralconf.cpp" line="306"/>
-=======
-        <location filename="../../src/config/geneneralconf.cpp" line="317"/>
->>>>>>> b1ba67ac
         <source>Save image after copy</source>
         <translation>Gorde irudia kopiatu ostean</translation>
     </message>
     <message>
-<<<<<<< HEAD
         <location filename="../../src/config/geneneralconf.cpp" line="307"/>
-=======
-        <location filename="../../src/config/geneneralconf.cpp" line="318"/>
->>>>>>> b1ba67ac
         <source>Save image file after copying it</source>
         <translation>Gorde irudia fitxategian kopiatu ostean</translation>
     </message>
     <message>
-<<<<<<< HEAD
         <location filename="../../src/config/geneneralconf.cpp" line="316"/>
-=======
-        <location filename="../../src/config/geneneralconf.cpp" line="325"/>
->>>>>>> b1ba67ac
         <source>Save Path</source>
         <translation>Gordetzeko bidea</translation>
     </message>
     <message>
-<<<<<<< HEAD
         <location filename="../../src/config/geneneralconf.cpp" line="328"/>
-=======
-        <location filename="../../src/config/geneneralconf.cpp" line="342"/>
->>>>>>> b1ba67ac
         <source>Change...</source>
         <translation>Aldatu...</translation>
     </message>
     <message>
-<<<<<<< HEAD
         <location filename="../../src/config/geneneralconf.cpp" line="345"/>
-=======
-        <location filename="../../src/config/geneneralconf.cpp" line="378"/>
-        <location filename="../../src/config/geneneralconf.cpp" line="381"/>
-        <source>Copy file path after save</source>
-        <translation type="unfinished"></translation>
-    </message>
-    <message>
-        <location filename="../../src/config/geneneralconf.cpp" line="350"/>
-        <source>Use fixed path for screenshots to save</source>
-        <translation type="unfinished"></translation>
-    </message>
-    <message>
-        <location filename="../../src/config/geneneralconf.cpp" line="397"/>
->>>>>>> b1ba67ac
         <source>Choose a Folder</source>
         <translation>Aukeratu karpeta</translation>
     </message>
     <message>
-<<<<<<< HEAD
         <location filename="../../src/config/geneneralconf.cpp" line="353"/>
-=======
-        <location filename="../../src/config/geneneralconf.cpp" line="406"/>
->>>>>>> b1ba67ac
         <source>Unable to write to directory.</source>
         <translation>Ezin da direktorioan idatzi.</translation>
     </message>
 </context>
 <context>
-<<<<<<< HEAD
     <name>ImgurUploader</name>
     <message>
         <location filename="../../src/tools/imgur/imguruploader.cpp" line="52"/>
-=======
-    <name>HistoryWidget</name>
-    <message>
-        <location filename="../../src/widgets/historywidget.cpp" line="27"/>
-        <source>Latest Uploads</source>
-        <translation type="unfinished"></translation>
-    </message>
-    <message>
-        <location filename="../../src/widgets/historywidget.cpp" line="86"/>
-        <source>Screenshots history is empty</source>
-        <translation type="unfinished"></translation>
-    </message>
-    <message>
-        <location filename="../../src/widgets/historywidget.cpp" line="138"/>
-        <source>Copy URL</source>
-        <translation type="unfinished">Kopiatu URLa</translation>
-    </message>
-    <message>
-        <location filename="../../src/widgets/historywidget.cpp" line="142"/>
-        <source>URL copied to clipboard.</source>
-        <translation type="unfinished">Arbelean kopiatu da URLa.</translation>
-    </message>
-    <message>
-        <location filename="../../src/widgets/historywidget.cpp" line="148"/>
-        <source>Open in browser</source>
-        <translation type="unfinished"></translation>
-    </message>
-</context>
-<context>
-    <name>ImgS3Uploader</name>
-    <message>
-        <location filename="../../src/tools/storage/s3/imgs3uploader.cpp" line="49"/>
-        <source>Upload image to S3</source>
-        <translation type="unfinished"></translation>
-    </message>
-    <message>
-        <source>Uploading Image</source>
-        <translation type="obsolete">Irudia igotzen</translation>
-    </message>
-    <message>
-        <location filename="../../src/tools/storage/s3/imgs3uploader.cpp" line="49"/>
-        <source>Uploading Image...</source>
-        <translation type="unfinished"></translation>
-    </message>
-    <message>
-        <location filename="../../src/tools/storage/s3/imgs3uploader.cpp" line="55"/>
-        <source>Delete image from S3</source>
-        <translation type="unfinished"></translation>
-    </message>
-    <message>
-        <location filename="../../src/tools/storage/s3/imgs3uploader.cpp" line="55"/>
-        <source>Deleting image...</source>
-        <translation type="unfinished"></translation>
-    </message>
-    <message>
-        <location filename="../../src/tools/storage/s3/imgs3uploader.cpp" line="112"/>
-        <source>URL copied to clipboard.</source>
-        <translation type="unfinished">Arbelean kopiatu da URLa.</translation>
-    </message>
-    <message>
-        <location filename="../../src/tools/storage/s3/imgs3uploader.cpp" line="138"/>
-        <source>Unable to remove screenshot from the remote storage.</source>
-        <translation type="unfinished"></translation>
-    </message>
-    <message>
-        <location filename="../../src/tools/storage/s3/imgs3uploader.cpp" line="140"/>
-        <source>Network error</source>
-        <translation type="unfinished"></translation>
-    </message>
-    <message>
-        <location filename="../../src/tools/storage/s3/imgs3uploader.cpp" line="142"/>
-        <source>Possibly it doesn&apos;t exist anymore</source>
-        <translation type="unfinished"></translation>
-    </message>
-    <message>
-        <location filename="../../src/tools/storage/s3/imgs3uploader.cpp" line="147"/>
-        <source>Do you want to remove screenshot from local history anyway?</source>
-        <translation type="unfinished"></translation>
-    </message>
-    <message>
-        <location filename="../../src/tools/storage/s3/imgs3uploader.cpp" line="151"/>
-        <source>Remove screenshot from history?</source>
-        <translation type="unfinished"></translation>
-    </message>
-    <message>
-        <location filename="../../src/tools/storage/s3/imgs3uploader.cpp" line="380"/>
-        <source>Retrieving configuration file with s3 creds...</source>
-        <translation type="unfinished"></translation>
-    </message>
-    <message>
-        <location filename="../../src/tools/storage/s3/imgs3uploader.cpp" line="168"/>
-        <source>S3 Creds URL is not found in your configuration file</source>
-        <translation type="unfinished"></translation>
-    </message>
-    <message>
-        <location filename="../../src/tools/storage/s3/imgs3uploader.cpp" line="376"/>
-        <source>Error</source>
-        <translation type="unfinished">Errorea</translation>
-    </message>
-    <message>
-        <location filename="../../src/tools/storage/s3/imgs3uploader.cpp" line="372"/>
-        <source>Unable to get s3 credentials, please check your VPN connection and try again</source>
-        <translation type="unfinished"></translation>
-    </message>
-</context>
-<context>
-    <name>ImgS3UploaderTool</name>
-    <message>
-        <location filename="../../src/tools/storage/s3/imgs3uploadertool.cpp" line="28"/>
-        <source>Upload the selection to S3 bucket</source>
-        <translation type="unfinished"></translation>
-    </message>
-</context>
-<context>
-    <name>ImgUploader</name>
-    <message>
-        <location filename="../../src/tools/storage/imguploader.cpp" line="46"/>
-        <source>Upload image to S3</source>
-        <translation type="unfinished"></translation>
-    </message>
-    <message>
-        <source>Uploading Image</source>
-        <translation type="obsolete">Irudia igotzen</translation>
-    </message>
-    <message>
-        <location filename="../../src/tools/storage/imguploader.cpp" line="90"/>
-        <source>Unable to open the URL.</source>
-        <translation type="unfinished">Ezin da ireki URLa.</translation>
-    </message>
-    <message>
-        <location filename="../../src/tools/storage/imguploader.cpp" line="97"/>
-        <source>URL copied to clipboard.</source>
-        <translation type="unfinished">Arbelean kopiatu da URLa.</translation>
-    </message>
-    <message>
-        <location filename="../../src/tools/storage/imguploader.cpp" line="103"/>
-        <source>Screenshot copied to clipboard.</source>
-        <translation type="unfinished">Arbelean kopiatu da pantaila-argazkia.</translation>
-    </message>
-    <message>
-        <location filename="../../src/tools/storage/imguploader.cpp" line="52"/>
-        <location filename="../../src/tools/storage/imguploader.cpp" line="112"/>
-        <source>Deleting image...</source>
-        <translation type="unfinished"></translation>
-    </message>
-    <message>
-        <location filename="../../src/tools/storage/imguploader.cpp" line="46"/>
-        <source>Uploading Image...</source>
-        <translation type="unfinished"></translation>
-    </message>
-    <message>
-        <location filename="../../src/tools/storage/imguploader.cpp" line="172"/>
-        <source>Copy URL</source>
-        <translation type="unfinished">Kopiatu URLa</translation>
-    </message>
-    <message>
-        <location filename="../../src/tools/storage/imguploader.cpp" line="173"/>
-        <source>Open URL</source>
-        <translation type="unfinished">Ireki URLa</translation>
-    </message>
-    <message>
-        <location filename="../../src/tools/storage/imguploader.cpp" line="52"/>
-        <location filename="../../src/tools/storage/imguploader.cpp" line="174"/>
-        <source>Delete image</source>
-        <translation type="unfinished">Ezabatu irudia</translation>
-    </message>
-    <message>
-        <location filename="../../src/tools/storage/imguploader.cpp" line="175"/>
-        <source>Image to Clipboard.</source>
-        <translation type="unfinished">Irudia arbelera.</translation>
-    </message>
-</context>
-<context>
-    <name>ImgUploaderTool</name>
-    <message>
-        <location filename="../../src/tools/storage/imguploadertool.cpp" line="21"/>
-        <source>Image uploader tool</source>
-        <translation type="unfinished"></translation>
-    </message>
-</context>
-<context>
-    <name>ImgurUploader</name>
-    <message>
-        <location filename="../../src/tools/storage/imgur/imguruploader.cpp" line="45"/>
->>>>>>> b1ba67ac
         <source>Upload to Imgur</source>
         <translation>Igo Imgur-era</translation>
     </message>
@@ -880,12 +496,8 @@
         <translation>Irudia arbelera.</translation>
     </message>
     <message>
-<<<<<<< HEAD
         <location filename="../../src/tools/imgur/imguruploader.cpp" line="191"/>
         <location filename="../../src/tools/imgur/imguruploader.cpp" line="205"/>
-=======
-        <location filename="../../src/tools/storage/imgur/imguruploader.cpp" line="124"/>
->>>>>>> b1ba67ac
         <source>Unable to open the URL.</source>
         <translation>Ezin da ireki URLa.</translation>
     </message>
@@ -1275,11 +887,7 @@
         <translation>Ezin da hemen idatzi:</translation>
     </message>
     <message>
-<<<<<<< HEAD
         <location filename="../../src/tools/imgur/imguruploader.cpp" line="99"/>
-=======
-        <location filename="../../src/tools/storage/imgur/imguruploader.cpp" line="83"/>
->>>>>>> b1ba67ac
         <source>URL copied to clipboard.</source>
         <translation>Arbelean kopiatu da URLa.</translation>
     </message>
@@ -1311,92 +919,7 @@
     <message>
         <location filename="../../src/cli/commandlineparser.cpp" line="345"/>
         <source>Per default runs Flameshot in the background and   adds a tray icon for configuration.</source>
-<<<<<<< HEAD
         <translation>Lehenetsita Flameshot atzealdean abiarazten du   eta erretilu ikono bat gehitzen du ezarpenetarako.</translation>
-=======
-        <translation type="vanished">Lehenetsita Flameshot atzealdean abiarazten du   eta erretilu ikono bat gehitzen du ezarpenetarako.</translation>
-    </message>
-    <message>
-        <location filename="../../external/singleapplication/singleapplication.cpp" line="442"/>
-        <source>Hi, I&apos;m already running!
-You can find me in the system tray.</source>
-        <translation type="unfinished"></translation>
-    </message>
-    <message>
-        <location filename="../../src/core/controller.cpp" line="409"/>
-        <source>Hello, I&apos;m here! Click icon in the tray to take a screenshot or click with a right button to see more options.</source>
-        <translation type="unfinished"></translation>
-    </message>
-    <message>
-        <location filename="../../src/utils/configshortcuts.cpp" line="22"/>
-        <source>Toggle side panel</source>
-        <translation type="unfinished"></translation>
-    </message>
-    <message>
-        <location filename="../../src/utils/configshortcuts.cpp" line="27"/>
-        <source>Resize selection left 1px</source>
-        <translation type="unfinished"></translation>
-    </message>
-    <message>
-        <location filename="../../src/utils/configshortcuts.cpp" line="31"/>
-        <source>Resize selection right 1px</source>
-        <translation type="unfinished"></translation>
-    </message>
-    <message>
-        <location filename="../../src/utils/configshortcuts.cpp" line="35"/>
-        <source>Resize selection up 1px</source>
-        <translation type="unfinished"></translation>
-    </message>
-    <message>
-        <location filename="../../src/utils/configshortcuts.cpp" line="39"/>
-        <source>Resize selection down 1px</source>
-        <translation type="unfinished"></translation>
-    </message>
-    <message>
-        <location filename="../../src/utils/configshortcuts.cpp" line="43"/>
-        <source>Move selection left 1px</source>
-        <translation type="unfinished"></translation>
-    </message>
-    <message>
-        <location filename="../../src/utils/configshortcuts.cpp" line="46"/>
-        <source>Move selection right 1px</source>
-        <translation type="unfinished"></translation>
-    </message>
-    <message>
-        <location filename="../../src/utils/configshortcuts.cpp" line="49"/>
-        <source>Move selection up 1px</source>
-        <translation type="unfinished"></translation>
-    </message>
-    <message>
-        <location filename="../../src/utils/configshortcuts.cpp" line="52"/>
-        <source>Move selection down 1px</source>
-        <translation type="unfinished"></translation>
-    </message>
-    <message>
-        <location filename="../../src/utils/configshortcuts.cpp" line="55"/>
-        <source>Quit capture</source>
-        <translation type="unfinished">Irten argazki-hartzetik</translation>
-    </message>
-    <message>
-        <location filename="../../src/utils/configshortcuts.cpp" line="59"/>
-        <source>Screenshot history</source>
-        <translation type="unfinished"></translation>
-    </message>
-    <message>
-        <location filename="../../src/utils/configshortcuts.cpp" line="62"/>
-        <source>Capture screen</source>
-        <translation type="unfinished"></translation>
-    </message>
-    <message>
-        <location filename="../../src/utils/configshortcuts.cpp" line="65"/>
-        <source>Show color picker</source>
-        <translation type="unfinished">Erakutsi kolore hautagailua</translation>
-    </message>
-    <message>
-        <location filename="../../src/utils/configshortcuts.cpp" line="67"/>
-        <source>Change the tool&apos;s thickness</source>
-        <translation type="unfinished">Aldatu tresnaren lodiera</translation>
->>>>>>> b1ba67ac
     </message>
 </context>
 <context>
@@ -1460,50 +983,6 @@
     </message>
 </context>
 <context>
-<<<<<<< HEAD
-=======
-    <name>SetShortcutDialog</name>
-    <message>
-        <location filename="../../src/config/setshortcutwidget.cpp" line="30"/>
-        <source>Set Shortcut</source>
-        <translation type="unfinished"></translation>
-    </message>
-    <message>
-        <location filename="../../src/config/setshortcutwidget.cpp" line="36"/>
-        <source>Enter new shortcut to change </source>
-        <translation type="unfinished"></translation>
-    </message>
-    <message>
-        <location filename="../../src/config/setshortcutwidget.cpp" line="49"/>
-        <source>Press Esc to cancel or Backspace to disable the keyboard shortcut.</source>
-        <translation type="unfinished"></translation>
-    </message>
-</context>
-<context>
-    <name>ShortcutsWidget</name>
-    <message>
-        <location filename="../../src/config/shortcutswidget.cpp" line="41"/>
-        <source>Hot Keys</source>
-        <translation type="unfinished"></translation>
-    </message>
-    <message>
-        <location filename="../../src/config/shortcutswidget.cpp" line="66"/>
-        <source>Available shortcuts in the screen capture mode.</source>
-        <translation type="unfinished">Argazki-hartze moduan erabili daitezken laster-teklak.</translation>
-    </message>
-    <message>
-        <location filename="../../src/config/shortcutswidget.cpp" line="78"/>
-        <source>Description</source>
-        <translation type="unfinished">Deskribapena</translation>
-    </message>
-    <message>
-        <location filename="../../src/config/shortcutswidget.cpp" line="78"/>
-        <source>Key</source>
-        <translation type="unfinished">Tekla</translation>
-    </message>
-</context>
-<context>
->>>>>>> b1ba67ac
     <name>SidePanelWidget</name>
     <message>
         <location filename="../../src/widgets/panel/sidepanelwidget.cpp" line="72"/>
@@ -1743,56 +1222,9 @@
     </message>
 </context>
 <context>
-<<<<<<< HEAD
     <name>UtilityPanel</name>
     <message>
         <location filename="../../src/widgets/panel/utilitypanel.cpp" line="109"/>
-=======
-    <name>UpdateNotificationWidget</name>
-    <message>
-        <location filename="../../src/widgets/updatenotificationwidget.cpp" line="69"/>
-        <source>New Flameshot version %1 is available</source>
-        <translation type="unfinished"></translation>
-    </message>
-    <message>
-        <location filename="../../src/widgets/updatenotificationwidget.cpp" line="119"/>
-        <source>Ignore</source>
-        <translation type="unfinished"></translation>
-    </message>
-    <message>
-        <location filename="../../src/widgets/updatenotificationwidget.cpp" line="127"/>
-        <source>Later</source>
-        <translation type="unfinished"></translation>
-    </message>
-    <message>
-        <location filename="../../src/widgets/updatenotificationwidget.cpp" line="135"/>
-        <source>Update</source>
-        <translation type="unfinished"></translation>
-    </message>
-</context>
-<context>
-    <name>UploadStorageConfig</name>
-    <message>
-        <location filename="../../src/config/uploadstorageconfig.cpp" line="34"/>
-        <source>Upload storage</source>
-        <translation type="unfinished"></translation>
-    </message>
-    <message>
-        <location filename="../../src/config/uploadstorageconfig.cpp" line="38"/>
-        <source>Imgur storage</source>
-        <translation type="unfinished"></translation>
-    </message>
-    <message>
-        <location filename="../../src/config/uploadstorageconfig.cpp" line="45"/>
-        <source>S3 storage (require config.ini file with s3 credentials)</source>
-        <translation type="unfinished"></translation>
-    </message>
-</context>
-<context>
-    <name>UtilityPanel</name>
-    <message>
-        <location filename="../../src/widgets/panel/utilitypanel.cpp" line="131"/>
->>>>>>> b1ba67ac
         <source>Close</source>
         <translation>Itxi</translation>
     </message>
