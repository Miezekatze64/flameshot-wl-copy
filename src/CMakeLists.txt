find_package(
  Qt5
  CONFIG
  REQUIRED
  Core
  Gui
  Widgets
  Network
  Svg
  DBus
  LinguistTools)

set(CMAKE_AUTOMOC ON)
set(CMAKE_AUTORCC ON)
set(CMAKE_AUTOUIC ON)
<<<<<<< HEAD
add_executable(flameshot)
=======

# set application icon
if (APPLE)
    # generate iconset
    execute_process(
            COMMAND bash "-c" "mkdir -p flameshot.iconset"
    )
    execute_process(
            COMMAND bash "-c" "sips -z 16 16     ../data/img/app/flameshot.png --out flameshot.iconset/icon_16x16.png"
            COMMAND bash "-c" "sips -z 32 32     ../data/img/app/flameshot.png --out flameshot.iconset/icon_16x16@2x.png"
            COMMAND bash "-c" "sips -z 32 32     ../data/img/app/flameshot.png --out flameshot.iconset/icon_32x32.png"
            COMMAND bash "-c" "sips -z 64 64     ../data/img/app/flameshot.png --out flameshot.iconset/icon_32x32@2x.png"
            COMMAND bash "-c" "sips -z 64 64     ../data/img/app/flameshot.png --out flameshot.iconset/icon_64x64x.png"
            COMMAND bash "-c" "sips -z 128 128   ../data/img/app/flameshot.png --out flameshot.iconset/icon_64x64@2.png"
            COMMAND bash "-c" "sips -z 128 128   ../data/img/app/flameshot.png --out flameshot.iconset/icon_128x128.png"
            COMMAND bash "-c" "sips -z 256 256   ../data/img/app/org.flameshot.Flameshot-1024.png --out flameshot.iconset/icon_128x128@2x.png"
            COMMAND bash "-c" "sips -z 256 256   ../data/img/app/org.flameshot.Flameshot-1024.png --out flameshot.iconset/icon_256x256.png"
            COMMAND bash "-c" "sips -z 512 512   ../data/img/app/org.flameshot.Flameshot-1024.png --out flameshot.iconset/icon_256x256@2x.png"
            COMMAND bash "-c" "sips -z 512 512   ../data/img/app/org.flameshot.Flameshot-1024.png --out flameshot.iconset/icon_512x512.png"
            COMMAND bash "-c" "sips -z 1024 1024 ../data/img/app/org.flameshot.Flameshot-1024.png --out flameshot.iconset/icon_512x512@2x.png"
            COMMAND bash "-c" "iconutil -c icns flameshot.iconset"
    )

    execute_process(
            COMMAND bash "-c" "rm -R flameshot.iconset"
    )

    # Set application icon
    set(MACOSX_BUNDLE_ICON_FILE flameshot.icns)

    # And this part tells CMake where to find and install the file itself
    set(APP_ICON_MACOSX ${CMAKE_BINARY_DIR}/flameshot.icns)
    set_source_files_properties(${APP_ICON_MACOSX} PROPERTIES MACOSX_PACKAGE_LOCATION "Resources")

    add_executable(flameshot MACOSX_BUNDLE main.cpp ${APP_ICON_MACOSX})
else()
    add_executable(flameshot)
endif()
>>>>>>> b1ba67ac

add_executable(Flameshot::flameshot ALIAS flameshot)

if(WIN32)
  set_property(TARGET flameshot PROPERTY WIN32_EXECUTABLE true)
  if(MSVC)
    target_compile_options(flameshot PRIVATE /source-charset:utf-8)
  endif()
endif()


add_subdirectory(cli)
add_subdirectory(config)
add_subdirectory(core)
add_subdirectory(utils)
add_subdirectory(widgets)
add_subdirectory(tools)

set(FLAMESHOT_TS_FILES
    ${CMAKE_SOURCE_DIR}/data/translations/Internationalization_ca.ts
    ${CMAKE_SOURCE_DIR}/data/translations/Internationalization_cs.ts
    ${CMAKE_SOURCE_DIR}/data/translations/Internationalization_de_DE.ts
    ${CMAKE_SOURCE_DIR}/data/translations/Internationalization_es.ts
    ${CMAKE_SOURCE_DIR}/data/translations/Internationalization_eu.ts
    ${CMAKE_SOURCE_DIR}/data/translations/Internationalization_fr.ts
    ${CMAKE_SOURCE_DIR}/data/translations/Internationalization_hu.ts
    ${CMAKE_SOURCE_DIR}/data/translations/Internationalization_it_IT.ts
    ${CMAKE_SOURCE_DIR}/data/translations/Internationalization_ja.ts
    ${CMAKE_SOURCE_DIR}/data/translations/Internationalization_ka.ts
    ${CMAKE_SOURCE_DIR}/data/translations/Internationalization_ko.ts
    ${CMAKE_SOURCE_DIR}/data/translations/Internationalization_nl.ts
    ${CMAKE_SOURCE_DIR}/data/translations/Internationalization_nl_NL.ts
    ${CMAKE_SOURCE_DIR}/data/translations/Internationalization_pl.ts
    ${CMAKE_SOURCE_DIR}/data/translations/Internationalization_pt_BR.ts
    ${CMAKE_SOURCE_DIR}/data/translations/Internationalization_ru.ts
    ${CMAKE_SOURCE_DIR}/data/translations/Internationalization_sk.ts
    ${CMAKE_SOURCE_DIR}/data/translations/Internationalization_sr_SP.ts
    ${CMAKE_SOURCE_DIR}/data/translations/Internationalization_sv_SE.ts
    ${CMAKE_SOURCE_DIR}/data/translations/Internationalization_tr.ts
    ${CMAKE_SOURCE_DIR}/data/translations/Internationalization_uk.ts
    ${CMAKE_SOURCE_DIR}/data/translations/Internationalization_zh_CN.ts
    ${CMAKE_SOURCE_DIR}/data/translations/Internationalization_zh_HK.ts
    ${CMAKE_SOURCE_DIR}/data/translations/Internationalization_zh_TW.ts)

if(GENERATE_TS)
  qt5_create_translation(QM_FILES ${CMAKE_SOURCE_DIR} ${FLAMESHOT_TS_FILES})
else()
  qt5_add_translation(QM_FILES ${FLAMESHOT_TS_FILES})
endif()

target_sources(
  flameshot
  PRIVATE # ${CMAKE_CURRENT_SOURCE_DIR}/../external/singleapplication/singleapplication.cpp
          ${CMAKE_CURRENT_SOURCE_DIR}/../external/Qt-Color-Widgets/src/color_utils.cpp
          ${CMAKE_CURRENT_SOURCE_DIR}/../external/Qt-Color-Widgets/src/color_wheel.cpp
          ${CMAKE_CURRENT_SOURCE_DIR}/../external/Qt-Color-Widgets/include/color_wheel.hpp
          ${CMAKE_CURRENT_SOURCE_DIR}/../data/graphics.qrc
          ${CMAKE_CURRENT_SOURCE_DIR}/../data/flameshot.rc # windows binary icon resource file
          ${QM_FILES}
          main.cpp)

target_include_directories(
  flameshot
  PUBLIC $<BUILD_INTERFACE:${CMAKE_CURRENT_SOURCE_DIR}/../>
         $<BUILD_INTERFACE:${CMAKE_CURRENT_SOURCE_DIR}/>
         $<BUILD_INTERFACE:${CMAKE_CURRENT_SOURCE_DIR}/../external/singleapplication/>
         $<BUILD_INTERFACE:${CMAKE_CURRENT_SOURCE_DIR}/../external/Qt-Color-Widgets/include>
         $<BUILD_INTERFACE:${CMAKE_CURRENT_SOURCE_DIR}/../dbus/>
         $<BUILD_INTERFACE:${CMAKE_CURRENT_SOURCE_DIR}/cli>
         $<BUILD_INTERFACE:${CMAKE_CURRENT_SOURCE_DIR}/config>
         $<BUILD_INTERFACE:${CMAKE_CURRENT_SOURCE_DIR}/core>
         $<BUILD_INTERFACE:${CMAKE_CURRENT_SOURCE_DIR}/tools>
         $<BUILD_INTERFACE:${CMAKE_CURRENT_SOURCE_DIR}/tools/arrow>
         $<BUILD_INTERFACE:${CMAKE_CURRENT_SOURCE_DIR}/tools/pixelate>
         $<BUILD_INTERFACE:${CMAKE_CURRENT_SOURCE_DIR}/tools/circle>
         $<BUILD_INTERFACE:${CMAKE_CURRENT_SOURCE_DIR}/tools/circlecount>
         $<BUILD_INTERFACE:${CMAKE_CURRENT_SOURCE_DIR}/tools/copy>
         $<BUILD_INTERFACE:${CMAKE_CURRENT_SOURCE_DIR}/tools/exit>
         $<BUILD_INTERFACE:${CMAKE_CURRENT_SOURCE_DIR}/tools/imgur>
         $<BUILD_INTERFACE:${CMAKE_CURRENT_SOURCE_DIR}/tools/launcher>
         $<BUILD_INTERFACE:${CMAKE_CURRENT_SOURCE_DIR}/tools/line>
         $<BUILD_INTERFACE:${CMAKE_CURRENT_SOURCE_DIR}/tools/marker>
         $<BUILD_INTERFACE:${CMAKE_CURRENT_SOURCE_DIR}/tools/move>
         $<BUILD_INTERFACE:${CMAKE_CURRENT_SOURCE_DIR}/tools/pencil>
         $<BUILD_INTERFACE:${CMAKE_CURRENT_SOURCE_DIR}/tools/pin>
         $<BUILD_INTERFACE:${CMAKE_CURRENT_SOURCE_DIR}/tools/rectangle>
         $<BUILD_INTERFACE:${CMAKE_CURRENT_SOURCE_DIR}/tools/redo>
         $<BUILD_INTERFACE:${CMAKE_CURRENT_SOURCE_DIR}/tools/save>
         $<BUILD_INTERFACE:${CMAKE_CURRENT_SOURCE_DIR}/tools/selection>
         $<BUILD_INTERFACE:${CMAKE_CURRENT_SOURCE_DIR}/tools/sizeindicator>
         $<BUILD_INTERFACE:${CMAKE_CURRENT_SOURCE_DIR}/tools/text>
         $<BUILD_INTERFACE:${CMAKE_CURRENT_SOURCE_DIR}/tools/undo>
         $<BUILD_INTERFACE:${CMAKE_CURRENT_SOURCE_DIR}/utils>
         $<BUILD_INTERFACE:${CMAKE_CURRENT_SOURCE_DIR}/widgets>
         $<BUILD_INTERFACE:${CMAKE_CURRENT_SOURCE_DIR}/widgets/panel>
         $<BUILD_INTERFACE:${CMAKE_CURRENT_SOURCE_DIR}/widgets/capture>
         $<INSTALL_INTERFACE:include/mylib>)

<<<<<<< HEAD
target_link_libraries(
  flameshot
  project_warnings
  project_options
  Qt5::Svg
  Qt5::DBus
  Qt5::Network
  Qt5::Widgets
  SingleApplication::SingleApplication
        spdlog::spdlog)
=======
if (APPLE)
    target_link_libraries(
            flameshot
            project_warnings
            project_options
            qhotkey
            Qt5::Svg
            Qt5::DBus
            Qt5::Network
            Qt5::Widgets)
else ()
    target_link_libraries(
            flameshot
            project_warnings
            project_options
            Qt5::Svg
            Qt5::DBus
            Qt5::Network
            Qt5::Widgets)
endif ()
>>>>>>> b1ba67ac

set(USE_OPENSSL FALSE)
if(ENABLE_OPENSSL)
  find_package(OpenSSL)
  if(OPENSSL_FOUND)
    message(STATUS "OpenSSL support enabled.")
    set(USE_OPENSSL TRUE)
  endif()
else()
  mark_as_advanced(CLEAR OPENSSL_LIBRARIES OPENSSL_INCLUDE_DIR)
endif()

if(NOT USE_OPENSSL)
  message(WARNING "OpenSSL is required to upload screenshots")
endif()

target_compile_definitions(flameshot PRIVATE APP_PREFIX="${CMAKE_INSTALL_PREFIX}")
target_compile_definitions(flameshot PRIVATE APP_VERSION="v${PROJECT_VERSION}")
target_compile_definitions(flameshot PRIVATE IMGUR_CLIENT_ID="313baf0c7b4d3ff")
<<<<<<< HEAD
=======
target_compile_definitions(flameshot PRIVATE QAPPLICATION_CLASS=QApplication)
target_compile_definitions(flameshot PRIVATE FLAMESHOT_APP_VERSION_URL="${GIT_API_URL}")
>>>>>>> b1ba67ac

foreach(FILE ${QM_FILES})
  get_filename_component(F_NAME ${FILE} NAME)
  add_custom_command(
    TARGET flameshot
    POST_BUILD
    COMMAND ${CMAKE_COMMAND} -E copy ${CMAKE_CURRENT_BINARY_DIR}/${F_NAME}
            ${CMAKE_CURRENT_BINARY_DIR}/translations/${F_NAME})
endforeach()

# ######################################################################################################################
# Installation instructions

include(GNUInstallDirs)
set(INSTALL_CONFIGDIR ${CMAKE_INSTALL_LIBDIR}/cmake/Flameshot)

# Install binary
install(TARGETS flameshot
        EXPORT flameshot-targets
        BUNDLE DESTINATION ${CMAKE_INSTALL_BINDIR}
        RUNTIME DESTINATION ${CMAKE_INSTALL_BINDIR})

# Install desktop files, completion and dbus files
configure_file(${CMAKE_SOURCE_DIR}/data/desktopEntry/package/org.flameshot.Flameshot.desktop
               ${CMAKE_CURRENT_BINARY_DIR}/share/applications/org.flameshot.Flameshot.desktop COPYONLY)

configure_file(${CMAKE_SOURCE_DIR}/data/appdata/org.flameshot.Flameshot.metainfo.xml
               ${CMAKE_CURRENT_BINARY_DIR}/share/metainfo/org.flameshot.Flameshot.metainfo.xml COPYONLY)

configure_file(${CMAKE_SOURCE_DIR}/data/shell-completion/flameshot
               ${CMAKE_CURRENT_BINARY_DIR}/share/bash-completion/completions/flameshot COPYONLY)

configure_file(${CMAKE_SOURCE_DIR}/data/shell-completion/flameshot
               ${CMAKE_CURRENT_BINARY_DIR}/share/zsh/site-functions/_flameshot COPYONLY)

configure_file(${CMAKE_SOURCE_DIR}/data/dbus/org.flameshot.Flameshot.xml
               ${CMAKE_CURRENT_BINARY_DIR}/share/dbus-1/interfaces/org.flameshot.Flameshot.xml COPYONLY)

configure_file(${CMAKE_SOURCE_DIR}/data/dbus/org.flameshot.Flameshot.service.in
               ${CMAKE_CURRENT_BINARY_DIR}/share/dbus-1/services/org.flameshot.Flameshot.service)

# Install Icons
configure_file(${CMAKE_SOURCE_DIR}/data/img/hicolor/48x48/apps/org.flameshot.Flameshot.png
               ${CMAKE_CURRENT_BINARY_DIR}/share/icons/hicolor/48x48/apps/org.flameshot.Flameshot.png COPYONLY)

configure_file(${CMAKE_SOURCE_DIR}/data/img/hicolor/128x128/apps/org.flameshot.Flameshot.png
               ${CMAKE_CURRENT_BINARY_DIR}/share/icons/hicolor/128x128/apps/org.flameshot.Flameshot.png COPYONLY)

configure_file(${CMAKE_SOURCE_DIR}/data/img/hicolor/scalable/apps/org.flameshot.Flameshot.svg
               ${CMAKE_CURRENT_BINARY_DIR}/share/icons/hicolor/scalable/apps/org.flameshot.Flameshot.svg COPYONLY)

# Install icon with both names
configure_file(${CMAKE_SOURCE_DIR}/data/img/hicolor/48x48/apps/flameshot.png
               ${CMAKE_CURRENT_BINARY_DIR}/share/icons/hicolor/48x48/apps/flameshot.png COPYONLY)

configure_file(${CMAKE_SOURCE_DIR}/data/img/hicolor/128x128/apps/flameshot.png
               ${CMAKE_CURRENT_BINARY_DIR}/share/icons/hicolor/128x128/apps/flameshot.png COPYONLY)

configure_file(${CMAKE_SOURCE_DIR}/data/img/hicolor/scalable/apps/flameshot.svg
               ${CMAKE_CURRENT_BINARY_DIR}/share/icons/hicolor/scalable/apps/flameshot.svg COPYONLY)

# Install assets
install(DIRECTORY ${CMAKE_CURRENT_BINARY_DIR}/share/ DESTINATION ${CMAKE_INSTALL_DATAROOTDIR})

# Install Translations
install(FILES ${QM_FILES} DESTINATION ${CMAKE_INSTALL_DATAROOTDIR}/flameshot/translations)

# windeployqt
if(WIN32)
  if(EXISTS $ENV{QTDIR}/bin/windeployqt.exe)
    if(CMAKE_BUILD_TYPE MATCHES Release)
      set(BINARIES_TYPE --release)
    else()
      set(BINARIES_TYPE --debug)
    endif()

    add_custom_command(
      TARGET flameshot
      POST_BUILD
      COMMAND ${CMAKE_COMMAND} -E remove_directory ${CMAKE_BINARY_DIR}/windeployqt_stuff
      COMMAND
        $ENV{QTDIR}/bin/windeployqt.exe ${BINARIES_TYPE} --no-translations --compiler-runtime --no-system-d3d-compiler
        --no-angle --no-webkit2 --no-quick-import --dir ${CMAKE_BINARY_DIR}/windeployqt_stuff $<TARGET_FILE:flameshot>
      # copy translations manually QM_FILES
      COMMAND ${CMAKE_COMMAND} -E make_directory ${CMAKE_BINARY_DIR}/windeployqt_stuff/translations
      COMMAND ${CMAKE_COMMAND} -E copy_directory ${CMAKE_BINARY_DIR}/src/translations
              ${CMAKE_BINARY_DIR}/windeployqt_stuff/translations)

    install(DIRECTORY ${CMAKE_BINARY_DIR}/windeployqt_stuff/ DESTINATION bin)

    if(ENABLE_OPENSSL)
      if(EXISTS $ENV{OPENSSL_ROOT_DIR}/bin)
        install(
          DIRECTORY $ENV{OPENSSL_ROOT_DIR}/bin/
          DESTINATION bin
          FILES_MATCHING
          PATTERN "*.dll")
      else()
        message(WARNING "Unable to find OpenSSL dlls.")
      endif()
    endif()

  else()
    message("Unable to find executable QTDIR/bin/windeployqt.")
  endif()
endif()

# macdeployqt
if (APPLE)
    set(CMAKE_MODULE_PATH ${CMAKE_MODULE_PATH} "${CMAKE_SOURCE_DIR}/cmake/Modules/")
    execute_process(COMMAND brew --prefix qt5 OUTPUT_VARIABLE QTDIR)
    string(REGEX REPLACE "\n$" "" QTDIR "${QTDIR}")
    set(MAC_DEPLOY_QT ${QTDIR}/bin/macdeployqt)
    if (EXISTS ${MAC_DEPLOY_QT})
        set_source_files_properties(resources/icon.icns PROPERTIES
                MACOSX_PACKAGE_LOCATION Resources)

        set_target_properties(${target} PROPERTIES
                MACOSX_BUNDLE TRUE
                )
    else ()
        message("Unable to find executable ${MAC_DEPLOY_QT}.")
    endif ()
endif ()<|MERGE_RESOLUTION|>--- conflicted
+++ resolved
@@ -13,9 +13,6 @@
 set(CMAKE_AUTOMOC ON)
 set(CMAKE_AUTORCC ON)
 set(CMAKE_AUTOUIC ON)
-<<<<<<< HEAD
-add_executable(flameshot)
-=======
 
 # set application icon
 if (APPLE)
@@ -54,7 +51,6 @@
 else()
     add_executable(flameshot)
 endif()
->>>>>>> b1ba67ac
 
 add_executable(Flameshot::flameshot ALIAS flameshot)
 
@@ -153,18 +149,6 @@
          $<BUILD_INTERFACE:${CMAKE_CURRENT_SOURCE_DIR}/widgets/capture>
          $<INSTALL_INTERFACE:include/mylib>)
 
-<<<<<<< HEAD
-target_link_libraries(
-  flameshot
-  project_warnings
-  project_options
-  Qt5::Svg
-  Qt5::DBus
-  Qt5::Network
-  Qt5::Widgets
-  SingleApplication::SingleApplication
-        spdlog::spdlog)
-=======
 if (APPLE)
     target_link_libraries(
             flameshot
@@ -174,7 +158,9 @@
             Qt5::Svg
             Qt5::DBus
             Qt5::Network
-            Qt5::Widgets)
+            Qt5::Widgets
+            SingleApplication::SingleApplication
+            spdlog::spdlog)
 else ()
     target_link_libraries(
             flameshot
@@ -183,9 +169,11 @@
             Qt5::Svg
             Qt5::DBus
             Qt5::Network
-            Qt5::Widgets)
+            Qt5::Widgets
+            SingleApplication::SingleApplication
+            spdlog::spdlog
+    )
 endif ()
->>>>>>> b1ba67ac
 
 set(USE_OPENSSL FALSE)
 if(ENABLE_OPENSSL)
@@ -205,11 +193,8 @@
 target_compile_definitions(flameshot PRIVATE APP_PREFIX="${CMAKE_INSTALL_PREFIX}")
 target_compile_definitions(flameshot PRIVATE APP_VERSION="v${PROJECT_VERSION}")
 target_compile_definitions(flameshot PRIVATE IMGUR_CLIENT_ID="313baf0c7b4d3ff")
-<<<<<<< HEAD
-=======
 target_compile_definitions(flameshot PRIVATE QAPPLICATION_CLASS=QApplication)
 target_compile_definitions(flameshot PRIVATE FLAMESHOT_APP_VERSION_URL="${GIT_API_URL}")
->>>>>>> b1ba67ac
 
 foreach(FILE ${QM_FILES})
   get_filename_component(F_NAME ${FILE} NAME)
