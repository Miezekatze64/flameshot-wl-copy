--- conflicted
+++ resolved
@@ -17,13 +17,12 @@
 
 #include "controller.h"
 #include "src/config/configwindow.h"
-<<<<<<< HEAD
 #include "src/utils/configenterprise.h"
 #include "src/utils/confighandler.h"
 #include "src/utils/history.h"
 #include "src/utils/screengrabber.h"
 #include "src/utils/systemnotification.h"
-#include "src/widgets/capture/capturebutton.h"
+#include "src/widgets/capture/capturetoolbutton.h"
 #include "src/widgets/capture/capturewidget.h"
 #include "src/widgets/capturelauncher.h"
 #include "src/widgets/historywidget.h"
@@ -32,17 +31,6 @@
 #include <QAction>
 #include <QApplication>
 #include <QClipboard>
-=======
-#include "src/utils/confighandler.h"
-#include "src/utils/screengrabber.h"
-#include "src/utils/systemnotification.h"
-#include "src/widgets/capture/capturetoolbutton.h"
-#include "src/widgets/capture/capturewidget.h"
-#include "src/widgets/capturelauncher.h"
-#include "src/widgets/infowindow.h"
-#include <QAction>
-#include <QApplication>
->>>>>>> dfcc9cb9
 #include <QDesktopWidget>
 #include <QFile>
 #include <QMenu>
@@ -107,11 +95,8 @@
                 this->startFullscreenCapture(id);
             });
             break;
-<<<<<<< HEAD
-=======
         // TODO: Figure out the code path that gets here so the deprated warning
         // can be fixed
->>>>>>> dfcc9cb9
         case CaptureRequest::SCREEN_MODE: {
             int&& number = request.data().toInt();
             doLater(request.delay(), this, [this, id, number]() {
@@ -205,15 +190,10 @@
 
 void Controller::openLauncherWindow()
 {
-<<<<<<< HEAD
-    CaptureLauncher* w = new CaptureLauncher();
-    w->show();
-=======
     if (!m_launcherWindow) {
         m_launcherWindow = new CaptureLauncher();
     }
     m_launcherWindow->show();
->>>>>>> dfcc9cb9
 }
 
 void Controller::enableTrayIcon()
@@ -234,32 +214,20 @@
             &QAction::triggered,
             this,
             &Controller::openLauncherWindow);
-<<<<<<< HEAD
-
-    QAction* configAction = new QAction(tr("&Configuration"), this);
-    connect(
-      configAction, &QAction::triggered, this, &Controller::openConfigWindow);
-    QAction* infoAction = new QAction(tr("&Information"), this);
-=======
     QAction* configAction = new QAction(tr("&Configuration"), this);
     connect(
       configAction, &QAction::triggered, this, &Controller::openConfigWindow);
     QAction* infoAction = new QAction(tr("&About"), this);
->>>>>>> dfcc9cb9
     connect(infoAction, &QAction::triggered, this, &Controller::openInfoWindow);
     QAction* quitAction = new QAction(tr("&Quit"), this);
     connect(quitAction, &QAction::triggered, qApp, &QCoreApplication::quit);
 
-<<<<<<< HEAD
     // recent screenshots
     QAction* recentAction = new QAction(tr("&Latest Uploads"), this);
     connect(
       recentAction, SIGNAL(triggered()), this, SLOT(showRecentScreenshots()));
 
     // generate menu
-=======
-    QMenu* trayIconMenu = new QMenu();
->>>>>>> dfcc9cb9
     trayIconMenu->addAction(captureAction);
     trayIconMenu->addAction(launcherAction);
     trayIconMenu->addSeparator();
@@ -322,15 +290,12 @@
     }
 }
 
-<<<<<<< HEAD
 void Controller::showRecentScreenshots()
 {
     HistoryWidget* pHistory = new HistoryWidget();
     pHistory->exec();
 }
 
-=======
->>>>>>> dfcc9cb9
 void Controller::startFullscreenCapture(const uint id)
 {
     bool ok = true;
