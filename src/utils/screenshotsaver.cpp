// Copyright(c) 2017-2019 Alejandro Sirgo Rica & Contributors
//
// This file is part of Flameshot.
//
//     Flameshot is free software: you can redistribute it and/or modify
//     it under the terms of the GNU General Public License as published by
//     the Free Software Foundation, either version 3 of the License, or
//     (at your option) any later version.
//
//     Flameshot is distributed in the hope that it will be useful,
//     but WITHOUT ANY WARRANTY; without even the implied warranty of
//     MERCHANTABILITY or FITNESS FOR A PARTICULAR PURPOSE.  See the
//     GNU General Public License for more details.
//
//     You should have received a copy of the GNU General Public License
//     along with Flameshot.  If not, see <http://www.gnu.org/licenses/>.

#include "screenshotsaver.h"
#include "src/utils/confighandler.h"
#include "src/utils/filenamehandler.h"
#include "src/utils/systemnotification.h"
#include <QApplication>
#include <QClipboard>
#include <QFileDialog>
#include <QImageWriter>
#include <QMessageBox>

ScreenshotSaver::ScreenshotSaver() {}

// TODO: If data is saved to the clipboard before the notification is sent via
// dbus, the application freezes.
void ScreenshotSaver::saveToClipboard(const QPixmap& capture)
{

    // If we are able to properly save the file, save the file and copy to
    // clipboard.
    if ((ConfigHandler().saveAfterCopyValue()) &&
        (!ConfigHandler().saveAfterCopyPathValue().isEmpty())) {
        saveToFilesystem(capture,
                         ConfigHandler().saveAfterCopyPathValue(),
                         QObject::tr("Capture saved to clipboard."));
        QApplication::clipboard()->setPixmap(capture);
    }
    // Otherwise only save to clipboard
    else {
        SystemNotification().sendMessage(
          QObject::tr("Capture saved to clipboard"));
        QApplication::clipboard()->setPixmap(capture);
    }
}

bool ScreenshotSaver::saveToFilesystem(const QPixmap& capture,
                                       const QString& path,
                                       const QString& messagePrefix)
{
    QString completePath = FileNameHandler().generateAbsolutePath(path);
    completePath += QLatin1String(".png");
    bool ok = capture.save(completePath);
    QString saveMessage;
    QString notificationPath = completePath;

    if (ok) {
        ConfigHandler().setSavePath(path);
        saveMessage =
          messagePrefix + QObject::tr("Capture saved as ") + completePath;
    } else {
        saveMessage = messagePrefix + QObject::tr("Error trying to save as ") +
                      completePath;
        notificationPath = "";
    }

    SystemNotification().sendMessage(saveMessage, notificationPath);
    return ok;
}

bool ScreenshotSaver::saveToFilesystemGUI(const QPixmap& capture)
{
    bool ok = false;
    while (!ok) {
        ConfigHandler config;
        QString savePath = FileNameHandler().absoluteSavePath();
<<<<<<< HEAD
        if (config.savePathFixed().size() == 0) {
=======
        if (!config.savePathFixed()) {
>>>>>>> 90f0aeb0
            savePath = QFileDialog::getSaveFileName(
              nullptr,
              QObject::tr("Save screenshot"),
              FileNameHandler().absoluteSavePath(),
              QLatin1String("Portable Network Graphic file (PNG) (*.png);;BMP "
                            "file (*.bmp);;JPEG file (*.jpg)"));
        }

        if (savePath.isNull()) {
            break;
        }

        if (!savePath.endsWith(QLatin1String(".png"), Qt::CaseInsensitive) &&
            !savePath.endsWith(QLatin1String(".bmp"), Qt::CaseInsensitive) &&
            !savePath.endsWith(QLatin1String(".jpg"), Qt::CaseInsensitive)) {
            savePath += QLatin1String(".png");
        }

        ok = capture.save(savePath);

        if (ok) {
            QString pathNoFile =
              savePath.left(savePath.lastIndexOf(QLatin1String("/")));
            ConfigHandler().setSavePath(pathNoFile);
            QString msg = QObject::tr("Capture saved as ") + savePath;
            if (config.copyPathAfterSaveEnabled()) {
                QApplication::clipboard()->setText(savePath);
                msg = QObject::tr(
                        "Capture is saved and copied to the clipboard as ") +
                      savePath;
            }
            SystemNotification().sendMessage(msg, savePath);
        } else {
            QString msg = QObject::tr("Error trying to save as ") + savePath;
            QMessageBox saveErrBox(
              QMessageBox::Warning, QObject::tr("Save Error"), msg);
            saveErrBox.setWindowIcon(QIcon(":img/app/flameshot.svg"));
            saveErrBox.exec();
        }
    }
    return ok;
}<|MERGE_RESOLUTION|>--- conflicted
+++ resolved
@@ -79,11 +79,7 @@
     while (!ok) {
         ConfigHandler config;
         QString savePath = FileNameHandler().absoluteSavePath();
-<<<<<<< HEAD
-        if (config.savePathFixed().size() == 0) {
-=======
         if (!config.savePathFixed()) {
->>>>>>> 90f0aeb0
             savePath = QFileDialog::getSaveFileName(
               nullptr,
               QObject::tr("Save screenshot"),
