// Copyright(c) 2017-2019 Alejandro Sirgo Rica & Contributors
//
// This file is part of Flameshot.
//
//     Flameshot is free software: you can redistribute it and/or modify
//     it under the terms of the GNU General Public License as published by
//     the Free Software Foundation, either version 3 of the License, or
//     (at your option) any later version.
//
//     Flameshot is distributed in the hope that it will be useful,
//     but WITHOUT ANY WARRANTY; without even the implied warranty of
//     MERCHANTABILITY or FITNESS FOR A PARTICULAR PURPOSE.  See the
//     GNU General Public License for more details.
//
//     You should have received a copy of the GNU General Public License
//     along with Flameshot.  If not, see <http://www.gnu.org/licenses/>.

#pragma once

#include "src/widgets/capture/capturebutton.h"
#include <QVector>
#include <QSettings>

class ConfigHandler {
public:
    explicit ConfigHandler();

    QVector<CaptureButton::ButtonType> getButtons();
    void setButtons(const QVector<CaptureButton::ButtonType> &);

    QVector<QColor> getUserColors();
    void setUserColors(const QVector<QColor> &);

    QString savePathValue();
    void setSavePath(const QString &);

    QColor uiMainColorValue();
    void setUIMainColor(const QColor &);

    QColor uiContrastColorValue();
    void setUIContrastColor(const QColor &);

    QColor drawColorValue();
    void setDrawColor(const QColor &);

    bool showHelpValue();
    void setShowHelp(const bool);

    bool desktopNotificationValue();
    void setDesktopNotification(const bool);

    QString filenamePatternValue();
    void setFilenamePattern(const QString &);

    bool disabledTrayIconValue();
    void setDisabledTrayIcon(const bool);

    int drawThicknessValue();
    void setdrawThickness(const int);

    bool keepOpenAppLauncherValue();
    void setKeepOpenAppLauncher(const bool);

    bool verifyLaunchFile();
    bool startupLaunchValue();
    void setStartupLaunch(const bool);

    int contrastOpacityValue();
    void setContrastOpacity(const int);

    bool closeAfterScreenshotValue();
    void setCloseAfterScreenshot(const bool);

<<<<<<< HEAD
    bool saveAfterCopyValue();
    void setSaveAfterCopy(const bool);

    QString saveAfterCopyPathValue();
    void setSaveAfterCopyPath(const QString &);
=======
    bool copyAndCloseAfterUploadEnabled();
    void setCopyAndCloseAfterUploadEnabled(const bool);

>>>>>>> 91ba28c3

    void setDefaults();
    void setAllTheButtons();

    QString configFilePath() const;

private:
    QSettings m_settings;

    bool normalizeButtons(QVector<int> &);

    QVector<CaptureButton::ButtonType> fromIntToButton(const QVector<int> &l);
    QVector<int> fromButtonToInt(const QVector<CaptureButton::ButtonType> &l);
};<|MERGE_RESOLUTION|>--- conflicted
+++ resolved
@@ -71,17 +71,14 @@
     bool closeAfterScreenshotValue();
     void setCloseAfterScreenshot(const bool);
 
-<<<<<<< HEAD
+    bool copyAndCloseAfterUploadEnabled();
+    void setCopyAndCloseAfterUploadEnabled(const bool);
+
     bool saveAfterCopyValue();
     void setSaveAfterCopy(const bool);
 
     QString saveAfterCopyPathValue();
     void setSaveAfterCopyPath(const QString &);
-=======
-    bool copyAndCloseAfterUploadEnabled();
-    void setCopyAndCloseAfterUploadEnabled(const bool);
-
->>>>>>> 91ba28c3
 
     void setDefaults();
     void setAllTheButtons();
