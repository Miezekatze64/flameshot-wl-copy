// Copyright(c) 2017-2019 Alejandro Sirgo Rica & Contributors
//
// This file is part of Flameshot.
//
//     Flameshot is free software: you can redistribute it and/or modify
//     it under the terms of the GNU General Public License as published by
//     the Free Software Foundation, either version 3 of the License, or
//     (at your option) any later version.
//
//     Flameshot is distributed in the hope that it will be useful,
//     but WITHOUT ANY WARRANTY; without even the implied warranty of
//     MERCHANTABILITY or FITNESS FOR A PARTICULAR PURPOSE.  See the
//     GNU General Public License for more details.
//
//     You should have received a copy of the GNU General Public License
//     along with Flameshot.  If not, see <http://www.gnu.org/licenses/>.

#pragma once

#include "src/widgets/capture/capturebutton.h"
#include <QSettings>
#include <QVector>

class ConfigHandler
{
public:
  explicit ConfigHandler();

  QVector<CaptureButton::ButtonType> getButtons();
  void setButtons(const QVector<CaptureButton::ButtonType>&);

  QVector<QColor> getUserColors();
  void setUserColors(const QVector<QColor>&);

  QString savePathValue();
  void setSavePath(const QString&);

  QColor uiMainColorValue();
  void setUIMainColor(const QColor&);

  QColor uiContrastColorValue();
  void setUIContrastColor(const QColor&);

  QColor drawColorValue();
  void setDrawColor(const QColor&);

  bool showHelpValue();
  void setShowHelp(const bool);

  bool desktopNotificationValue();
  void setDesktopNotification(const bool);

  QString filenamePatternValue();
  void setFilenamePattern(const QString&);

  bool disabledTrayIconValue();
  void setDisabledTrayIcon(const bool);

  int drawThicknessValue();
  void setdrawThickness(const int);

  bool keepOpenAppLauncherValue();
  void setKeepOpenAppLauncher(const bool);

  bool verifyLaunchFile();
  bool startupLaunchValue();
  void setStartupLaunch(const bool);

  int contrastOpacityValue();
  void setContrastOpacity(const int);

  bool closeAfterScreenshotValue();
  void setCloseAfterScreenshot(const bool);

<<<<<<< HEAD
  bool copyAndCloseAfterUploadEnabled();
  void setCopyAndCloseAfterUploadEnabled(const bool);
=======
    bool saveAfterCopyValue();
    void setSaveAfterCopy(const bool);

    QString saveAfterCopyPathValue();
    void setSaveAfterCopyPath(const QString &);
>>>>>>> dfde97e8

  void setDefaults();
  void setAllTheButtons();

  QString configFilePath() const;

private:
  QSettings m_settings;

  bool normalizeButtons(QVector<int>&);

  QVector<CaptureButton::ButtonType> fromIntToButton(const QVector<int>& l);
  QVector<int> fromButtonToInt(const QVector<CaptureButton::ButtonType>& l);
};<|MERGE_RESOLUTION|>--- conflicted
+++ resolved
@@ -72,16 +72,13 @@
   bool closeAfterScreenshotValue();
   void setCloseAfterScreenshot(const bool);
 
-<<<<<<< HEAD
   bool copyAndCloseAfterUploadEnabled();
   void setCopyAndCloseAfterUploadEnabled(const bool);
-=======
-    bool saveAfterCopyValue();
-    void setSaveAfterCopy(const bool);
+  bool saveAfterCopyValue();
+  void setSaveAfterCopy(const bool);
 
-    QString saveAfterCopyPathValue();
-    void setSaveAfterCopyPath(const QString &);
->>>>>>> dfde97e8
+  QString saveAfterCopyPathValue();
+  void setSaveAfterCopyPath(const QString&);
 
   void setDefaults();
   void setAllTheButtons();
