// Copyright(c) 2020 Yurii Puchkov at Namecheap & Contributors
//
// This file is part of Flameshot.
//
//     Flameshot is free software: you can redistribute it and/or modify
//     it under the terms of the GNU General Public License as published by
//     the Free Software Foundation, either version 3 of the License, or
//     (at your option) any later version.
//
//     Flameshot is distributed in the hope that it will be useful,
//     but WITHOUT ANY WARRANTY; without even the implied warranty of
//     MERCHANTABILITY or FITNESS FOR A PARTICULAR PURPOSE.  See the
//     GNU General Public License for more details.
//
//     You should have received a copy of the GNU General Public License
//     along with Flameshot.  If not, see <http://www.gnu.org/licenses/>.

#include "shortcutswidget.h"
#include "setshortcutwidget.h"
#include <QHeaderView>
#include <QIcon>
#include <QKeyEvent>
#include <QLabel>
#include <QStringList>
#include <QTableWidget>
#include <QVBoxLayout>
#include <QVector>

#if (QT_VERSION >= QT_VERSION_CHECK(5, 10, 0))
#include <QCursor>
#include <QGuiApplication>
#include <QRect>
#include <QScreen>
#endif

ShortcutsWidget::ShortcutsWidget(QWidget* parent)
  : QWidget(parent)
{
    setAttribute(Qt::WA_DeleteOnClose);
    setWindowIcon(QIcon(":img/app/flameshot.svg"));
    setWindowTitle(tr("Hot Keys"));

#if (QT_VERSION >= QT_VERSION_CHECK(5, 10, 0))
    QRect position = frameGeometry();
    QScreen* screen = QGuiApplication::screenAt(QCursor::pos());
    position.moveCenter(screen->availableGeometry().center());
    move(position.topLeft());
#endif

    m_layout = new QVBoxLayout(this);
    m_layout->setAlignment(Qt::AlignHCenter | Qt::AlignVCenter);

    m_shortcuts = m_config.shortcuts();
    initInfoTable();
    show();
}

const QVector<QStringList>& ShortcutsWidget::shortcuts()
{
    return m_shortcuts;
}

void ShortcutsWidget::initInfoTable()
{
    m_table = new QTableWidget(this);
    m_table->setToolTip(tr("Available shortcuts in the screen capture mode."));

    m_layout->addWidget(m_table);

    m_table->setColumnCount(2);
    m_table->setRowCount(m_shortcuts.size());
    m_table->setSelectionMode(QAbstractItemView::NoSelection);
    m_table->setFocusPolicy(Qt::NoFocus);
    m_table->verticalHeader()->hide();

    // header creation
    QStringList names;
    names << tr("Description") << tr("Key");
    m_table->setHorizontalHeaderLabels(names);
    connect(m_table,
            SIGNAL(cellClicked(int, int)),
            this,
            SLOT(slotShortcutCellClicked(int, int)));

    // add content
    for (int i = 0; i < shortcuts().size(); ++i) {
<<<<<<< HEAD
        const auto current_shortcut = m_shortcuts.at(i);
        const auto identifier = current_shortcut.at(0);
        const auto description = current_shortcut.at(1);
        const auto default_key_sequence = current_shortcut.at(2);
        m_table->setItem(i, 0, new QTableWidgetItem(description));

        const auto key_sequence = identifier.isEmpty()
                                    ? default_key_sequence
                                    : m_config.shortcut(identifier);
        QTableWidgetItem* item = new QTableWidgetItem(key_sequence);
=======
        m_table->setItem(i, 0, new QTableWidgetItem(m_shortcuts.at(i).at(1)));

#if (defined(Q_OS_MAC) || defined(Q_OS_MAC64) || defined(Q_OS_MACOS) ||        \
     defined(Q_OS_MACX))
        QTableWidgetItem* item =
          new QTableWidgetItem(nativeOSHotKeyText(m_shortcuts.at(i).at(2)));
#else
        QTableWidgetItem* item = new QTableWidgetItem(m_shortcuts.at(i).at(2));
#endif
>>>>>>> b1ba67ac
        item->setTextAlignment(Qt::AlignCenter);
        m_table->setItem(i, 1, item);

        if (identifier.isEmpty()) {
            QFont font;
            font.setBold(true);
            item->setFont(font);
            item->setFlags(item->flags() ^ Qt::ItemIsEnabled);
            m_table->item(i, 1)->setFont(font);
        }
    }

    // Read-only table items
    for (int x = 0; x < m_table->rowCount(); ++x) {
        for (int y = 0; y < m_table->columnCount(); ++y) {
            QTableWidgetItem* item = m_table->item(x, y);
            item->setFlags(item->flags() ^ Qt::ItemIsEditable);
        }
    }

    // adjust size
    m_table->resizeColumnsToContents();
    m_table->resizeRowsToContents();
    m_table->horizontalHeader()->setMinimumSectionSize(200);
    m_table->horizontalHeader()->setSectionResizeMode(0, QHeaderView::Stretch);
    m_table->horizontalHeader()->setSizePolicy(QSizePolicy::Expanding,
                                               QSizePolicy::Expanding);
}

void ShortcutsWidget::slotShortcutCellClicked(int row, int col)
{
    if (col == 1) {
        // Ignore non-changable shortcuts
        if (Qt::ItemIsEnabled !=
            (Qt::ItemIsEnabled & m_table->item(row, col)->flags())) {
            return;
        }

        SetShortcutDialog* setShortcutDialog = new SetShortcutDialog();
        if (0 != setShortcutDialog->exec()) {
            QString shortcutName = m_shortcuts.at(row).at(0);
            QKeySequence shortcutValue = setShortcutDialog->shortcut();

            // set no shortcut is Backspace
            if (shortcutValue == QKeySequence(Qt::Key_Backspace)) {
                shortcutValue = QKeySequence("");
            }

            if (m_config.setShortcut(shortcutName, shortcutValue.toString())) {
#if (defined(Q_OS_MAC) || defined(Q_OS_MAC64) || defined(Q_OS_MACOS) ||        \
     defined(Q_OS_MACX))
                QTableWidgetItem* item = new QTableWidgetItem(
                  nativeOSHotKeyText(shortcutValue.toString()));
#else
                QTableWidgetItem* item =
                  new QTableWidgetItem(shortcutValue.toString());
#endif
                item->setTextAlignment(Qt::AlignCenter);
                item->setFlags(item->flags() ^ Qt::ItemIsEditable);
                m_table->setItem(row, col, item);
            }
        }
        delete setShortcutDialog;
    }
}

#if (defined(Q_OS_MAC) || defined(Q_OS_MAC64) || defined(Q_OS_MACOS) ||        \
     defined(Q_OS_MACX))
const QString& ShortcutsWidget::nativeOSHotKeyText(const QString& text)
{
    m_res = text;
    m_res.replace("Ctrl+", "⌘");
    m_res.replace("Alt+", "⌥");
    m_res.replace("Meta+", "⌃");
    m_res.replace("Shift+", "⇧");
    return m_res;
}
#endif<|MERGE_RESOLUTION|>--- conflicted
+++ resolved
@@ -84,19 +84,11 @@
 
     // add content
     for (int i = 0; i < shortcuts().size(); ++i) {
-<<<<<<< HEAD
         const auto current_shortcut = m_shortcuts.at(i);
         const auto identifier = current_shortcut.at(0);
         const auto description = current_shortcut.at(1);
         const auto default_key_sequence = current_shortcut.at(2);
         m_table->setItem(i, 0, new QTableWidgetItem(description));
-
-        const auto key_sequence = identifier.isEmpty()
-                                    ? default_key_sequence
-                                    : m_config.shortcut(identifier);
-        QTableWidgetItem* item = new QTableWidgetItem(key_sequence);
-=======
-        m_table->setItem(i, 0, new QTableWidgetItem(m_shortcuts.at(i).at(1)));
 
 #if (defined(Q_OS_MAC) || defined(Q_OS_MAC64) || defined(Q_OS_MACOS) ||        \
      defined(Q_OS_MACX))
@@ -105,7 +97,6 @@
 #else
         QTableWidgetItem* item = new QTableWidgetItem(m_shortcuts.at(i).at(2));
 #endif
->>>>>>> b1ba67ac
         item->setTextAlignment(Qt::AlignCenter);
         m_table->setItem(i, 1, item);
 
