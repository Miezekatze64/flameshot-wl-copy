--- conflicted
+++ resolved
@@ -44,7 +44,6 @@
     initCopyAndCloseAfterUpload();
     initCopyPathAfterSave();
     initSaveAfterCopy();
-    initFilePathConfiguration();
 
     // this has to be at the end
     initConfingButtons();
@@ -393,53 +392,6 @@
     });
 }
 
-<<<<<<< HEAD
-void GeneneralConf::initFilePathConfiguration()
-{
-    QGroupBox* box = new QGroupBox(tr("Select default path for Screenshots"));
-    box->setFlat(true);
-
-    QVBoxLayout* boxLayout = new QVBoxLayout();
-    box->setLayout(boxLayout);
-
-    QHBoxLayout* pathBrowseLayout = new QHBoxLayout();
-
-    m_screenshotPathFixedCheck =
-      new QCheckBox(tr("Use fixed path for screenshots to save"), this);
-    m_screenshotPathFixedCheck->setChecked(
-      !ConfigHandler().savePathFixed().isEmpty());
-    connect(m_screenshotPathFixedCheck,
-            SIGNAL(toggled(bool)),
-            this,
-            SLOT(pathFixed()));
-
-    m_screenshotPathFixedText =
-      new QLineEdit(ConfigHandler().savePathFixed(), this);
-    m_screenshotPathFixedText->setDisabled(true);
-    QString foreground = this->palette().foreground().color().name();
-    m_screenshotPathFixedText->setStyleSheet(
-      QStringLiteral("color: %1").arg(foreground));
-
-    m_screenshotPathFixedBrowse = new QPushButton(tr("Change..."), this);
-    m_screenshotPathFixedBrowse->setEnabled(
-      m_screenshotPathFixedCheck->isChecked());
-    connect(m_screenshotPathFixedBrowse,
-            &QPushButton::clicked,
-            this,
-            &GeneneralConf::setPathFixed);
-
-    pathBrowseLayout->addWidget(m_screenshotPathFixedText);
-    pathBrowseLayout->addWidget(m_screenshotPathFixedBrowse);
-
-    boxLayout->addWidget(m_screenshotPathFixedCheck);
-    boxLayout->addLayout(pathBrowseLayout);
-
-    m_layout->addStretch();
-    m_layout->addWidget(box);
-}
-
-=======
->>>>>>> 90f0aeb0
 const QString GeneneralConf::chooseFolder(const QString pathDefault)
 {
     QString path;
@@ -454,7 +406,6 @@
       QFileDialog::ShowDirsOnly | QFileDialog::DontResolveSymlinks);
     if (path.isEmpty()) {
         return path;
-<<<<<<< HEAD
     }
     if (!path.isEmpty()) {
         if (!QFileInfo(path).isWritable()) {
@@ -466,41 +417,7 @@
     return path;
 }
 
-void GeneneralConf::setPathFixed()
-{
-    QString pathDefault = m_screenshotPathFixedText->text();
-    QString path = chooseFolder(pathDefault);
-    if (path.isNull()) {
-        return;
-    }
-    m_screenshotPathFixedText->setText(path);
-    ConfigHandler().setSavePathFixed(path);
-}
-
-void GeneneralConf::pathFixed()
-{
-    bool status = m_screenshotPathFixedCheck->isChecked();
-    m_screenshotPathFixedBrowse->setEnabled(status);
-    if (!status) {
-        m_screenshotPathFixedText->setText("");
-        ConfigHandler().setSavePathFixed(m_screenshotPathFixedText->text());
-    } else {
-        emit setPathFixed();
-    }
-=======
-    }
-    if (!path.isEmpty()) {
-        if (!QFileInfo(path).isWritable()) {
-            QMessageBox::about(
-              this, tr("Error"), tr("Unable to write to directory."));
-            return QString();
-        }
-    }
-    return path;
-}
-
 void GeneneralConf::togglePathFixed()
 {
     ConfigHandler().setSavePathFixed(m_screenshotPathFixedCheck->isChecked());
->>>>>>> 90f0aeb0
 }