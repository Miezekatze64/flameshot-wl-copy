--- conflicted
+++ resolved
@@ -37,11 +37,7 @@
     ToolFactory factory;
     auto listTypes = CaptureToolButton::getIterableButtonTypes();
 
-<<<<<<< HEAD
-    for (const CaptureButton::ButtonType t : listTypes) {
-=======
     for (const CaptureToolButton::ButtonType t : listTypes) {
->>>>>>> dfcc9cb9
         CaptureTool* tool = factory.CreateTool(t);
 
         // add element to the local map
@@ -67,16 +63,6 @@
 
 void ButtonListView::updateActiveButtons(QListWidgetItem* item)
 {
-<<<<<<< HEAD
-    CaptureButton::ButtonType bType = m_buttonTypeByName[item->text()];
-    if (item->checkState() == Qt::Checked) {
-        m_listButtons.append(bType);
-        // TODO refactor so we don't need external sorts
-        using bt = CaptureButton::ButtonType;
-        std::sort(m_listButtons.begin(), m_listButtons.end(), [](bt a, bt b) {
-            return CaptureButton::getPriorityByButton(a) <
-                   CaptureButton::getPriorityByButton(b);
-=======
     CaptureToolButton::ButtonType bType = m_buttonTypeByName[item->text()];
     if (item->checkState() == Qt::Checked) {
         m_listButtons.append(bType);
@@ -85,7 +71,6 @@
         std::sort(m_listButtons.begin(), m_listButtons.end(), [](bt a, bt b) {
             return CaptureToolButton::getPriorityByButton(a) <
                    CaptureToolButton::getPriorityByButton(b);
->>>>>>> dfcc9cb9
         });
     } else {
         m_listButtons.remove(m_listButtons.indexOf(bType));
@@ -115,11 +100,7 @@
 void ButtonListView::updateComponents()
 {
     m_listButtons = ConfigHandler().getButtons();
-<<<<<<< HEAD
-    auto listTypes = CaptureButton::getIterableButtonTypes();
-=======
     auto listTypes = CaptureToolButton::getIterableButtonTypes();
->>>>>>> dfcc9cb9
     for (int i = 0; i < this->count(); ++i) {
         QListWidgetItem* item = this->item(i);
         auto elem = static_cast<CaptureToolButton::ButtonType>(listTypes.at(i));
