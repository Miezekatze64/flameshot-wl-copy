// Copyright(c) 2017-2019 Alejandro Sirgo Rica & Contributors
//
// This file is part of Flameshot.
//
//     Flameshot is free software: you can redistribute it and/or modify
//     it under the terms of the GNU General Public License as published by
//     the Free Software Foundation, either version 3 of the License, or
//     (at your option) any later version.
//
//     Flameshot is distributed in the hope that it will be useful,
//     but WITHOUT ANY WARRANTY; without even the implied warranty of
//     MERCHANTABILITY or FITNESS FOR A PARTICULAR PURPOSE.  See the
//     GNU General Public License for more details.
//
//     You should have received a copy of the GNU General Public License
//     along with Flameshot.  If not, see <http://www.gnu.org/licenses/>.

#pragma once

#include <QWidget>

class QVBoxLayout;
class QCheckBox;
class QPushButton;
class QLabel;
class QLineEdit;

class GeneneralConf : public QWidget
{
    Q_OBJECT
public:
    explicit GeneneralConf(QWidget* parent = nullptr);

public slots:
    void updateComponents();

private slots:
    void showHelpChanged(bool checked);
    void showSidePanelButtonChanged(bool checked);
    void showDesktopNotificationChanged(bool checked);
    void showTrayIconChanged(bool checked);
    void autostartChanged(bool checked);
    void closeAfterCaptureChanged(bool checked);
    void saveAfterCopyChanged(bool checked);
    void changeSavePath();
    void importConfiguration();
    void exportFileConfiguration();
    void resetConfiguration();
<<<<<<< HEAD
    void setPathFixed();
    void pathFixed();
=======
    void togglePathFixed();
>>>>>>> 90f0aeb0

private:
    const QString chooseFolder(const QString currentPath = "");

    void initShowHelp();
    void initShowSidePanelButton();
    void initShowDesktopNotification();
    void initShowTrayIcon();
    void initConfingButtons();
    void initAutostart();
    void initShowStartupLaunchMessage();
    void initCloseAfterCapture();
    void initCopyAndCloseAfterUpload();
    void initSaveAfterCopy();
    void initCopyPathAfterSave();
<<<<<<< HEAD
    void initFilePathConfiguration();
=======
>>>>>>> 90f0aeb0

    // class members
    QVBoxLayout* m_layout;
    QCheckBox* m_sysNotifications;
    QCheckBox* m_showTray;
    QCheckBox* m_helpMessage;
    QCheckBox* m_sidePanelButton;
    QCheckBox* m_autostart;
    QCheckBox* m_showStartupLaunchMessage;
    QCheckBox* m_closeAfterCapture;
    QCheckBox* m_copyAndCloseAfterUpload;
    QCheckBox* m_copyPathAfterSave;
    QPushButton* m_importButton;
    QPushButton* m_exportButton;
    QPushButton* m_resetButton;
    QCheckBox* m_saveAfterCopy;
    QLineEdit* m_savePath;
    QPushButton* m_changeSaveButton;
<<<<<<< HEAD
    QLineEdit* m_screenshotPathFixedText;
    QCheckBox* m_screenshotPathFixedCheck;
    QPushButton* m_screenshotPathFixedBrowse;
=======
    QCheckBox* m_screenshotPathFixedCheck;
>>>>>>> 90f0aeb0
};<|MERGE_RESOLUTION|>--- conflicted
+++ resolved
@@ -46,12 +46,7 @@
     void importConfiguration();
     void exportFileConfiguration();
     void resetConfiguration();
-<<<<<<< HEAD
-    void setPathFixed();
-    void pathFixed();
-=======
     void togglePathFixed();
->>>>>>> 90f0aeb0
 
 private:
     const QString chooseFolder(const QString currentPath = "");
@@ -67,10 +62,6 @@
     void initCopyAndCloseAfterUpload();
     void initSaveAfterCopy();
     void initCopyPathAfterSave();
-<<<<<<< HEAD
-    void initFilePathConfiguration();
-=======
->>>>>>> 90f0aeb0
 
     // class members
     QVBoxLayout* m_layout;
@@ -89,11 +80,5 @@
     QCheckBox* m_saveAfterCopy;
     QLineEdit* m_savePath;
     QPushButton* m_changeSaveButton;
-<<<<<<< HEAD
-    QLineEdit* m_screenshotPathFixedText;
     QCheckBox* m_screenshotPathFixedCheck;
-    QPushButton* m_screenshotPathFixedBrowse;
-=======
-    QCheckBox* m_screenshotPathFixedCheck;
->>>>>>> 90f0aeb0
 };