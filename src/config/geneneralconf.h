// Copyright(c) 2017-2019 Alejandro Sirgo Rica & Contributors
//
// This file is part of Flameshot.
//
//     Flameshot is free software: you can redistribute it and/or modify
//     it under the terms of the GNU General Public License as published by
//     the Free Software Foundation, either version 3 of the License, or
//     (at your option) any later version.
//
//     Flameshot is distributed in the hope that it will be useful,
//     but WITHOUT ANY WARRANTY; without even the implied warranty of
//     MERCHANTABILITY or FITNESS FOR A PARTICULAR PURPOSE.  See the
//     GNU General Public License for more details.
//
//     You should have received a copy of the GNU General Public License
//     along with Flameshot.  If not, see <http://www.gnu.org/licenses/>.

#pragma once

#include <QWidget>

class QVBoxLayout;
class QCheckBox;
class QPushButton;
class QLabel;
class QLineEdit;

class GeneneralConf : public QWidget
{
  Q_OBJECT
public:
  explicit GeneneralConf(QWidget* parent = nullptr);

public slots:
  void updateComponents();

private slots:
<<<<<<< HEAD
  void showHelpChanged(bool checked);
  void showDesktopNotificationChanged(bool checked);
  void showTrayIconChanged(bool checked);
  void autostartChanged(bool checked);
  void closeAfterCaptureChanged(bool checked);
  void importConfiguration();
  void exportFileConfiguration();
  void resetConfiguration();

private:
  QVBoxLayout* m_layout;
  QCheckBox* m_sysNotifications;
  QCheckBox* m_showTray;
  QCheckBox* m_helpMessage;
  QCheckBox* m_autostart;
  QCheckBox* m_closeAfterCapture;
  QCheckBox* m_copyAndCloseAfterUpload;
  QPushButton* m_importButton;
  QPushButton* m_exportButton;
  QPushButton* m_resetButton;

  void initShowHelp();
  void initShowDesktopNotification();
  void initShowTrayIcon();
  void initConfingButtons();
  void initAutostart();
  void initCloseAfterCapture();
  void initCopyAndCloseAfterUpload();
=======
   void showHelpChanged(bool checked);
   void showDesktopNotificationChanged(bool checked);
   void showTrayIconChanged(bool checked);
   void autostartChanged(bool checked);
   void closeAfterCaptureChanged(bool checked);
   void saveAfterCopyChanged(bool checked);
   void changeSavePath();
   void importConfiguration();
   void exportFileConfiguration();
   void resetConfiguration();

private:
    QVBoxLayout *m_layout;
    QCheckBox *m_sysNotifications;
    QCheckBox *m_showTray;
    QCheckBox *m_helpMessage;
    QCheckBox *m_autostart;
    QCheckBox *m_closeAfterCapture;
    QCheckBox *m_copyAndCloseAfterUpload;
    QPushButton *m_importButton;
    QPushButton *m_exportButton;
    QPushButton *m_resetButton;
    QCheckBox *m_saveAfterCopy;
    QLineEdit *m_savePath;
    QPushButton *m_changeSaveButton;

    void initShowHelp();
    void initShowDesktopNotification();
    void initShowTrayIcon();
    void initConfingButtons();
    void initAutostart();
    void initCloseAfterCapture();
    void initCopyAndCloseAfterUpload();
    void initSaveAfterCopy();
>>>>>>> dfde97e8
};<|MERGE_RESOLUTION|>--- conflicted
+++ resolved
@@ -35,12 +35,13 @@
   void updateComponents();
 
 private slots:
-<<<<<<< HEAD
   void showHelpChanged(bool checked);
   void showDesktopNotificationChanged(bool checked);
   void showTrayIconChanged(bool checked);
   void autostartChanged(bool checked);
   void closeAfterCaptureChanged(bool checked);
+  void saveAfterCopyChanged(bool checked);
+  void changeSavePath();
   void importConfiguration();
   void exportFileConfiguration();
   void resetConfiguration();
@@ -56,6 +57,9 @@
   QPushButton* m_importButton;
   QPushButton* m_exportButton;
   QPushButton* m_resetButton;
+  QCheckBox* m_saveAfterCopy;
+  QLineEdit* m_savePath;
+  QPushButton* m_changeSaveButton;
 
   void initShowHelp();
   void initShowDesktopNotification();
@@ -64,40 +68,5 @@
   void initAutostart();
   void initCloseAfterCapture();
   void initCopyAndCloseAfterUpload();
-=======
-   void showHelpChanged(bool checked);
-   void showDesktopNotificationChanged(bool checked);
-   void showTrayIconChanged(bool checked);
-   void autostartChanged(bool checked);
-   void closeAfterCaptureChanged(bool checked);
-   void saveAfterCopyChanged(bool checked);
-   void changeSavePath();
-   void importConfiguration();
-   void exportFileConfiguration();
-   void resetConfiguration();
-
-private:
-    QVBoxLayout *m_layout;
-    QCheckBox *m_sysNotifications;
-    QCheckBox *m_showTray;
-    QCheckBox *m_helpMessage;
-    QCheckBox *m_autostart;
-    QCheckBox *m_closeAfterCapture;
-    QCheckBox *m_copyAndCloseAfterUpload;
-    QPushButton *m_importButton;
-    QPushButton *m_exportButton;
-    QPushButton *m_resetButton;
-    QCheckBox *m_saveAfterCopy;
-    QLineEdit *m_savePath;
-    QPushButton *m_changeSaveButton;
-
-    void initShowHelp();
-    void initShowDesktopNotification();
-    void initShowTrayIcon();
-    void initConfingButtons();
-    void initAutostart();
-    void initCloseAfterCapture();
-    void initCopyAndCloseAfterUpload();
-    void initSaveAfterCopy();
->>>>>>> dfde97e8
+  void initSaveAfterCopy();
 };