--- conflicted
+++ resolved
@@ -37,15 +37,9 @@
     return tr("Move");
 }
 
-<<<<<<< HEAD
-QString MoveTool::nameID()
-{
-    return QLatin1String("");
-=======
 ToolType MoveTool::nameID() const
 {
     return ToolType::MOVE;
->>>>>>> dfcc9cb9
 }
 
 QString MoveTool::description() const
