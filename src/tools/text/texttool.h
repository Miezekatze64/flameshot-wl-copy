--- conflicted
+++ resolved
@@ -48,12 +48,9 @@
                  bool recordUndo = false) override;
     void paintMousePreview(QPainter& painter,
                            const CaptureContext& context) override;
-<<<<<<< HEAD
-=======
 
 protected:
     ToolType nameID() const override;
->>>>>>> dfcc9cb9
 
 public slots:
     void drawEnd(const QPoint& p) override;
