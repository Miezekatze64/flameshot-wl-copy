// Copyright(c) 2017-2019 Alejandro Sirgo Rica & Contributors
//
// This file is part of Flameshot.
//
//     Flameshot is free software: you can redistribute it and/or modify
//     it under the terms of the GNU General Public License as published by
//     the Free Software Foundation, either version 3 of the License, or
//     (at your option) any later version.
//
//     Flameshot is distributed in the hope that it will be useful,
//     but WITHOUT ANY WARRANTY; without even the implied warranty of
//     MERCHANTABILITY or FITNESS FOR A PARTICULAR PURPOSE.  See the
//     GNU General Public License for more details.
//
//     You should have received a copy of the GNU General Public License
//     along with Flameshot.  If not, see <http://www.gnu.org/licenses/>.

#pragma once

#include "src/tools/abstractactiontool.h"

class SizeIndicatorTool : public AbstractActionTool
{
    Q_OBJECT
public:
    explicit SizeIndicatorTool(QObject* parent = nullptr);

    bool closeOnButtonPressed() const;

    QIcon icon(const QColor& background, bool inEditor) const override;
    QString name() const override;
    QString description() const override;

    CaptureTool* copy(QObject* parent = nullptr) override;
<<<<<<< HEAD
=======

protected:
    ToolType nameID() const override;
>>>>>>> dfcc9cb9

public slots:
    void pressed(const CaptureContext& context) override;
};<|MERGE_RESOLUTION|>--- conflicted
+++ resolved
@@ -32,12 +32,9 @@
     QString description() const override;
 
     CaptureTool* copy(QObject* parent = nullptr) override;
-<<<<<<< HEAD
-=======
 
 protected:
     ToolType nameID() const override;
->>>>>>> dfcc9cb9
 
 public slots:
     void pressed(const CaptureContext& context) override;
