// Copyright(c) 2017-2019 Alejandro Sirgo Rica & Contributors
//
// This file is part of Flameshot.
//
//     Flameshot is free software: you can redistribute it and/or modify
//     it under the terms of the GNU General Public License as published by
//     the Free Software Foundation, either version 3 of the License, or
//     (at your option) any later version.
//
//     Flameshot is distributed in the hope that it will be useful,
//     but WITHOUT ANY WARRANTY; without even the implied warranty of
//     MERCHANTABILITY or FITNESS FOR A PARTICULAR PURPOSE.  See the
//     GNU General Public License for more details.
//
//     You should have received a copy of the GNU General Public License
//     along with Flameshot.  If not, see <http://www.gnu.org/licenses/>.

#include "linetool.h"
#include <QPainter>

namespace {

#define PADDING_VALUE 2

}

LineTool::LineTool(QObject* parent)
  : AbstractTwoPointTool(parent)
{
    m_supportsOrthogonalAdj = true;
    m_supportsDiagonalAdj = true;
}

QIcon LineTool::icon(const QColor& background, bool inEditor) const
{
    Q_UNUSED(inEditor);
    return QIcon(iconPath(background) + "line.svg");
}
QString LineTool::name() const
{
    return tr("Line");
}

<<<<<<< HEAD
QString LineTool::nameID()
{
    return QLatin1String("");
=======
ToolType LineTool::nameID() const
{
    return ToolType::LINE;
>>>>>>> dfcc9cb9
}

QString LineTool::description() const
{
    return tr("Set the Line as the paint tool");
}

CaptureTool* LineTool::copy(QObject* parent)
{
    return new LineTool(parent);
}

void LineTool::process(QPainter& painter,
                       const QPixmap& pixmap,
                       bool recordUndo)
{
    if (recordUndo) {
        updateBackup(pixmap);
    }
    painter.setPen(QPen(m_color, m_thickness));
    painter.drawLine(m_points.first, m_points.second);
}

void LineTool::paintMousePreview(QPainter& painter,
                                 const CaptureContext& context)
{
    painter.setPen(QPen(context.color, PADDING_VALUE + context.thickness));
    painter.drawLine(context.mousePos, context.mousePos);
}

void LineTool::drawStart(const CaptureContext& context)
{
    m_color = context.color;
    m_thickness = context.thickness + PADDING_VALUE;
    m_points.first = context.mousePos;
    m_points.second = context.mousePos;
}

void LineTool::pressed(const CaptureContext& context)
{
    Q_UNUSED(context);
}<|MERGE_RESOLUTION|>--- conflicted
+++ resolved
@@ -41,15 +41,9 @@
     return tr("Line");
 }
 
-<<<<<<< HEAD
-QString LineTool::nameID()
-{
-    return QLatin1String("");
-=======
 ToolType LineTool::nameID() const
 {
     return ToolType::LINE;
->>>>>>> dfcc9cb9
 }
 
 QString LineTool::description() const
