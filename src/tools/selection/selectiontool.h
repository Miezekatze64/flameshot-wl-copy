// Copyright(c) 2017-2019 Alejandro Sirgo Rica & Contributors
//
// This file is part of Flameshot.
//
//     Flameshot is free software: you can redistribute it and/or modify
//     it under the terms of the GNU General Public License as published by
//     the Free Software Foundation, either version 3 of the License, or
//     (at your option) any later version.
//
//     Flameshot is distributed in the hope that it will be useful,
//     but WITHOUT ANY WARRANTY; without even the implied warranty of
//     MERCHANTABILITY or FITNESS FOR A PARTICULAR PURPOSE.  See the
//     GNU General Public License for more details.
//
//     You should have received a copy of the GNU General Public License
//     along with Flameshot.  If not, see <http://www.gnu.org/licenses/>.

#pragma once

#include "src/tools/abstracttwopointtool.h"

class SelectionTool : public AbstractTwoPointTool
{
    Q_OBJECT
public:
    explicit SelectionTool(QObject* parent = nullptr);

    bool closeOnButtonPressed() const;

    QIcon icon(const QColor& background, bool inEditor) const override;
    QString name() const override;
    QString description() const override;

    CaptureTool* copy(QObject* parent = nullptr) override;
    void process(QPainter& painter,
                 const QPixmap& pixmap,
                 bool recordUndo = false) override;
    void paintMousePreview(QPainter& painter,
                           const CaptureContext& context) override;
<<<<<<< HEAD
=======

protected:
    ToolType nameID() const override;
>>>>>>> dfcc9cb9

public slots:
    void drawStart(const CaptureContext& context) override;
    void pressed(const CaptureContext& context) override;
};<|MERGE_RESOLUTION|>--- conflicted
+++ resolved
@@ -37,12 +37,9 @@
                  bool recordUndo = false) override;
     void paintMousePreview(QPainter& painter,
                            const CaptureContext& context) override;
-<<<<<<< HEAD
-=======
 
 protected:
     ToolType nameID() const override;
->>>>>>> dfcc9cb9
 
 public slots:
     void drawStart(const CaptureContext& context) override;
