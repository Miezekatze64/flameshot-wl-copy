--- conflicted
+++ resolved
@@ -38,15 +38,9 @@
     return tr("Save");
 }
 
-<<<<<<< HEAD
-QString SaveTool::nameID()
-{
-    return QLatin1String("");
-=======
 ToolType SaveTool::nameID() const
 {
     return ToolType::SAVE;
->>>>>>> dfcc9cb9
 }
 
 QString SaveTool::description() const
@@ -70,11 +64,7 @@
         }
     } else {
         bool ok = ScreenshotSaver().saveToFilesystem(
-<<<<<<< HEAD
-          context.selectedScreenshotArea(), context.savePath);
-=======
           context.selectedScreenshotArea(), context.savePath, "");
->>>>>>> dfcc9cb9
         if (ok) {
             emit requestAction(REQ_CAPTURE_DONE_OK);
         }
