// Copyright(c) 2017-2019 Alejandro Sirgo Rica & Contributors
//
// This file is part of Flameshot.
//
//     Flameshot is free software: you can redistribute it and/or modify
//     it under the terms of the GNU General Public License as published by
//     the Free Software Foundation, either version 3 of the License, or
//     (at your option) any later version.
//
//     Flameshot is distributed in the hope that it will be useful,
//     but WITHOUT ANY WARRANTY; without even the implied warranty of
//     MERCHANTABILITY or FITNESS FOR A PARTICULAR PURPOSE.  See the
//     GNU General Public License for more details.
//
//     You should have received a copy of the GNU General Public License
//     along with Flameshot.  If not, see <http://www.gnu.org/licenses/>.

#include "toolfactory.h"
#include "arrow/arrowtool.h"
#include "blur/blurtool.h"
#include "circle/circletool.h"
#include "circlecount/circlecounttool.h"
#include "copy/copytool.h"
#include "exit/exittool.h"
<<<<<<< HEAD
=======
#include "imgur/imguruploadertool.h"
>>>>>>> dfcc9cb9
#include "launcher/applaunchertool.h"
#include "line/linetool.h"
#include "marker/markertool.h"
#include "move/movetool.h"
#include "pencil/penciltool.h"
#include "pin/pintool.h"
<<<<<<< HEAD
=======
#include "pixelate/pixelatetool.h"
>>>>>>> dfcc9cb9
#include "rectangle/rectangletool.h"
#include "redo/redotool.h"
#include "save/savetool.h"
#include "selection/selectiontool.h"
#include "sizeindicator/sizeindicatortool.h"
<<<<<<< HEAD
#include "src/utils/confighandler.h"
#include "storage/storagemanager.h"
=======
>>>>>>> dfcc9cb9
#include "text/texttool.h"
#include "undo/undotool.h"

ToolFactory::ToolFactory(QObject* parent)
  : QObject(parent)
{}

<<<<<<< HEAD
CaptureTool* ToolFactory::CreateTool(CaptureButton::ButtonType t,
                                     QObject* parent)
{
    StorageManager storageManager;

    CaptureTool* tool;
    switch (t) {
        case CaptureButton::TYPE_ARROW:
            tool = new ArrowTool(parent);
            break;
        case CaptureButton::TYPE_CIRCLE:
            tool = new CircleTool(parent);
            break;
        case CaptureButton::TYPE_COPY:
            tool = new CopyTool(parent);
            break;
        case CaptureButton::TYPE_EXIT:
            tool = new ExitTool(parent);
            break;
        case CaptureButton::TYPE_IMAGEUPLOADER:
            tool = storageManager.imgUploaderTool(
              ConfigHandler().uploadStorage(), parent);
            break;
        case CaptureButton::TYPE_DRAWER:
            tool = new LineTool(parent);
            break;
        case CaptureButton::TYPE_MARKER:
            tool = new MarkerTool(parent);
            break;
        case CaptureButton::TYPE_MOVESELECTION:
            tool = new MoveTool(parent);
            break;
        case CaptureButton::TYPE_PENCIL:
            tool = new PencilTool(parent);
            break;
        case CaptureButton::TYPE_RECTANGLE:
            tool = new RectangleTool(parent);
            break;
        case CaptureButton::TYPE_SAVE:
            tool = new SaveTool(parent);
            break;
        case CaptureButton::TYPE_SELECTION:
            tool = new SelectionTool(parent);
            break;
        case CaptureButton::TYPE_SELECTIONINDICATOR:
            tool = new SizeIndicatorTool(parent);
            break;
        case CaptureButton::TYPE_UNDO:
            tool = new UndoTool(parent);
            break;
        case CaptureButton::TYPE_REDO:
            tool = new RedoTool(parent);
            break;
        case CaptureButton::TYPE_OPEN_APP:
            tool = new AppLauncher(parent);
            break;
        case CaptureButton::TYPE_BLUR:
            tool = new BlurTool(parent);
            break;
        case CaptureButton::TYPE_PIN:
            tool = new PinTool(parent);
            break;
        case CaptureButton::TYPE_TEXT:
            tool = new TextTool(parent);
            break;
=======
CaptureTool* ToolFactory::CreateTool(CaptureToolButton::ButtonType t,
                                     QObject* parent)
{
    CaptureTool* tool;
    switch (t) {
        case CaptureToolButton::TYPE_ARROW:
            tool = new ArrowTool(parent);
            break;
        case CaptureToolButton::TYPE_CIRCLE:
            tool = new CircleTool(parent);
            break;
        case CaptureToolButton::TYPE_COPY:
            tool = new CopyTool(parent);
            break;
        case CaptureToolButton::TYPE_EXIT:
            tool = new ExitTool(parent);
            break;
        case CaptureToolButton::TYPE_IMAGEUPLOADER:
            tool = new ImgurUploaderTool(parent);
            break;
        case CaptureToolButton::TYPE_DRAWER:
            tool = new LineTool(parent);
            break;
        case CaptureToolButton::TYPE_MARKER:
            tool = new MarkerTool(parent);
            break;
        case CaptureToolButton::TYPE_MOVESELECTION:
            tool = new MoveTool(parent);
            break;
        case CaptureToolButton::TYPE_PENCIL:
            tool = new PencilTool(parent);
            break;
        case CaptureToolButton::TYPE_RECTANGLE:
            tool = new RectangleTool(parent);
            break;
        case CaptureToolButton::TYPE_SAVE:
            tool = new SaveTool(parent);
            break;
        case CaptureToolButton::TYPE_SELECTION:
            tool = new SelectionTool(parent);
            break;
        case CaptureToolButton::TYPE_SELECTIONINDICATOR:
            tool = new SizeIndicatorTool(parent);
            break;
        case CaptureToolButton::TYPE_UNDO:
            tool = new UndoTool(parent);
            break;
        case CaptureToolButton::TYPE_REDO:
            tool = new RedoTool(parent);
            break;
        case CaptureToolButton::TYPE_OPEN_APP:
            tool = new AppLauncher(parent);
            break;
        case CaptureToolButton::TYPE_PIXELATE:
            tool = new PixelateTool(parent);
            break;
        case CaptureToolButton::TYPE_PIN:
            tool = new PinTool(parent);
            break;
        case CaptureToolButton::TYPE_TEXT:
            tool = new TextTool(parent);
            break;
        case CaptureToolButton::TYPE_CIRCLECOUNT:
            tool = new CircleCountTool(parent);
            break;

>>>>>>> dfcc9cb9
        default:
            tool = nullptr;
            break;
    }
    return tool;
}<|MERGE_RESOLUTION|>--- conflicted
+++ resolved
@@ -17,35 +17,24 @@
 
 #include "toolfactory.h"
 #include "arrow/arrowtool.h"
-#include "blur/blurtool.h"
 #include "circle/circletool.h"
 #include "circlecount/circlecounttool.h"
 #include "copy/copytool.h"
 #include "exit/exittool.h"
-<<<<<<< HEAD
-=======
-#include "imgur/imguruploadertool.h"
->>>>>>> dfcc9cb9
 #include "launcher/applaunchertool.h"
 #include "line/linetool.h"
 #include "marker/markertool.h"
 #include "move/movetool.h"
 #include "pencil/penciltool.h"
 #include "pin/pintool.h"
-<<<<<<< HEAD
-=======
 #include "pixelate/pixelatetool.h"
->>>>>>> dfcc9cb9
 #include "rectangle/rectangletool.h"
 #include "redo/redotool.h"
 #include "save/savetool.h"
 #include "selection/selectiontool.h"
 #include "sizeindicator/sizeindicatortool.h"
-<<<<<<< HEAD
 #include "src/utils/confighandler.h"
 #include "storage/storagemanager.h"
-=======
->>>>>>> dfcc9cb9
 #include "text/texttool.h"
 #include "undo/undotool.h"
 
@@ -53,77 +42,11 @@
   : QObject(parent)
 {}
 
-<<<<<<< HEAD
-CaptureTool* ToolFactory::CreateTool(CaptureButton::ButtonType t,
+CaptureTool* ToolFactory::CreateTool(CaptureToolButton::ButtonType t,
                                      QObject* parent)
 {
     StorageManager storageManager;
-
-    CaptureTool* tool;
-    switch (t) {
-        case CaptureButton::TYPE_ARROW:
-            tool = new ArrowTool(parent);
-            break;
-        case CaptureButton::TYPE_CIRCLE:
-            tool = new CircleTool(parent);
-            break;
-        case CaptureButton::TYPE_COPY:
-            tool = new CopyTool(parent);
-            break;
-        case CaptureButton::TYPE_EXIT:
-            tool = new ExitTool(parent);
-            break;
-        case CaptureButton::TYPE_IMAGEUPLOADER:
-            tool = storageManager.imgUploaderTool(
-              ConfigHandler().uploadStorage(), parent);
-            break;
-        case CaptureButton::TYPE_DRAWER:
-            tool = new LineTool(parent);
-            break;
-        case CaptureButton::TYPE_MARKER:
-            tool = new MarkerTool(parent);
-            break;
-        case CaptureButton::TYPE_MOVESELECTION:
-            tool = new MoveTool(parent);
-            break;
-        case CaptureButton::TYPE_PENCIL:
-            tool = new PencilTool(parent);
-            break;
-        case CaptureButton::TYPE_RECTANGLE:
-            tool = new RectangleTool(parent);
-            break;
-        case CaptureButton::TYPE_SAVE:
-            tool = new SaveTool(parent);
-            break;
-        case CaptureButton::TYPE_SELECTION:
-            tool = new SelectionTool(parent);
-            break;
-        case CaptureButton::TYPE_SELECTIONINDICATOR:
-            tool = new SizeIndicatorTool(parent);
-            break;
-        case CaptureButton::TYPE_UNDO:
-            tool = new UndoTool(parent);
-            break;
-        case CaptureButton::TYPE_REDO:
-            tool = new RedoTool(parent);
-            break;
-        case CaptureButton::TYPE_OPEN_APP:
-            tool = new AppLauncher(parent);
-            break;
-        case CaptureButton::TYPE_BLUR:
-            tool = new BlurTool(parent);
-            break;
-        case CaptureButton::TYPE_PIN:
-            tool = new PinTool(parent);
-            break;
-        case CaptureButton::TYPE_TEXT:
-            tool = new TextTool(parent);
-            break;
-=======
-CaptureTool* ToolFactory::CreateTool(CaptureToolButton::ButtonType t,
-                                     QObject* parent)
-{
-    CaptureTool* tool;
+    CaptureTool *tool;
     switch (t) {
         case CaptureToolButton::TYPE_ARROW:
             tool = new ArrowTool(parent);
@@ -137,8 +60,9 @@
         case CaptureToolButton::TYPE_EXIT:
             tool = new ExitTool(parent);
             break;
-        case CaptureToolButton::TYPE_IMAGEUPLOADER:
-            tool = new ImgurUploaderTool(parent);
+        case CaptureButton::TYPE_IMAGEUPLOADER:
+            tool = storageManager.imgUploaderTool(
+              ConfigHandler().uploadStorage(), parent);
             break;
         case CaptureToolButton::TYPE_DRAWER:
             tool = new LineTool(parent);
@@ -186,7 +110,6 @@
             tool = new CircleCountTool(parent);
             break;
 
->>>>>>> dfcc9cb9
         default:
             tool = nullptr;
             break;
