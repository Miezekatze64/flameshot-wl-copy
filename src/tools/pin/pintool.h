// Copyright(c) 2017-2019 Alejandro Sirgo Rica & Contributors
//
// This file is part of Flameshot.
//
//     Flameshot is free software: you can redistribute it and/or modify
//     it under the terms of the GNU General Public License as published by
//     the Free Software Foundation, either version 3 of the License, or
//     (at your option) any later version.
//
//     Flameshot is distributed in the hope that it will be useful,
//     but WITHOUT ANY WARRANTY; without even the implied warranty of
//     MERCHANTABILITY or FITNESS FOR A PARTICULAR PURPOSE.  See the
//     GNU General Public License for more details.
//
//     You should have received a copy of the GNU General Public License
//     along with Flameshot.  If not, see <http://www.gnu.org/licenses/>.

#pragma once

#include "src/tools/abstractactiontool.h"

class PinTool : public AbstractActionTool
{
    Q_OBJECT
public:
    explicit PinTool(QObject* parent = nullptr);

    bool closeOnButtonPressed() const;

    QIcon icon(const QColor& background, bool inEditor) const override;
    QString name() const override;
    QString description() const override;

    QWidget* widget() override;

    CaptureTool* copy(QObject* parent = nullptr) override;
<<<<<<< HEAD
=======

protected:
    ToolType nameID() const override;
>>>>>>> dfcc9cb9

public slots:
    void pressed(const CaptureContext& context) override;

private:
    QRect m_geometry;
    QPixmap m_pixmap;
};
<|MERGE_RESOLUTION|>--- conflicted
+++ resolved
@@ -1,50 +1,47 @@
-// Copyright(c) 2017-2019 Alejandro Sirgo Rica & Contributors
-//
-// This file is part of Flameshot.
-//
-//     Flameshot is free software: you can redistribute it and/or modify
-//     it under the terms of the GNU General Public License as published by
-//     the Free Software Foundation, either version 3 of the License, or
-//     (at your option) any later version.
-//
-//     Flameshot is distributed in the hope that it will be useful,
-//     but WITHOUT ANY WARRANTY; without even the implied warranty of
-//     MERCHANTABILITY or FITNESS FOR A PARTICULAR PURPOSE.  See the
-//     GNU General Public License for more details.
-//
-//     You should have received a copy of the GNU General Public License
-//     along with Flameshot.  If not, see <http://www.gnu.org/licenses/>.
-
-#pragma once
-
-#include "src/tools/abstractactiontool.h"
-
-class PinTool : public AbstractActionTool
-{
-    Q_OBJECT
-public:
-    explicit PinTool(QObject* parent = nullptr);
-
-    bool closeOnButtonPressed() const;
-
-    QIcon icon(const QColor& background, bool inEditor) const override;
-    QString name() const override;
-    QString description() const override;
-
-    QWidget* widget() override;
-
-    CaptureTool* copy(QObject* parent = nullptr) override;
-<<<<<<< HEAD
-=======
-
-protected:
-    ToolType nameID() const override;
->>>>>>> dfcc9cb9
-
-public slots:
-    void pressed(const CaptureContext& context) override;
-
-private:
-    QRect m_geometry;
-    QPixmap m_pixmap;
-};
+// Copyright(c) 2017-2019 Alejandro Sirgo Rica & Contributors
+//
+// This file is part of Flameshot.
+//
+//     Flameshot is free software: you can redistribute it and/or modify
+//     it under the terms of the GNU General Public License as published by
+//     the Free Software Foundation, either version 3 of the License, or
+//     (at your option) any later version.
+//
+//     Flameshot is distributed in the hope that it will be useful,
+//     but WITHOUT ANY WARRANTY; without even the implied warranty of
+//     MERCHANTABILITY or FITNESS FOR A PARTICULAR PURPOSE.  See the
+//     GNU General Public License for more details.
+//
+//     You should have received a copy of the GNU General Public License
+//     along with Flameshot.  If not, see <http://www.gnu.org/licenses/>.
+
+#pragma once
+
+#include "src/tools/abstractactiontool.h"
+
+class PinTool : public AbstractActionTool
+{
+    Q_OBJECT
+public:
+    explicit PinTool(QObject* parent = nullptr);
+
+    bool closeOnButtonPressed() const;
+
+    QIcon icon(const QColor& background, bool inEditor) const override;
+    QString name() const override;
+    QString description() const override;
+
+    QWidget* widget() override;
+
+    CaptureTool* copy(QObject* parent = nullptr) override;
+
+protected:
+    ToolType nameID() const override;
+
+public slots:
+    void pressed(const CaptureContext& context) override;
+
+private:
+    QRect m_geometry;
+    QPixmap m_pixmap;
+};