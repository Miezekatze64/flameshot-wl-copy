// Copyright(c) 2017-2019 Alejandro Sirgo Rica & Contributors
//
// This file is part of Flameshot.
//
//     Flameshot is free software: you can redistribute it and/or modify
//     it under the terms of the GNU General Public License as published by
//     the Free Software Foundation, either version 3 of the License, or
//     (at your option) any later version.
//
//     Flameshot is distributed in the hope that it will be useful,
//     but WITHOUT ANY WARRANTY; without even the implied warranty of
//     MERCHANTABILITY or FITNESS FOR A PARTICULAR PURPOSE.  See the
//     GNU General Public License for more details.
//
//     You should have received a copy of the GNU General Public License
//     along with Flameshot.  If not, see <http://www.gnu.org/licenses/>.

#include "copytool.h"
#include "src/utils/screenshotsaver.h"
#include <QPainter>

CopyTool::CopyTool(QObject* parent)
  : AbstractActionTool(parent)
{}

bool CopyTool::closeOnButtonPressed() const
{
    return true;
}

QIcon CopyTool::icon(const QColor& background, bool inEditor) const
{
    Q_UNUSED(inEditor);
    return QIcon(iconPath(background) + "content-copy.svg");
}
QString CopyTool::name() const
{
    return tr("Copy");
}

<<<<<<< HEAD
QString CopyTool::nameID()
{
    return QLatin1String("");
=======
ToolType CopyTool::nameID() const
{
    return ToolType::COPY;
>>>>>>> dfcc9cb9
}

QString CopyTool::description() const
{
    return tr("Copy the selection into the clipboard");
}

CaptureTool* CopyTool::copy(QObject* parent)
{
    return new CopyTool(parent);
}

void CopyTool::pressed(const CaptureContext& context)
{
    emit requestAction(REQ_CAPTURE_DONE_OK);
    ScreenshotSaver().saveToClipboard(context.selectedScreenshotArea());
}<|MERGE_RESOLUTION|>--- conflicted
+++ resolved
@@ -38,15 +38,9 @@
     return tr("Copy");
 }
 
-<<<<<<< HEAD
-QString CopyTool::nameID()
-{
-    return QLatin1String("");
-=======
 ToolType CopyTool::nameID() const
 {
     return ToolType::COPY;
->>>>>>> dfcc9cb9
 }
 
 QString CopyTool::description() const
