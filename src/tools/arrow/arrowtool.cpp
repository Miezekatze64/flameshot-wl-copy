// Copyright(c) 2017-2019 Alejandro Sirgo Rica & Contributors
//
// This file is part of Flameshot.
//
//     Flameshot is free software: you can redistribute it and/or modify
//     it under the terms of the GNU General Public License as published by
//     the Free Software Foundation, either version 3 of the License, or
//     (at your option) any later version.
//
//     Flameshot is distributed in the hope that it will be useful,
//     but WITHOUT ANY WARRANTY; without even the implied warranty of
//     MERCHANTABILITY or FITNESS FOR A PARTICULAR PURPOSE.  See the
//     GNU General Public License for more details.
//
//     You should have received a copy of the GNU General Public License
//     along with Flameshot.  If not, see <http://www.gnu.org/licenses/>.

#include "arrowtool.h"

namespace {

#define PADDING_VALUE 2

const int ArrowWidth = 10;
const int ArrowHeight = 18;

QPainterPath getArrowHead(QPoint p1, QPoint p2, const int thickness)
{
    QLineF base(p1, p2);
    // Create the vector for the position of the base  of the arrowhead
    QLineF temp(QPoint(0, 0), p2 - p1);
    int val = ArrowHeight + thickness * 4;
    if (base.length() < val) {
        val = (base.length() + thickness * 2);
    }
    temp.setLength(base.length() + thickness * 2 - val);
    // Move across the line up to the head
    QPointF bottonTranslation(temp.p2());

    // Rotate base of the arrowhead
    base.setLength(ArrowWidth + thickness * 2);
    base.setAngle(base.angle() + 90);
    // Move to the correct point
    QPointF temp2 = p1 - base.p2();
    // Center it
    QPointF centerTranslation((temp2.x() / 2), (temp2.y() / 2));

    base.translate(bottonTranslation);
    base.translate(centerTranslation);

    QPainterPath path;
    path.moveTo(p2);
    path.lineTo(base.p1());
    path.lineTo(base.p2());
    path.lineTo(p2);
    return path;
}

// gets a shorter line to prevent overlap in the point of the arrow
QLine getShorterLine(QPoint p1, QPoint p2, const int thickness)
{
    QLineF l(p1, p2);
    int val = ArrowHeight + thickness * 4;
    if (l.length() < val) {
        val = (l.length() + thickness * 2);
    }
    l.setLength(l.length() + thickness * 2 - val);
    return l.toLine();
}

} // unnamed namespace

ArrowTool::ArrowTool(QObject* parent)
  : AbstractTwoPointTool(parent)
{
    m_padding = ArrowWidth / 2;
    m_supportsOrthogonalAdj = true;
    m_supportsDiagonalAdj = true;
}

QIcon ArrowTool::icon(const QColor& background, bool inEditor) const
{
    Q_UNUSED(inEditor);
    return QIcon(iconPath(background) + "arrow-bottom-left.svg");
}
QString ArrowTool::name() const
{
    return tr("Arrow");
}

<<<<<<< HEAD
QString ArrowTool::nameID()
{
    return QLatin1String("");
=======
ToolType ArrowTool::nameID() const
{
    return ToolType::ARROW;
>>>>>>> dfcc9cb9
}

QString ArrowTool::description() const
{
    return tr("Set the Arrow as the paint tool");
}

CaptureTool* ArrowTool::copy(QObject* parent)
{
    return new ArrowTool(parent);
}

void ArrowTool::process(QPainter& painter,
                        const QPixmap& pixmap,
                        bool recordUndo)
{
    if (recordUndo) {
        updateBackup(pixmap);
    }
    painter.setPen(QPen(m_color, m_thickness));
    painter.drawLine(
      getShorterLine(m_points.first, m_points.second, m_thickness));
    painter.fillPath(getArrowHead(m_points.first, m_points.second, m_thickness),
                     QBrush(m_color));
}

void ArrowTool::paintMousePreview(QPainter& painter,
                                  const CaptureContext& context)
{
    painter.setPen(QPen(context.color, PADDING_VALUE + context.thickness));
    painter.drawLine(context.mousePos, context.mousePos);
}

void ArrowTool::drawStart(const CaptureContext& context)
{
    m_color = context.color;
    m_thickness = context.thickness + PADDING_VALUE;
    m_points.first = context.mousePos;
    m_points.second = context.mousePos;
}

void ArrowTool::pressed(const CaptureContext& context)
{
    Q_UNUSED(context);
}<|MERGE_RESOLUTION|>--- conflicted
+++ resolved
@@ -88,15 +88,9 @@
     return tr("Arrow");
 }
 
-<<<<<<< HEAD
-QString ArrowTool::nameID()
-{
-    return QLatin1String("");
-=======
 ToolType ArrowTool::nameID() const
 {
     return ToolType::ARROW;
->>>>>>> dfcc9cb9
 }
 
 QString ArrowTool::description() const
