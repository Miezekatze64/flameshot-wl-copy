// Copyright(c) 2017-2019 Alejandro Sirgo Rica & Contributors
//
// This file is part of Flameshot.
//
//     Flameshot is free software: you can redistribute it and/or modify
//     it under the terms of the GNU General Public License as published by
//     the Free Software Foundation, either version 3 of the License, or
//     (at your option) any later version.
//
//     Flameshot is distributed in the hope that it will be useful,
//     but WITHOUT ANY WARRANTY; without even the implied warranty of
//     MERCHANTABILITY or FITNESS FOR A PARTICULAR PURPOSE.  See the
//     GNU General Public License for more details.
//
//     You should have received a copy of the GNU General Public License
//     along with Flameshot.  If not, see <http://www.gnu.org/licenses/>.

#include "buttonhandler.h"
#include "src/utils/globalvalues.h"
#include <QGuiApplication>
#include <QPoint>
#include <QScreen>

// ButtonHandler is a habdler for every active button. It makes easier to
// manipulate the buttons as a unit.

<<<<<<< HEAD
ButtonHandler::ButtonHandler(const QVector<CaptureButton*>& v, QObject* parent)
=======
ButtonHandler::ButtonHandler(const QVector<CaptureToolButton*>& v,
                             QObject* parent)
>>>>>>> dfcc9cb9
  : QObject(parent)
{
    setButtons(v);
    init();
}

ButtonHandler::ButtonHandler(QObject* parent)
  : QObject(parent)
{
    init();
}

void ButtonHandler::hide()
{
<<<<<<< HEAD
    for (CaptureButton* b : m_vectorButtons)
=======
    for (CaptureToolButton* b : m_vectorButtons)
>>>>>>> dfcc9cb9
        b->hide();
}

void ButtonHandler::show()
{
    if (m_vectorButtons.isEmpty() || m_vectorButtons.first()->isVisible()) {
        return;
    }
<<<<<<< HEAD
    for (CaptureButton* b : m_vectorButtons)
=======
    for (CaptureToolButton* b : m_vectorButtons)
>>>>>>> dfcc9cb9
        b->animatedShow();
}

bool ButtonHandler::isVisible() const
{
    bool ret = true;
<<<<<<< HEAD
    for (const CaptureButton* b : m_vectorButtons) {
=======
    for (const CaptureToolButton* b : m_vectorButtons) {
>>>>>>> dfcc9cb9
        if (!b->isVisible()) {
            ret = false;
            break;
        }
    }
    return ret;
}

bool ButtonHandler::buttonsAreInside() const
{
    return m_buttonsAreInside;
}

size_t ButtonHandler::size() const
{
    return m_vectorButtons.size();
}

// updatePosition updates the position of the buttons around the
// selection area. Ignores the sides blocked by the end of the screen.
// When the selection is too small it works on a virtual selection with
// the original in the center.
void ButtonHandler::updatePosition(const QRect& selection)
{
    resetRegionTrack();
    const int vecLength = m_vectorButtons.size();
    if (vecLength == 0) {
        return;
    }
    // Copy of the selection area for internal modifications
    m_selection = intersectWithAreas(selection);
    updateBlockedSides();
    ensureSelectionMinimunSize();
    // Indicates the actual button to be moved
    int elemIndicator = 0;

    while (elemIndicator < vecLength) {

        // Add them inside the area when there is no more space
        if (m_allSidesBlocked) {
            m_selection = selection;
            positionButtonsInside(elemIndicator);
            break; // the while
        }
        // Number of buttons per row column
        int buttonsPerRow =
          (m_selection.width() + m_separator) / (m_buttonExtendedSize);
        int buttonsPerCol =
          (m_selection.height() + m_separator) / (m_buttonExtendedSize);
        // Buttons to be placed in the corners
        int extraButtons =
          (vecLength - elemIndicator) - (buttonsPerRow + buttonsPerCol) * 2;
        int elemsAtCorners = extraButtons > 4 ? 4 : extraButtons;
        int maxExtra = 2;
        if (m_oneHorizontalBlocked) {
            maxExtra = 1;
        } else if (m_horizontalyBlocked) {
            maxExtra = 0;
        }
        int elemCornersTop = qBound(0, elemsAtCorners, maxExtra);
        elemsAtCorners -= elemCornersTop;
        int elemCornersBotton = qBound(0, elemsAtCorners, maxExtra);

        // Add buttons at the button of the seletion
        if (!m_blockedBotton) {
            int addCounter = buttonsPerRow + elemCornersBotton;
            // Don't add more than we have
            addCounter = qBound(0, addCounter, vecLength - elemIndicator);
            QPoint center = QPoint(m_selection.center().x(),
                                   m_selection.bottom() + m_separator);
            if (addCounter > buttonsPerRow) {
                adjustHorizontalCenter(center);
            }
            // ElemIndicator, elemsAtCorners
            QVector<QPoint> positions =
              horizontalPoints(center, addCounter, true);
            moveButtonsToPoints(positions, elemIndicator);
        }
        // Add buttons at the right side of the seletion
        if (!m_blockedRight && elemIndicator < vecLength) {
            int addCounter = buttonsPerCol;
            addCounter = qBound(0, addCounter, vecLength - elemIndicator);

            QPoint center = QPoint(m_selection.right() + m_separator,
                                   m_selection.center().y());
            QVector<QPoint> positions =
              verticalPoints(center, addCounter, false);
            moveButtonsToPoints(positions, elemIndicator);
        }
        // Add buttons at the top of the seletion
        if (!m_blockedTop && elemIndicator < vecLength) {
            int addCounter = buttonsPerRow + elemCornersTop;
            addCounter = qBound(0, addCounter, vecLength - elemIndicator);
            QPoint center = QPoint(m_selection.center().x(),
                                   m_selection.top() - m_buttonExtendedSize);
            if (addCounter == 1 + buttonsPerRow) {
                adjustHorizontalCenter(center);
            }
            QVector<QPoint> positions =
              horizontalPoints(center, addCounter, false);
            moveButtonsToPoints(positions, elemIndicator);
        }
        // Add buttons at the left side of the seletion
        if (!m_blockedLeft && elemIndicator < vecLength) {
            int addCounter = buttonsPerCol;
            addCounter = qBound(0, addCounter, vecLength - elemIndicator);

            QPoint center = QPoint(m_selection.left() - m_buttonExtendedSize,
                                   m_selection.center().y());
            QVector<QPoint> positions =
              verticalPoints(center, addCounter, true);
            moveButtonsToPoints(positions, elemIndicator);
        }
        // If there are elements for the next cycle, increase the size of the
        // base area
        if (elemIndicator < vecLength && !(m_allSidesBlocked)) {
            expandSelection();
        }
        updateBlockedSides();
    }
}

// horizontalPoints is an auxiliary method for the button position computation.
// starts from a known center and keeps adding elements horizontally
// and returns the computed positions.
QVector<QPoint> ButtonHandler::horizontalPoints(const QPoint& center,
                                                const int elements,
                                                const bool leftToRight) const
{
    QVector<QPoint> res;
    // Distance from the center to start adding buttons
    int shift = 0;
    if (elements % 2 == 0) {
        shift = m_buttonExtendedSize * (elements / 2) - (m_separator / 2);
    } else {
        shift =
          m_buttonExtendedSize * ((elements - 1) / 2) + m_buttonBaseSize / 2;
    }
    if (!leftToRight) {
        shift -= m_buttonBaseSize;
    }
    int x = leftToRight ? center.x() - shift : center.x() + shift;
    QPoint i(x, center.y());
    while (elements > res.length()) {
        res.append(i);
        leftToRight ? i.setX(i.x() + m_buttonExtendedSize)
                    : i.setX(i.x() - m_buttonExtendedSize);
    }
    return res;
}

// verticalPoints is an auxiliary method for the button position computation.
// starts from a known center and keeps adding elements vertically
// and returns the computed positions.
QVector<QPoint> ButtonHandler::verticalPoints(const QPoint& center,
                                              const int elements,
                                              const bool upToDown) const
{
    QVector<QPoint> res;
    // Distance from the center to start adding buttons
    int shift = 0;
    if (elements % 2 == 0) {
        shift = m_buttonExtendedSize * (elements / 2) - (m_separator / 2);
    } else {
        shift =
          m_buttonExtendedSize * ((elements - 1) / 2) + m_buttonBaseSize / 2;
    }
    if (!upToDown) {
        shift -= m_buttonBaseSize;
    }
    int y = upToDown ? center.y() - shift : center.y() + shift;
    QPoint i(center.x(), y);
    while (elements > res.length()) {
        res.append(i);
        upToDown ? i.setY(i.y() + m_buttonExtendedSize)
                 : i.setY(i.y() - m_buttonExtendedSize);
    }
    return res;
}

QRect ButtonHandler::intersectWithAreas(const QRect& rect)
{
    QRect res;
<<<<<<< HEAD
    for (const QRect& r : m_screenRegions.rects()) {
=======
    for (const QRect& r : m_screenRegions) {
>>>>>>> dfcc9cb9
        QRect temp = rect.intersected(r);
        if (temp.height() * temp.width() > res.height() * res.width()) {
            res = temp;
        }
    }
    return res;
}

void ButtonHandler::init()
{
    m_separator = GlobalValues::buttonBaseSize() / 4;
}

void ButtonHandler::resetRegionTrack()
{
    m_buttonsAreInside = false;
}

void ButtonHandler::updateBlockedSides()
{
    const int EXTENSION = m_separator * 2 + m_buttonBaseSize;
    // Right
    QPoint pointA(m_selection.right() + EXTENSION, m_selection.bottom());
    QPoint pointB(pointA.x(), m_selection.top());
    m_blockedRight =
      !(m_screenRegions.contains(pointA) && m_screenRegions.contains(pointB));
    // Left
    pointA.setX(m_selection.left() - EXTENSION);
    pointB.setX(pointA.x());
    m_blockedLeft =
      !(m_screenRegions.contains(pointA) && m_screenRegions.contains(pointB));
    // Bottom
    pointA = QPoint(m_selection.left(), m_selection.bottom() + EXTENSION);
    pointB = QPoint(m_selection.right(), pointA.y());
    m_blockedBotton =
      !(m_screenRegions.contains(pointA) && m_screenRegions.contains(pointB));
    // Top
    pointA.setY(m_selection.top() - EXTENSION);
    pointB.setY(pointA.y());
    m_blockedTop =
      !(m_screenRegions.contains(pointA) && m_screenRegions.contains(pointB));
    // Auxiliary
    m_oneHorizontalBlocked =
      (!m_blockedRight && m_blockedLeft) || (m_blockedRight && !m_blockedLeft);
    m_horizontalyBlocked = (m_blockedRight && m_blockedLeft);
    m_allSidesBlocked =
      (m_blockedBotton && m_horizontalyBlocked && m_blockedTop);
}

void ButtonHandler::expandSelection()
{
    int& s = m_buttonExtendedSize;
    m_selection = m_selection + QMargins(s, s, s, s);
    m_selection = intersectWithAreas(m_selection);
}

void ButtonHandler::positionButtonsInside(int index)
{
    // Position the buttons in the botton-center of the main but inside of the
    // selection.
    QRect mainArea = m_selection;
    mainArea = intersectWithAreas(mainArea);
    const int buttonsPerRow = (mainArea.width()) / (m_buttonExtendedSize);
    if (buttonsPerRow == 0) {
        return;
    }
    QPoint center =
      QPoint(mainArea.center().x(), mainArea.bottom() - m_buttonExtendedSize);

    while (m_vectorButtons.size() > index) {
        int addCounter = buttonsPerRow;
        addCounter = qBound(0, addCounter, m_vectorButtons.size() - index);
        QVector<QPoint> positions = horizontalPoints(center, addCounter, true);
        moveButtonsToPoints(positions, index);
        center.setY(center.y() - m_buttonExtendedSize);
    }

    m_buttonsAreInside = true;
}

void ButtonHandler::ensureSelectionMinimunSize()
{
    // Detect if a side is smaller than a button in order to prevent collision
    // and redimension the base area the the base size of a single button per
    // side
    if (m_selection.width() < m_buttonBaseSize) {
        if (!m_blockedLeft) {
            m_selection.setX(m_selection.x() -
                             (m_buttonBaseSize - m_selection.width()) / 2);
        }
        m_selection.setWidth(m_buttonBaseSize);
    }
    if (m_selection.height() < m_buttonBaseSize) {
        if (!m_blockedTop) {
            m_selection.setY(m_selection.y() -
                             (m_buttonBaseSize - m_selection.height()) / 2);
        }
        m_selection.setHeight(m_buttonBaseSize);
    }
}

void ButtonHandler::moveButtonsToPoints(const QVector<QPoint>& points,
                                        int& index)
{
    for (const QPoint& p : points) {
        auto button = m_vectorButtons[index];
        button->move(p);
        ++index;
    }
}

void ButtonHandler::adjustHorizontalCenter(QPoint& center)
{
    if (m_blockedLeft) {
        center.setX(center.x() + m_buttonExtendedSize / 2);
    } else if (m_blockedRight) {
        center.setX(center.x() - m_buttonExtendedSize / 2);
    }
}

// setButtons redefines the buttons of the button handler
<<<<<<< HEAD
void ButtonHandler::setButtons(const QVector<CaptureButton*> v)
=======
void ButtonHandler::setButtons(const QVector<CaptureToolButton*> v)
>>>>>>> dfcc9cb9
{
    if (v.isEmpty())
        return;

<<<<<<< HEAD
    for (CaptureButton* b : m_vectorButtons)
=======
    for (CaptureToolButton* b : m_vectorButtons)
>>>>>>> dfcc9cb9
        delete (b);
    m_vectorButtons = v;
    m_buttonBaseSize = GlobalValues::buttonBaseSize();
    m_buttonExtendedSize = m_buttonBaseSize + m_separator;
}

bool ButtonHandler::contains(const QPoint& p) const
{
    QPoint first(m_vectorButtons.first()->pos());
    QPoint last(m_vectorButtons.last()->pos());
    bool firstIsTopLeft = (first.x() <= last.x() && first.y() <= last.y());
    QPoint topLeft = firstIsTopLeft ? first : last;
    QPoint bottonRight = firstIsTopLeft ? last : first;
    topLeft += QPoint(-m_separator, -m_separator);
    bottonRight += QPoint(m_buttonExtendedSize, m_buttonExtendedSize);
    QRegion r(QRect(topLeft, bottonRight).normalized());
    return r.contains(p);
}

void ButtonHandler::updateScreenRegions(const QVector<QRect>& rects)
{
    m_screenRegions = QRegion();
    for (const QRect& rect : rects) {
        m_screenRegions += rect;
    }
}

void ButtonHandler::updateScreenRegions(const QRect& rect)
{
    m_screenRegions = QRegion(rect);
}<|MERGE_RESOLUTION|>--- conflicted
+++ resolved
@@ -24,12 +24,8 @@
 // ButtonHandler is a habdler for every active button. It makes easier to
 // manipulate the buttons as a unit.
 
-<<<<<<< HEAD
-ButtonHandler::ButtonHandler(const QVector<CaptureButton*>& v, QObject* parent)
-=======
 ButtonHandler::ButtonHandler(const QVector<CaptureToolButton*>& v,
                              QObject* parent)
->>>>>>> dfcc9cb9
   : QObject(parent)
 {
     setButtons(v);
@@ -44,11 +40,7 @@
 
 void ButtonHandler::hide()
 {
-<<<<<<< HEAD
-    for (CaptureButton* b : m_vectorButtons)
-=======
     for (CaptureToolButton* b : m_vectorButtons)
->>>>>>> dfcc9cb9
         b->hide();
 }
 
@@ -57,22 +49,14 @@
     if (m_vectorButtons.isEmpty() || m_vectorButtons.first()->isVisible()) {
         return;
     }
-<<<<<<< HEAD
-    for (CaptureButton* b : m_vectorButtons)
-=======
     for (CaptureToolButton* b : m_vectorButtons)
->>>>>>> dfcc9cb9
         b->animatedShow();
 }
 
 bool ButtonHandler::isVisible() const
 {
     bool ret = true;
-<<<<<<< HEAD
-    for (const CaptureButton* b : m_vectorButtons) {
-=======
     for (const CaptureToolButton* b : m_vectorButtons) {
->>>>>>> dfcc9cb9
         if (!b->isVisible()) {
             ret = false;
             break;
@@ -256,11 +240,7 @@
 QRect ButtonHandler::intersectWithAreas(const QRect& rect)
 {
     QRect res;
-<<<<<<< HEAD
-    for (const QRect& r : m_screenRegions.rects()) {
-=======
     for (const QRect& r : m_screenRegions) {
->>>>>>> dfcc9cb9
         QRect temp = rect.intersected(r);
         if (temp.height() * temp.width() > res.height() * res.width()) {
             res = temp;
@@ -382,20 +362,12 @@
 }
 
 // setButtons redefines the buttons of the button handler
-<<<<<<< HEAD
-void ButtonHandler::setButtons(const QVector<CaptureButton*> v)
-=======
 void ButtonHandler::setButtons(const QVector<CaptureToolButton*> v)
->>>>>>> dfcc9cb9
 {
     if (v.isEmpty())
         return;
 
-<<<<<<< HEAD
-    for (CaptureButton* b : m_vectorButtons)
-=======
     for (CaptureToolButton* b : m_vectorButtons)
->>>>>>> dfcc9cb9
         delete (b);
     m_vectorButtons = v;
     m_buttonBaseSize = GlobalValues::buttonBaseSize();
