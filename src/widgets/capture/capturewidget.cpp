﻿// SPDX-License-Identifier: GPL-3.0-or-later
// SPDX-FileCopyrightText: 2017-2019 Alejandro Sirgo Rica & Contributors

// Based on Lightscreen areadialog.cpp, Copyright 2017  Christian Kaiser
// <info@ckaiser.com.ar> released under the GNU GPL2
// <https://www.gnu.org/licenses/gpl-2.0.txt>

// Based on KDE's KSnapshot regiongrabber.cpp, revision 796531, Copyright 2007
// Luca Gugelmann <lucag@student.ethz.ch> released under the GNU LGPL
// <http://www.gnu.org/licenses/old-licenses/library.txt>

#include "capturewidget.h"
#include "copytool.h"
#include "src/core/controller.h"
#include "src/core/qguiappcurrentscreen.h"
#include "src/tools/toolfactory.h"
#include "src/utils/colorutils.h"
#include "src/utils/screengrabber.h"
#include "src/utils/screenshotsaver.h"
#include "src/utils/systemnotification.h"
#include "src/widgets/capture/colorpicker.h"
#include "src/widgets/capture/hovereventfilter.h"
#include "src/widgets/capture/modificationcommand.h"
#include "src/widgets/capture/notifierbox.h"
#include "src/widgets/capture/overlaymessage.h"
#include "src/widgets/orientablepushbutton.h"
#include "src/widgets/panel/sidepanelwidget.h"
#include "src/widgets/panel/utilitypanel.h"
#include "src/widgets/updatenotificationwidget.h"
#include <QApplication>
#include <QDateTime>
#include <QDebug>
#include <QDesktopWidget>
#include <QFontMetrics>
#include <QLabel>
#include <QPaintEvent>
#include <QPainter>
#include <QScreen>
#include <QShortcut>
#include <draggablewidgetmaker.h>

#define SPDLOG_ACTIVE_LEVEL SPDLOG_LEVEL_DEBUG
#include "spdlog/spdlog.h"

#define MOUSE_DISTANCE_TO_START_MOVING 3

// CaptureWidget is the main component used to capture the screen. It contains
// an area of selection with its respective buttons.

// enableSaveWindow
CaptureWidget::CaptureWidget(uint id,
                             const QString& savePath,
                             bool fullScreen,
                             QWidget* parent)
  : QWidget(parent)
  , m_mouseIsClicked(false)
  , m_captureDone(false)
  , m_previewEnabled(true)
  , m_adjustmentButtonPressed(false)
  , m_configError(false)
  , m_configErrorResolved(false)
  , m_activeButton(nullptr)
  , m_activeTool(nullptr)
  , m_toolWidget(nullptr)
  , m_colorPicker(nullptr)
  , m_lastMouseWheel(0)
  , m_updateNotificationWidget(nullptr)
  , m_activeToolIsMoved(false)
  , m_panel(nullptr)
  , m_sidePanel(nullptr)
  , m_selection(nullptr)
  , m_existingObjectIsChanged(false)
  , m_startMove(false)
  , m_thicknessByKeyboard(0)
{
    m_undoStack.setUndoLimit(ConfigHandler().undoLimit());

    // Base config of the widget
    m_eventFilter = new HoverEventFilter(this);
    connect(m_eventFilter,
            &HoverEventFilter::hoverIn,
            this,
            &CaptureWidget::childEnter);
    connect(m_eventFilter,
            &HoverEventFilter::hoverOut,
            this,
            &CaptureWidget::childLeave);
    setAttribute(Qt::WA_DeleteOnClose);
    m_opacity = m_config.contrastOpacity();
    m_uiColor = m_config.uiColor();
    m_contrastUiColor = m_config.contrastUiColor();
    setMouseTracking(true);
    initContext(fullScreen, id);
    initSelection();
    initShortcuts(); // must be called after initSelection
#if (defined(Q_OS_WIN) || defined(Q_OS_MACOS))
    // Top left of the whole set of screens
    QPoint topLeft(0, 0);
#endif
    if (fullScreen) {
        // Grab Screenshot
        bool ok = true;
        m_context.screenshot = ScreenGrabber().grabEntireDesktop(ok);
        if (!ok) {
            SystemNotification().sendMessage(tr("Unable to capture screen"));
            this->close();
        }
        m_context.origScreenshot = m_context.screenshot;

#if defined(Q_OS_WIN)
        setWindowFlags(Qt::WindowStaysOnTopHint | Qt::FramelessWindowHint |
                       Qt::Popup);

        for (QScreen* const screen : QGuiApplication::screens()) {
            QPoint topLeftScreen = screen->geometry().topLeft();

            if (topLeftScreen.x() < topLeft.x()) {
                topLeft.setX(topLeftScreen.x());
            }
            if (topLeftScreen.y() < topLeft.y()) {
                topLeft.setY(topLeftScreen.y());
            }
        }
        move(topLeft);
        resize(pixmap().size());
#elif defined(Q_OS_MACOS)
        // Emulate fullscreen mode
        //        setWindowFlags(Qt::WindowStaysOnTopHint |
        //        Qt::BypassWindowManagerHint |
        //                       Qt::FramelessWindowHint |
        //                       Qt::NoDropShadowWindowHint | Qt::ToolTip |
        //                       Qt::Popup
        //                       );
        QScreen* currentScreen = QGuiAppCurrentScreen().currentScreen();
        move(currentScreen->geometry().x(), currentScreen->geometry().y());
        resize(currentScreen->size());
#else
// Call cmake with -DFLAMESHOT_DEBUG_CAPTURE=ON to enable easier debugging
#if !defined(FLAMESHOT_DEBUG_CAPTURE)
        setWindowFlags(Qt::BypassWindowManagerHint | Qt::WindowStaysOnTopHint |
                       Qt::FramelessWindowHint | Qt::Tool);
        resize(pixmap().size());
#endif
#endif
    }
    // Create buttons
    m_buttonHandler = new ButtonHandler(this);
    initButtons();
    QVector<QRect> areas;
    if (m_context.fullscreen) {
        QPoint topLeftOffset = QPoint(0, 0);
#if defined(Q_OS_WIN)
        topLeftOffset = topLeft;
#endif

#if defined(Q_OS_MACOS)
        // MacOS works just with one active display, so we need to append
        // just one current display and keep multiple displays logic for
        // other OS
        QRect r;
        QScreen* screen = QGuiAppCurrentScreen().currentScreen();
        r = screen->geometry();
        // all calculations are processed according to (0, 0) start
        // point so we need to move current object to (0, 0)
        r.moveTo(0, 0);
        areas.append(r);
#else
        for (QScreen* const screen : QGuiApplication::screens()) {
            QRect r = screen->geometry();
            r.moveTo(r.x() / screen->devicePixelRatio(),
                     r.y() / screen->devicePixelRatio());
            r.moveTo(r.topLeft() - topLeftOffset);
            areas.append(r);
        }
#endif
    } else {
        areas.append(rect());
    }
    m_buttonHandler->updateScreenRegions(areas);
    m_buttonHandler->hide();

    // Init color picker
    m_colorPicker = new ColorPicker(this);
    connect(m_colorPicker,
            &ColorPicker::colorSelected,
            this,
            &CaptureWidget::setDrawColor);
    m_colorPicker->hide();

    // Init notification widget
    m_notifierBox = new NotifierBox(this);
    m_notifierBox->hide();
    connect(m_notifierBox, &NotifierBox::hidden, this, [this]() {
        // Show cursor if it was hidden while adjusting tool thickness
        updateCursor();
        m_thicknessByKeyboard = 0;
        setDrawThickness(m_context.thickness);
    });

    initPanel();

    m_config.checkAndHandleError();
    if (m_config.hasError()) {
        m_configError = true;
    }
    connect(ConfigHandler::getInstance(), &ConfigHandler::error, this, [=]() {
        m_configError = true;
        m_configErrorResolved = false;
        OverlayMessage::instance()->update();
    });
    connect(
      ConfigHandler::getInstance(), &ConfigHandler::errorResolved, this, [=]() {
          m_configError = false;
          m_configErrorResolved = true;
          OverlayMessage::instance()->update();
      });

    OverlayMessage::init(this,
                         QGuiAppCurrentScreen().currentScreen()->geometry());

    if (m_config.showHelp()) {
        initHelpMessage();
    }

    updateCursor();
}

CaptureWidget::~CaptureWidget()
{
#if defined(Q_OS_MACOS)
    for (QWidget* widget : qApp->topLevelWidgets()) {
        QString className(widget->metaObject()->className());
        if (0 ==
            className.compare(CaptureWidget::staticMetaObject.className())) {
            widget->showNormal();
            widget->hide();
            break;
        }
    }
#endif
    if (m_captureDone) {
        emit captureTaken(m_context.requestId, pixmap(), m_context.selection);
    } else {
        emit captureFailed(m_context.requestId);
    }
}

void CaptureWidget::initButtons()
{
    auto allButtonTypes = CaptureToolButton::getIterableButtonTypes();
    auto visibleButtonTypes = m_config.buttons();
    if (m_context.request()->tasks() == CaptureRequest::NO_TASK) {
        allButtonTypes.removeOne(CaptureTool::TYPE_ACCEPT);
        visibleButtonTypes.removeOne(CaptureTool::TYPE_ACCEPT);
    } else {
        // Remove irrelevant buttons from both lists
        for (auto* buttonList : { &allButtonTypes, &visibleButtonTypes }) {
            buttonList->removeOne(CaptureTool::TYPE_SAVE);
            buttonList->removeOne(CaptureTool::TYPE_COPY);
            buttonList->removeOne(CaptureTool::TYPE_IMAGEUPLOADER);
            buttonList->removeOne(CaptureTool::TYPE_OPEN_APP);
            buttonList->removeOne(CaptureTool::TYPE_PIN);
        }
    }
    QVector<CaptureToolButton*> vectorButtons;

    // Add all buttons but hide those that were disabled in the Interface config
    // This will allow keyboard shortcuts for those buttons to work
    for (CaptureTool::Type t : allButtonTypes) {
        CaptureToolButton* b = new CaptureToolButton(t, this);
        if (t == CaptureTool::TYPE_SELECTIONINDICATOR) {
            m_sizeIndButton = b;
        }
        b->setColor(m_uiColor);
        b->hide();
        // must be enabled for SelectionWidget's eventFilter to work correctly
        b->setAttribute(Qt::WA_NoMousePropagation);
        makeChild(b);

        switch (t) {
            case CaptureTool::TYPE_UNDO:
            case CaptureTool::TYPE_IMAGEUPLOADER:
            case CaptureTool::TYPE_REDO:
                // nothing to do, just skip non-dynamic buttons with existing
                // hard coded slots
                break;
            default:
                // Set shortcuts for a tool
                QString shortcut =
                  ConfigHandler().shortcut(QVariant::fromValue(t).toString());
                if (!shortcut.isNull()) {
                    QShortcut* key =
                      new QShortcut(QKeySequence(shortcut), this);
                    CaptureWidget* captureWidget = this;
                    connect(key, &QShortcut::activated, this, [=]() {
                        captureWidget->setState(b);
                    });
                }
                break;
        }

        m_tools[t] = b->tool();

        connect(b->tool(),
                &CaptureTool::requestAction,
                this,
                &CaptureWidget::handleToolSignal);

        if (visibleButtonTypes.contains(t)) {
            connect(b,
                    &CaptureToolButton::pressedButton,
                    this,
                    &CaptureWidget::setState);
            vectorButtons << b;
        }
    }
    m_buttonHandler->setButtons(vectorButtons);
}

void CaptureWidget::initHelpMessage()
{
    QList<QPair<QString, QString>> keyMap;
    keyMap << QPair(tr("Mouse"), tr("Select screenshot area"));
    using CT = CaptureTool;
    for (auto toolType : { CT::TYPE_ACCEPT, CT::TYPE_SAVE, CT::TYPE_COPY }) {
        if (!m_tools.contains(toolType)) {
            continue;
        }
        auto* tool = m_tools[toolType];
        QString shortcut =
          ConfigHandler().shortcut(QVariant::fromValue(toolType).toString());
        shortcut.replace("Return", "Enter");
        if (!shortcut.isEmpty()) {
            keyMap << QPair(shortcut, tool->description());
        }
    }
    keyMap << QPair(tr("Mouse Wheel"), tr("Change tool size"));
    keyMap << QPair(tr("Right Click"), tr("Show color picker"));
    keyMap << QPair(tr("Space"), tr("Open side panel"));
    keyMap << QPair(tr("Esc"), tr("Exit"));
    OverlayMessage::pushKeyMap(keyMap);
}

QPixmap CaptureWidget::pixmap()
{
    return m_context.selectedScreenshotArea();
}

// Finish whatever the current tool is doing, if there is a current active
// tool.
bool CaptureWidget::commitCurrentTool()
{
    if (m_activeTool) {
        processPixmapWithTool(&m_context.screenshot, m_activeTool);
        if (m_activeTool->isValid() && !m_activeTool->editMode() &&
            m_toolWidget) {
            pushToolToStack();
        }
        if (m_toolWidget) {
            m_toolWidget->update();
        }
        releaseActiveTool();
        return true;
    }
    return false;
}

void CaptureWidget::deleteToolWidgetOrClose()
{
    if (m_activeButton != nullptr) {
        uncheckActiveTool();
    } else if (m_panel->activeLayerIndex() >= 0) {
        // remove active tool selection
        m_panel->setActiveLayer(-1);
    } else if (m_panel->isVisible()) {
        // hide panel if visible
        m_panel->hide();
    } else if (m_toolWidget) {
        // delete toolWidget if exists
        m_toolWidget->close();
        delete m_toolWidget;
        m_toolWidget = nullptr;
    } else if (m_colorPicker && m_colorPicker->isVisible()) {
        m_colorPicker->hide();
    } else {
        // close CaptureWidget
        close();
    }
}

void CaptureWidget::releaseActiveTool()
{
    if (m_activeTool) {
        if (m_activeTool->editMode()) {
            // Object shouldn't be deleted here because it is in the undo/redo
            // stack, just set current pointer to null
            m_activeTool->setEditMode(false);
            if (m_activeTool->isChanged()) {
                pushObjectsStateToUndoStack();
            }
        } else {
            delete m_activeTool;
        }
        m_activeTool = nullptr;
    }
    if (m_toolWidget) {
        m_toolWidget->close();
        delete m_toolWidget;
        m_toolWidget = nullptr;
    }
}

void CaptureWidget::uncheckActiveTool()
{
    // uncheck active tool
    m_panel->setToolWidget(nullptr);
    m_activeButton->setColor(m_uiColor);
    updateTool(activeButtonTool());
    m_activeButton = nullptr;
    releaseActiveTool();
    updateSelectionState();
    updateCursor();
}

void CaptureWidget::paintEvent(QPaintEvent* paintEvent)
{
    Q_UNUSED(paintEvent)
    QPainter painter(this);
    painter.drawPixmap(0, 0, m_context.screenshot);

    if (m_activeTool && m_mouseIsClicked) {
        painter.save();
        m_activeTool->process(painter, m_context.screenshot);
        painter.restore();
    } else if (m_previewEnabled && activeButtonTool() &&
               m_activeButton->tool()->showMousePreview()) {
        painter.save();
        m_activeButton->tool()->paintMousePreview(painter, m_context);
        painter.restore();
    }

    // draw inactive region
    drawInactiveRegion(&painter);

    if (!isActiveWindow()) {
        drawErrorMessage(
          tr("Flameshot has lost focus. Keyboard shortcuts won't "
             "work until you click somewhere."),
          &painter);
    } else if (m_configError) {
        drawErrorMessage(ConfigHandler().errorMessage(), &painter);
    } else if (m_configErrorResolved) {
        drawErrorMessage(tr("Configuration error resolved. Launch `flameshot "
                            "gui` again to apply it."),
                         &painter);
    }
}

void CaptureWidget::showColorPicker(const QPoint& pos)
{
    // Try to select new object if current pos out of active object
    auto toolItem = activeToolObject();
    if (!toolItem || toolItem && !toolItem->boundingRect().contains(pos)) {
        selectToolItemAtPos(pos);
    }

    // save current state for undo/redo stack
    if (m_panel->activeLayerIndex() >= 0) {
        m_captureToolObjectsBackup = m_captureToolObjects;
    }

    // Call color picker
    m_colorPicker->move(pos.x() - m_colorPicker->width() / 2,
                        pos.y() - m_colorPicker->height() / 2);
    m_colorPicker->raise();
    m_colorPicker->show();
}

bool CaptureWidget::startDrawObjectTool(const QPoint& pos)
{
    if (activeButtonToolType() != CaptureTool::NONE &&
        activeButtonToolType() != CaptureTool::TYPE_MOVESELECTION) {
        if (commitCurrentTool()) {
            return false;
        }
        m_activeTool = m_activeButton->tool()->copy(this);

        connect(this,
                &CaptureWidget::colorChanged,
                m_activeTool,
                &CaptureTool::onColorChanged);
        connect(this,
                &CaptureWidget::thicknessChanged,
                m_activeTool,
                &CaptureTool::onThicknessChanged);
        connect(m_activeTool,
                &CaptureTool::requestAction,
                this,
                &CaptureWidget::handleToolSignal);
        m_context.mousePos = pos;
        m_activeTool->drawStart(m_context);
        // TODO this is the wrong place to do this
        if (m_activeTool->type() == CaptureTool::TYPE_CIRCLECOUNT) {
            // While it is based on AbstractTwoPointTool it has the only one
            // point and shouldn't wait for second point and move event
            m_activeTool->drawEnd(m_context.mousePos);

            m_captureToolObjectsBackup = m_captureToolObjects;
            m_captureToolObjects.append(m_activeTool);
            pushObjectsStateToUndoStack();
            releaseActiveTool();
            m_mouseIsClicked = false;
        }
        return true;
    }
    return false;
}

void CaptureWidget::pushObjectsStateToUndoStack()
{
    m_undoStack.push(new ModificationCommand(
      this, m_captureToolObjects, m_captureToolObjectsBackup));
    m_captureToolObjectsBackup.clear();
}

int CaptureWidget::selectToolItemAtPos(const QPoint& pos)
{
    // Try to select existing tool, "-1" - no active tool
    int activeLayerIndex = -1;
    auto selectionMouseSide = m_selection->getMouseSide(pos);
    if (m_activeButton.isNull() &&
        m_captureToolObjects.captureToolObjects().size() > 0 &&
        (selectionMouseSide == SelectionWidget::NO_SIDE ||
         selectionMouseSide == SelectionWidget::CENTER)) {
        auto toolItem = activeToolObject();
        if (!toolItem ||
            (toolItem && !toolItem->boundingRect().contains(pos))) {
            activeLayerIndex = m_captureToolObjects.find(pos, size());
            int thickness_old = m_context.thickness;
            m_panel->setActiveLayer(activeLayerIndex);
            drawObjectSelection();
            if (thickness_old != m_context.thickness) {
                emit thicknessChanged(m_context.thickness);
            }
        }
    }
    return activeLayerIndex;
}

void CaptureWidget::mousePressEvent(QMouseEvent* e)
{
    activateWindow();
    m_startMove = false;
    m_startMovePos = QPoint();
    m_mousePressedPos = e->pos();
    m_activeToolOffsetToMouseOnStart = QPoint();
    if (m_colorPicker->isVisible()) {
        updateCursor();
        return;
    }

    // reset object selection if capture area selection is active
    if (m_selection->getMouseSide(e->pos()) != SelectionWidget::CENTER) {
        m_panel->setActiveLayer(-1);
    }

    if (e->button() == Qt::RightButton) {
        if (m_activeTool && m_activeTool->editMode()) {
            return;
        }
        showColorPicker(m_mousePressedPos);
        return;
    } else if (e->button() == Qt::LeftButton) {
        OverlayMessage::pop();
        m_mouseIsClicked = true;

        // Click using a tool excluding tool MOVE
        if (startDrawObjectTool(m_mousePressedPos)) {
            // return if success
            return;
        }
    }

    // Commit current tool if it has edit widget and mouse click is outside
    // of it
    if (m_toolWidget && !m_toolWidget->geometry().contains(e->pos())) {
        commitCurrentTool();
        m_panel->setToolWidget(nullptr);
        drawToolsData();
        updateLayersPanel();
    }

    selectToolItemAtPos(m_mousePressedPos);

    updateSelectionState();
    updateCursor();
}

void CaptureWidget::mouseDoubleClickEvent(QMouseEvent* event)
{
    int activeLayerIndex = m_panel->activeLayerIndex();
    if (activeLayerIndex != -1) {
        // Start object editing
        auto activeTool = m_captureToolObjects.at(activeLayerIndex);
        if (activeTool && activeTool->type() == CaptureTool::TYPE_TEXT) {
            m_activeTool = activeTool;
            m_mouseIsClicked = false;
            m_context.mousePos = *m_activeTool->pos();
            m_captureToolObjectsBackup = m_captureToolObjects;
            m_activeTool->setEditMode(true);
            drawToolsData();
            updateLayersPanel();
            handleToolSignal(CaptureTool::REQ_ADD_CHILD_WIDGET);
            m_panel->setToolWidget(m_activeTool->configurationWidget());
        }
    } else if (m_selection->geometry().contains(event->pos())) {
        CopyTool copyTool;
        connect(&copyTool,
                &CopyTool::requestAction,
                this,
                &CaptureWidget::handleToolSignal);
        copyTool.pressed(m_context);
        qApp->processEvents(QEventLoop::ExcludeUserInputEvents);
    }
}

void CaptureWidget::mouseMoveEvent(QMouseEvent* e)
{
    m_context.mousePos = e->pos();
    if (e->buttons() != Qt::LeftButton) {
        updateTool(activeButtonTool());
        updateCursor();
        return;
    }

    // The rest assumes that left mouse button is clicked
    if (!m_activeButton && m_panel->activeLayerIndex() >= 0) {
        // Move existing object
        if (!m_startMove) {
            // Check for the minimal offset to start moving an object
            if (m_startMovePos.isNull()) {
                m_startMovePos = e->pos();
            }
            if ((e->pos() - m_startMovePos).manhattanLength() >
                MOUSE_DISTANCE_TO_START_MOVING) {
                m_startMove = true;
            }
        }
        if (m_startMove) {
            QPointer<CaptureTool> activeTool =
              m_captureToolObjects.at(m_panel->activeLayerIndex());
            if (m_activeToolOffsetToMouseOnStart.isNull()) {
                setCursor(Qt::ClosedHandCursor);
                m_activeToolOffsetToMouseOnStart =
                  e->pos() - *activeTool->pos();
            }
            if (!m_activeToolIsMoved) {
                // save state before movement for undo stack
                m_captureToolObjectsBackup = m_captureToolObjects;
            }
            m_activeToolIsMoved = true;
            // update the old region of the selection, margins are added to
            // ensure selection outline is updated too
            update(paddedUpdateRect(activeTool->boundingRect()));
            activeTool->move(e->pos() - m_activeToolOffsetToMouseOnStart);
            drawToolsData();
        }
    } else if (m_activeTool) {
        // drawing with a tool
        if (m_adjustmentButtonPressed) {
            m_activeTool->drawMoveWithAdjustment(e->pos());
        } else {
            m_activeTool->drawMove(e->pos());
        }
        // update drawing object
        updateTool(m_activeTool);
        // Hides the buttons under the mouse. If the mouse leaves, it shows
        // them.
        if (m_buttonHandler->buttonsAreInside()) {
            const bool containsMouse =
              m_buttonHandler->contains(m_context.mousePos);
            if (containsMouse) {
                m_buttonHandler->hide();
            } else if (m_selection->isVisible()) {
                m_buttonHandler->show();
            }
        }
    }
    updateCursor();
}

void CaptureWidget::mouseReleaseEvent(QMouseEvent* e)
{
    if (e->button() == Qt::LeftButton && m_colorPicker->isVisible()) {
        // Color picker
        if (m_colorPicker->isVisible() && m_panel->activeLayerIndex() >= 0 &&
            m_context.color.isValid()) {
            pushObjectsStateToUndoStack();
        }
        m_colorPicker->hide();
        if (!m_context.color.isValid()) {
            m_context.color = ConfigHandler().drawColor();
            m_panel->show();
        }
    } else if (m_mouseIsClicked) {
        if (m_activeTool) {
            // end draw/edit
            m_activeTool->drawEnd(m_context.mousePos);
            if (m_activeTool->isValid()) {
                pushToolToStack();
            } else if (!m_toolWidget) {
                releaseActiveTool();
            }
        } else {
            if (m_activeToolIsMoved) {
                m_activeToolIsMoved = false;
                pushObjectsStateToUndoStack();
            }
        }
    }
    m_mouseIsClicked = false;
    m_activeToolIsMoved = false;

    updateSelectionState();
    updateCursor();
}

void CaptureWidget::updateThickness(int thickness)
{
    auto tool = activeButtonTool();
    updateTool(tool);
    m_context.thickness = qBound(1, thickness, maxDrawThickness);

    QPoint topLeft =
      QGuiAppCurrentScreen().currentScreen()->geometry().topLeft();
    int offset = m_notifierBox->width() / 4;
    m_notifierBox->move(mapFromGlobal(topLeft) + QPoint(offset, offset));
    m_notifierBox->showMessage(QString::number(m_context.thickness));

    if (tool && tool->showMousePreview()) {
        setCursor(Qt::BlankCursor);
        updateTool(tool);
    }

    // update selected object thickness
    auto toolItem = activeToolObject();
    if (toolItem) {
        toolItem->onThicknessChanged(m_context.thickness);
        if (!m_existingObjectIsChanged) {
            m_captureToolObjectsBackup = m_captureToolObjects;
            m_existingObjectIsChanged = true;
        }
        setDrawThickness(m_context.thickness);
    }
    emit thicknessChanged(m_context.thickness);
}

void CaptureWidget::keyPressEvent(QKeyEvent* e)
{
    // If the key is a digit, change the thickness
    bool ok;
    int digit = e->text().toInt(&ok);
    if (ok && e->modifiers() == Qt::NoModifier) { // digit received
        m_thicknessByKeyboard = 10 * m_thicknessByKeyboard + digit;
        updateThickness(m_thicknessByKeyboard);
        if (m_context.thickness != m_thicknessByKeyboard) {
            // The thickness was out of range and was clipped by updateThickness
            m_thicknessByKeyboard = 0;
        }
    } else {
        m_thicknessByKeyboard = 0;
    }

    if (!m_selection->isVisible()) {
        return;
    } else if (e->key() == Qt::Key_Control) {
        m_adjustmentButtonPressed = true;
        updateCursor();
    } else if (e->key() == Qt::Key_Enter) {
        // Make no difference for Return and Enter keys
        QCoreApplication::postEvent(
          this,
          new QKeyEvent(QEvent::KeyPress, Qt::Key_Return, Qt::NoModifier));
    }
}

void CaptureWidget::keyReleaseEvent(QKeyEvent* e)
{
    if (e->key() == Qt::Key_Control) {
        m_adjustmentButtonPressed = false;
        updateCursor();
    }
}

void CaptureWidget::wheelEvent(QWheelEvent* e)
{
    /* Mouse scroll usually gives value 120, not more or less, just how many
     * times.
     * Touchpad gives the value 2 or more (usually 2-8), it doesn't give
     * too big values like mouse wheel on normal scrolling, so it is almost
     * impossible to scroll. It's easier to calculate number of requests and do
     * not accept events faster that one in 200ms.
     * */
    int thicknessOffset = 0;
    if (e->angleDelta().y() >= 60) {
        // mouse scroll (wheel) increment
        thicknessOffset = 1;
    } else if (e->angleDelta().y() <= -60) {
        // mouse scroll (wheel) decrement
        thicknessOffset = -1;
    } else {
        // touchpad scroll
        qint64 current = QDateTime::currentMSecsSinceEpoch();
        if ((current - m_lastMouseWheel) > 200) {
            if (e->angleDelta().y() > 0) {
                thicknessOffset = 1;
            } else if (e->angleDelta().y() < 0) {
                thicknessOffset = -1;
            }
            m_lastMouseWheel = current;
        } else {
            return;
        }
    }

    updateThickness(m_context.thickness + thicknessOffset);
}

void CaptureWidget::resizeEvent(QResizeEvent* e)
{
    QWidget::resizeEvent(e);
    m_context.widgetOffset = mapToGlobal(QPoint(0, 0));
    if (!m_context.fullscreen) {
        m_panel->setFixedHeight(height());
        m_buttonHandler->updateScreenRegions(rect());
    }
}

void CaptureWidget::moveEvent(QMoveEvent* e)
{
    QWidget::moveEvent(e);
    m_context.widgetOffset = mapToGlobal(QPoint(0, 0));
}

<<<<<<< HEAD
void CaptureWidget::initContext(bool fullscreen, uint requestId)
=======
void CaptureWidget::changeEvent(QEvent* e)
{
    if (e->type() == QEvent::ActivationChange) {
        QPoint bottomRight = rect().bottomRight();
        // Update the message in the bottom right corner. A rough estimate is
        // used for the update rect
        update(QRect(bottomRight - QPoint(1000, 200), bottomRight));
    }
}

void CaptureWidget::initContext(const QString& savePath, bool fullscreen)
>>>>>>> 0e43d4b3
{
    m_context.color = m_config.drawColor();
    m_context.widgetOffset = mapToGlobal(QPoint(0, 0));
    m_context.mousePos = mapFromGlobal(QCursor::pos());
    m_context.thickness = m_config.drawThickness();
    m_context.fullscreen = fullscreen;

    // initialize m_context.request
    if (requestId != 0) {
        m_context.requestId = requestId;
    } else {
        CaptureRequest req(CaptureRequest::GRAPHICAL_MODE);
        uint id = req.id();
        req.setStaticID(id);
        Controller::getInstance()->requests().insert(id, req);
        m_context.requestId = id;
    }
}

void CaptureWidget::initPanel()
{
    QRect panelRect = rect();
    if (m_context.fullscreen) {
#if (defined(Q_OS_MACOS) || defined(Q_OS_LINUX))
        QScreen* currentScreen = QGuiAppCurrentScreen().currentScreen();
        panelRect = currentScreen->geometry();
        auto devicePixelRatio = currentScreen->devicePixelRatio();
        panelRect.moveTo(static_cast<int>(panelRect.x() / devicePixelRatio),
                         static_cast<int>(panelRect.y() / devicePixelRatio));
#else
        panelRect = QGuiApplication::primaryScreen()->geometry();
        auto devicePixelRatio =
          QGuiApplication::primaryScreen()->devicePixelRatio();
        panelRect.moveTo(panelRect.x() / devicePixelRatio,
                         panelRect.y() / devicePixelRatio);
#endif
    }

    if (ConfigHandler().showSidePanelButton()) {
        auto* panelToggleButton =
          new OrientablePushButton(tr("Tool Settings"), this);
        makeChild(panelToggleButton);
        panelToggleButton->setColor(m_uiColor);
        panelToggleButton->setOrientation(
          OrientablePushButton::VerticalBottomToTop);
#if defined(Q_OS_MACOS)
        panelToggleButton->move(
          0,
          static_cast<int>(panelRect.height() / 2) -
            static_cast<int>(panelToggleButton->width() / 2));
#else
        panelToggleButton->move(panelRect.x(),
                                panelRect.y() + panelRect.height() / 2 -
                                  panelToggleButton->width() / 2);
#endif
        panelToggleButton->setCursor(Qt::ArrowCursor);
        (new DraggableWidgetMaker(this))->makeDraggable(panelToggleButton);
        connect(panelToggleButton,
                &QPushButton::clicked,
                this,
                &CaptureWidget::togglePanel);
    }

    m_panel = new UtilityPanel(this);
    m_panel->hide();
    makeChild(m_panel);
#if defined(Q_OS_MACOS)
    QScreen* currentScreen = QGuiAppCurrentScreen().currentScreen();
    panelRect.moveTo(mapFromGlobal(panelRect.topLeft()));
    m_panel->setFixedWidth(static_cast<int>(m_colorPicker->width() * 1.5));
    m_panel->setFixedHeight(currentScreen->geometry().height());
#else
    panelRect.moveTo(mapFromGlobal(panelRect.topLeft()));
    panelRect.setWidth(m_colorPicker->width() * 1.5);
    m_panel->setGeometry(panelRect);
#endif
    connect(m_panel,
            &UtilityPanel::layerChanged,
            this,
            &CaptureWidget::updateActiveLayer);

    m_sidePanel = new SidePanelWidget(&m_context.screenshot, this);
    connect(m_sidePanel,
            &SidePanelWidget::colorChanged,
            this,
            &CaptureWidget::setDrawColor);
    connect(m_sidePanel,
            &SidePanelWidget::thicknessChanged,
            this,
            &CaptureWidget::setDrawThickness);
    connect(this,
            &CaptureWidget::colorChanged,
            m_sidePanel,
            &SidePanelWidget::updateColor);
    connect(this,
            &CaptureWidget::thicknessChanged,
            m_sidePanel,
            &SidePanelWidget::updateThickness);
    connect(m_sidePanel,
            &SidePanelWidget::togglePanel,
            m_panel,
            &UtilityPanel::toggle);
    emit m_sidePanel->colorChanged(m_context.color);
    emit m_sidePanel->thicknessChanged(m_context.thickness);
    m_panel->pushWidget(m_sidePanel);

    // Fill undo/redo/history list widget
    m_panel->fillCaptureTools(m_captureToolObjects.captureToolObjects());
}

void CaptureWidget::showAppUpdateNotification(const QString& appLatestVersion,
                                              const QString& appLatestUrl)
{
    if (!ConfigHandler().checkForUpdates()) {
        // option check for updates disabled
        return;
    }
    if (nullptr == m_updateNotificationWidget) {
        m_updateNotificationWidget =
          new UpdateNotificationWidget(this, appLatestVersion, appLatestUrl);
    }
#if defined(Q_OS_MACOS)
    int ax = (width() - m_updateNotificationWidget->width()) / 2;
#elif (defined(Q_OS_LINUX) && QT_VERSION < QT_VERSION_CHECK(5, 10, 0))
    QRect helpRect = QGuiApplication::primaryScreen()->geometry();
    int ax = helpRect.left() +
             ((helpRect.width() - m_updateNotificationWidget->width()) / 2);
#else
    QRect helpRect;
    QScreen* currentScreen = QGuiAppCurrentScreen().currentScreen();
    if (currentScreen) {
        helpRect = currentScreen->geometry();
    } else {
        helpRect = QGuiApplication::primaryScreen()->geometry();
    }
    int ax = helpRect.left() +
             ((helpRect.width() - m_updateNotificationWidget->width()) / 2);
#endif
    m_updateNotificationWidget->move(ax, 0);
    makeChild(m_updateNotificationWidget);
    m_updateNotificationWidget->show();
}

void CaptureWidget::initSelection()
{
    m_selection = new SelectionWidget(m_uiColor, this);
    m_selection->setVisible(false);
    m_selection->setGeometry(QRect());
    connect(m_selection, &SelectionWidget::geometryChanged, this, [this]() {
        m_buttonHandler->updatePosition(m_selection->geometry());
        QRect constrainedToCaptureArea =
          m_selection->geometry().intersected(rect());
        m_context.selection = extendedRect(constrainedToCaptureArea);
        updateSizeIndicator();
        m_buttonHandler->hide();
        updateCursor();
    });
    connect(m_selection, &SelectionWidget::geometrySettled, this, [this]() {
        if (m_selection->isVisible()) {
            m_buttonHandler->show();
        } else {
            m_buttonHandler->hide();
        }
    });
}

void CaptureWidget::setState(CaptureToolButton* b)
{
    if (!b) {
        return;
    }

    commitCurrentTool();
    if (m_toolWidget && m_activeTool) {
        if (m_activeTool->isValid()) {
            pushToolToStack();
        } else {
            releaseActiveTool();
        }
    }
    if (m_activeButton != b) {
        auto backup = m_activeTool;
        // The tool is active during the pressed().
        // This must be done in order to handle tool requests correctly.
        m_activeTool = b->tool();
        m_activeTool->pressed(m_context);
        m_activeTool = backup;
    }

    if (b->tool()->isSelectable()) {
        if (m_activeButton != b) {
            QWidget* confW = b->tool()->configurationWidget();
            m_panel->setToolWidget(confW);
            if (m_activeButton) {
                m_activeButton->setColor(m_uiColor);
            }
            m_activeButton = b;
            m_activeButton->setColor(m_contrastUiColor);
            m_panel->setActiveLayer(-1);
        } else if (m_activeButton) {
            m_panel->clearToolWidget();
            m_activeButton->setColor(m_uiColor);
            m_activeButton = nullptr;
        }
        loadDrawThickness();
        updateCursor();
        updateSelectionState();
        updateTool(b->tool());
    }
}

void CaptureWidget::loadDrawThickness()
{
    if ((activeButtonToolType() == CaptureTool::TYPE_TEXT) ||
        (m_activeTool && m_activeTool->type() == CaptureTool::TYPE_TEXT)) {
        m_context.thickness = m_config.drawFontSize();
    } else {
        m_context.thickness = m_config.drawThickness();
    }
    emit m_sidePanel->thicknessChanged(m_context.thickness);
}

void CaptureWidget::handleToolSignal(CaptureTool::Request r)
{
    switch (r) {
        case CaptureTool::REQ_CLOSE_GUI:
            close();
            break;
        case CaptureTool::REQ_HIDE_GUI:
            hide();
            break;
        case CaptureTool::REQ_UNDO_MODIFICATION:
            undo();
            break;
        case CaptureTool::REQ_REDO_MODIFICATION:
            redo();
            break;
        case CaptureTool::REQ_SHOW_COLOR_PICKER:
            // TODO
            break;
        case CaptureTool::REQ_CAPTURE_DONE_OK:
            m_captureDone = true;
            break;
        case CaptureTool::REQ_ADD_CHILD_WIDGET:
            if (!m_activeTool) {
                break;
            }
            if (m_toolWidget) {
                m_toolWidget->close();
                delete m_toolWidget;
                m_toolWidget = nullptr;
            }
            m_toolWidget = m_activeTool->widget();
            if (m_toolWidget) {
                makeChild(m_toolWidget);
                m_toolWidget->move(m_context.mousePos);
                m_toolWidget->show();
                m_toolWidget->setFocus();
            }
            break;
        case CaptureTool::REQ_ADD_EXTERNAL_WIDGETS:
            if (!m_activeTool) {
                break;
            } else {
                QWidget* w = m_activeTool->widget();
                w->setAttribute(Qt::WA_DeleteOnClose);
                w->activateWindow();
                w->show();
            }
            break;
        case CaptureTool::REQ_INCREASE_TOOL_SIZE:
            updateThickness(m_context.thickness + 1);
            break;
        case CaptureTool::REQ_DECREASE_TOOL_SIZE:
            updateThickness(m_context.thickness - 1);
            break;
        default:
            break;
    }
}

void CaptureWidget::setDrawColor(const QColor& c)
{
    m_context.color = c;
    if (m_context.color.isValid()) {
        ConfigHandler().setDrawColor(m_context.color);
        emit colorChanged(c);

        // change color for the active tool
        auto toolItem = activeToolObject();
        if (toolItem) {
            // Change color
            toolItem->onColorChanged(c);
            drawToolsData();
        }
    }
}

void CaptureWidget::updateActiveLayer(int layer)
{
    // TODO - refactor this part, make all objects to work with
    // m_activeTool->isChanged() and remove m_existingObjectIsChanged
    if (m_activeTool && m_activeTool->type() == CaptureTool::TYPE_TEXT &&
        m_activeTool->isChanged()) {
        commitCurrentTool();
    }

    if (m_toolWidget) {
        // Release active tool if it is in the editing mode but not changed and
        // has editing widget (ex: text tool)
        releaseActiveTool();
    }

    if (m_existingObjectIsChanged) {
        m_existingObjectIsChanged = false;
        pushObjectsStateToUndoStack();
    }
    drawToolsData();
    drawObjectSelection();
    updateSelectionState();
}

void CaptureWidget::selectAll()
{
    m_selection->show();
    m_selection->setGeometry(rect());
    m_buttonHandler->show();
    updateSelectionState();
}

void CaptureWidget::removeToolObject(int index)
{
    --index;
    if (index >= 0 && index < m_captureToolObjects.size()) {
        const CaptureTool::Type currentToolType =
          m_captureToolObjects.at(index)->type();
        m_captureToolObjectsBackup = m_captureToolObjects;
        update(
          paddedUpdateRect(m_captureToolObjects.at(index)->boundingRect()));
        m_captureToolObjects.removeAt(index);
        if (currentToolType == CaptureTool::TYPE_CIRCLECOUNT) {
            // Do circle count reindex
            int circleCount = 1;
            for (int cnt = 0; cnt < m_captureToolObjects.size(); cnt++) {
                auto toolItem = m_captureToolObjects.at(cnt);
                if (toolItem->type() != CaptureTool::TYPE_CIRCLECOUNT) {
                    continue;
                }
                if (cnt >= index) {
                    m_captureToolObjects.at(cnt)->setCount(circleCount);
                }
                circleCount++;
            }
        }
        pushObjectsStateToUndoStack();
        drawToolsData();
        updateLayersPanel();
    }
}

void CaptureWidget::setDrawThickness(int t)
{
    m_context.thickness = qBound(1, t, maxDrawThickness);
    // save draw thickness for text and other tool separately
    if (m_activeButton) {
        if (activeButtonToolType() == CaptureTool::TYPE_TEXT) {
            m_config.setDrawFontSize(m_context.thickness);
        } else {
            m_config.setDrawThickness(m_context.thickness);
        }
    }

    auto toolItem = activeToolObject();
    if (toolItem) {
        // Change thickness
        toolItem->onThicknessChanged(t);
        drawToolsData();
        drawObjectSelection();
        updateTool(toolItem);
    } else {
        emit thicknessChanged(m_context.thickness);
    }
}

void CaptureWidget::initShortcuts()
{
    new QShortcut(
      QKeySequence(ConfigHandler().shortcut("TYPE_UNDO")), this, SLOT(undo()));

    new QShortcut(
      QKeySequence(ConfigHandler().shortcut("TYPE_REDO")), this, SLOT(redo()));

    new QShortcut(QKeySequence(ConfigHandler().shortcut("TYPE_TOGGLE_PANEL")),
                  this,
                  SLOT(togglePanel()));

    new QShortcut(QKeySequence(ConfigHandler().shortcut("TYPE_RESIZE_LEFT")),
                  m_selection,
                  SLOT(resizeLeft()));
    new QShortcut(QKeySequence(ConfigHandler().shortcut("TYPE_RESIZE_RIGHT")),
                  m_selection,
                  SLOT(resizeRight()));
    new QShortcut(QKeySequence(ConfigHandler().shortcut("TYPE_RESIZE_UP")),
                  m_selection,
                  SLOT(resizeUp()));
    new QShortcut(QKeySequence(ConfigHandler().shortcut("TYPE_RESIZE_DOWN")),
                  m_selection,
                  SLOT(resizeDown()));

    new QShortcut(QKeySequence(ConfigHandler().shortcut("TYPE_MOVE_LEFT")),
                  m_selection,
                  SLOT(moveLeft()));
    new QShortcut(QKeySequence(ConfigHandler().shortcut("TYPE_MOVE_RIGHT")),
                  m_selection,
                  SLOT(moveRight()));
    new QShortcut(QKeySequence(ConfigHandler().shortcut("TYPE_MOVE_UP")),
                  m_selection,
                  SLOT(moveUp()));
    new QShortcut(QKeySequence(ConfigHandler().shortcut("TYPE_MOVE_DOWN")),
                  m_selection,
                  SLOT(moveDown()));

    new QShortcut(
      QKeySequence(ConfigHandler().shortcut("TYPE_DELETE_CURRENT_TOOL")),
      this,
      SLOT(deleteCurrentTool()));

    new QShortcut(
      QKeySequence(ConfigHandler().shortcut("TYPE_COMMIT_CURRENT_TOOL")),
      this,
      SLOT(commitCurrentTool()));

    new QShortcut(QKeySequence(ConfigHandler().shortcut("TYPE_SELECT_ALL")),
                  this,
                  SLOT(selectAll()));

    new QShortcut(Qt::Key_Escape, this, SLOT(deleteToolWidgetOrClose()));
}

void CaptureWidget::deleteCurrentTool()
{
    int thickness_old = m_context.thickness;
    m_panel->slotButtonDelete(true);
    drawObjectSelection();
    if (thickness_old != m_context.thickness) {
        emit thicknessChanged(m_context.thickness);
    }
}

void CaptureWidget::updateSizeIndicator()
{
    if (m_sizeIndButton) {
        const QRect& selection = extendedSelection();
        m_sizeIndButton->setText(QStringLiteral("%1\n%2")
                                   .arg(selection.width())
                                   .arg(selection.height()));
    }
}

void CaptureWidget::updateCursor()
{
    if (m_colorPicker && m_colorPicker->isVisible()) {
        setCursor(Qt::ArrowCursor);
    } else if (m_activeButton != nullptr &&
               activeButtonToolType() != CaptureTool::TYPE_MOVESELECTION) {
        setCursor(Qt::CrossCursor);
    } else if (m_selection->getMouseSide(mapFromGlobal(QCursor::pos())) !=
               SelectionWidget::NO_SIDE) {
        setCursor(m_selection->cursor());
    } else if (activeButtonToolType() == CaptureTool::TYPE_MOVESELECTION) {
        setCursor(Qt::OpenHandCursor);
    } else {
        setCursor(Qt::CrossCursor);
    }
}

void CaptureWidget::updateSelectionState()
{
    auto toolType = activeButtonToolType();
    if (toolType == CaptureTool::TYPE_MOVESELECTION) {
        m_selection->setIdleCentralCursor(Qt::OpenHandCursor);
        m_selection->setIgnoreMouse(false);
    } else {
        m_selection->setIdleCentralCursor(Qt::ArrowCursor);
        if (toolType == CaptureTool::NONE) {
            m_selection->setIgnoreMouse(m_panel->activeLayerIndex() != -1);
        } else {
            m_selection->setIgnoreMouse(true);
        }
    }
}

void CaptureWidget::updateTool(CaptureTool* tool)
{
    if (!tool || !tool->showMousePreview()) {
        return;
    }

    static QRect oldPreviewRect, oldToolObjectRect;

    QRect previewRect(tool->mousePreviewRect(m_context));
    previewRect += QMargins(previewRect.width(),
                            previewRect.height(),
                            previewRect.width(),
                            previewRect.height());

    QRect toolObjectRect = paddedUpdateRect(tool->boundingRect());

    // old rects are united with current rects to handle sudden mouse movement
    update(previewRect);
    update(toolObjectRect);
    update(oldPreviewRect);
    update(oldToolObjectRect);

    oldPreviewRect = previewRect;
    oldToolObjectRect = toolObjectRect;
}

void CaptureWidget::updateLayersPanel()
{
    m_panel->fillCaptureTools(m_captureToolObjects.captureToolObjects());
}

void CaptureWidget::pushToolToStack()
{
    // append current tool to the new state
    if (m_activeTool && m_activeButton) {
        disconnect(this,
                   &CaptureWidget::colorChanged,
                   m_activeTool,
                   &CaptureTool::onColorChanged);
        disconnect(this,
                   &CaptureWidget::thicknessChanged,
                   m_activeTool,
                   &CaptureTool::onThicknessChanged);
        if (m_panel->toolWidget()) {
            disconnect(m_panel->toolWidget(), nullptr, m_activeTool, nullptr);
        }

        // disable signal connect for updating layer because it may call this
        // function again on text objects
        m_panel->blockSignals(true);

        m_captureToolObjectsBackup = m_captureToolObjects;
        m_captureToolObjects.append(m_activeTool);
        pushObjectsStateToUndoStack();
        releaseActiveTool();
        drawToolsData();
        updateLayersPanel();

        // restore signal connection for updating layer
        m_panel->blockSignals(false);
    }
}

void CaptureWidget::drawToolsData()
{
    // TODO refactor this for performance. The objects should not all be updated
    // at once every time
    QPixmap pixmapItem = m_context.origScreenshot;
    int circleCount = 1;
    for (auto toolItem : m_captureToolObjects.captureToolObjects()) {
        if (toolItem->type() == CaptureTool::TYPE_CIRCLECOUNT) {
            toolItem->setCount(circleCount++);
        }
        processPixmapWithTool(&pixmapItem, toolItem);
        update(paddedUpdateRect(toolItem->boundingRect()));
    }

    m_context.screenshot = pixmapItem;
    drawObjectSelection();
}

void CaptureWidget::drawObjectSelection()
{
    auto toolItem = activeToolObject();
    if (toolItem && !toolItem->editMode()) {
        QPainter painter(&m_context.screenshot);
        toolItem->drawObjectSelection(painter);
        if (m_context.thickness != toolItem->thickness()) {
            m_context.thickness =
              toolItem->thickness() <= 0 ? 0 : toolItem->thickness();
        }
        if (activeToolObject() && m_activeButton) {
            uncheckActiveTool();
        }
    }
}

void CaptureWidget::processPixmapWithTool(QPixmap* pixmap, CaptureTool* tool)
{
    QPainter painter(pixmap);
    painter.setRenderHint(QPainter::Antialiasing);
    tool->process(painter, *pixmap);
}

CaptureTool* CaptureWidget::activeButtonTool() const
{
    if (m_activeButton == nullptr) {
        return nullptr;
    }
    return m_activeButton->tool();
}

CaptureTool::Type CaptureWidget::activeButtonToolType() const
{
    auto* activeTool = activeButtonTool();
    if (activeTool == nullptr) {
        return CaptureTool::NONE;
    }
    return activeTool->type();
}

QPointer<CaptureTool> CaptureWidget::activeToolObject()
{
    return m_captureToolObjects.at(m_panel->activeLayerIndex());
}

void CaptureWidget::makeChild(QWidget* w)
{
    w->setParent(this);
    w->installEventFilter(m_eventFilter);
}

void CaptureWidget::togglePanel()
{
    m_panel->toggle();
}

void CaptureWidget::childEnter()
{
    m_previewEnabled = false;
    updateTool(activeButtonTool());
}

void CaptureWidget::childLeave()
{
    m_previewEnabled = true;
    updateTool(activeButtonTool());
}

void CaptureWidget::setCaptureToolObjects(
  const CaptureToolObjects& captureToolObjects)
{
    // Used for undo/redo
    m_captureToolObjects = captureToolObjects;
    drawToolsData();
    updateLayersPanel();
    drawObjectSelection();
}

void CaptureWidget::undo()
{
    if (m_activeTool &&
        (m_activeTool->isChanged() || m_activeTool->editMode())) {
        // Remove selection on undo, at the same time commit current tool will
        // be called
        m_panel->setActiveLayer(-1);
    }

    // drawToolsData is called twice to update both previous and new regions
    // FIXME this is a temporary workaround
    drawToolsData();
    m_undoStack.undo();
    drawToolsData();
    updateLayersPanel();
}

void CaptureWidget::redo()
{
    // drawToolsData is called twice to update both previous and new regions
    // FIXME this is a temporary workaround
    drawToolsData();
    m_undoStack.redo();
    drawToolsData();
    update();
    updateLayersPanel();
}

QRect CaptureWidget::extendedSelection() const
{
    if (!m_selection->isVisible()) {
        return QRect();
    }
    QRect r = m_selection->geometry();
    return extendedRect(r);
}

QRect CaptureWidget::extendedRect(const QRect& r) const
{
    auto devicePixelRatio = m_context.screenshot.devicePixelRatio();
    return QRect(r.left() * devicePixelRatio,
                 r.top() * devicePixelRatio,
                 r.width() * devicePixelRatio,
                 r.height() * devicePixelRatio);
}

QRect CaptureWidget::paddedUpdateRect(const QRect& r) const
{
    if (r.isNull()) {
        return r;
    } else {
        return r + QMargins(20, 20, 20, 20);
    }
}

void CaptureWidget::drawErrorMessage(const QString& msg, QPainter* painter)
{
    auto textRect = painter->fontMetrics().boundingRect(msg);
    int w = textRect.width(), h = textRect.height();
    textRect = {
        size().width() - w - 10, size().height() - h - 5, w + 100, h + 100
    };
    QScreen* currentScreen = QGuiAppCurrentScreen().currentScreen();

    if (!textRect.contains(QCursor::pos(currentScreen))) {
        QColor textColor(Qt::white);
        painter->setPen(textColor);
        painter->drawText(textRect, msg);
    }
}

void CaptureWidget::drawInactiveRegion(QPainter* painter)
{
    QColor overlayColor(0, 0, 0, m_opacity);
    painter->setBrush(overlayColor);
    QRect r;
    if (m_selection->isVisible()) {
        r = m_selection->geometry().normalized();
    }
    QRegion grey(rect());
    grey = grey.subtracted(r);

    painter->setClipRegion(grey);
    painter->drawRect(-1, -1, rect().width() + 1, rect().height() + 1);
}<|MERGE_RESOLUTION|>--- conflicted
+++ resolved
@@ -842,9 +842,6 @@
     m_context.widgetOffset = mapToGlobal(QPoint(0, 0));
 }
 
-<<<<<<< HEAD
-void CaptureWidget::initContext(bool fullscreen, uint requestId)
-=======
 void CaptureWidget::changeEvent(QEvent* e)
 {
     if (e->type() == QEvent::ActivationChange) {
@@ -855,8 +852,7 @@
     }
 }
 
-void CaptureWidget::initContext(const QString& savePath, bool fullscreen)
->>>>>>> 0e43d4b3
+void CaptureWidget::initContext(bool fullscreen, uint requestId)
 {
     m_context.color = m_config.drawColor();
     m_context.widgetOffset = mapToGlobal(QPoint(0, 0));
