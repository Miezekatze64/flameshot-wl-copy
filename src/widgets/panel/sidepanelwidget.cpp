--- conflicted
+++ resolved
@@ -169,13 +169,7 @@
 
 bool SidePanelWidget::handleKeyPress(QKeyEvent* e)
 {
-<<<<<<< HEAD
     if (e->key() == Qt::Key_Escape) {
-=======
-    if (e->key() == Qt::Key_Space) {
-        emit togglePanel();
-    } else if (e->key() == Qt::Key_Escape) {
->>>>>>> dfcc9cb9
         releaseColorGrab();
         updateColor(m_colorBackup);
     } else if (e->key() == Qt::Key_Return || e->key() == Qt::Key_Enter) {
