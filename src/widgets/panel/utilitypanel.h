--- conflicted
+++ resolved
@@ -35,11 +35,8 @@
     void addToolWidget(QWidget* w);
     void clearToolWidget();
     void pushWidget(QWidget* w);
-<<<<<<< HEAD
     void hide();
     void show();
-=======
->>>>>>> dfcc9cb9
 
 signals:
     void mouseEnter();
@@ -55,15 +52,9 @@
     QPointer<QWidget> m_toolWidget;
     QScrollArea* m_internalPanel;
     QVBoxLayout* m_upLayout;
-<<<<<<< HEAD
+    QVBoxLayout* m_bottomLayout;
     QVBoxLayout* m_layout;
     QPropertyAnimation* m_showAnimation;
     QPropertyAnimation* m_hideAnimation;
     QPushButton* m_hide;
-=======
-    QVBoxLayout* m_bottomLayout;
-    QVBoxLayout* m_layout;
-    QPropertyAnimation* m_showAnimation;
-    QPropertyAnimation* m_hideAnimation;
->>>>>>> dfcc9cb9
 };