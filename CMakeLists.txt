cmake_minimum_required(VERSION 3.13)
# cmake_policy(SET CMP0076 OLD)

# This can be read from ${PROJECT_NAME} after project() is called
project(
  flameshot
<<<<<<< HEAD
  VERSION 0.8.3.2
=======
  VERSION 0.8.4
>>>>>>> ac7142c4
  LANGUAGES CXX)
set(PROJECT_NAME_CAPITALIZED "Flameshot")

# Configuration options
set(DEFAULT_RUN_IN_PLACE FALSE)
if(WIN32)
	set(DEFAULT_RUN_IN_PLACE TRUE)
    # For Windows RC file.
    add_definitions(-DFLAMESHOT_VERSION_MAJOR=${CMAKE_PROJECT_VERSION_MAJOR})
    add_definitions(-DFLAMESHOT_VERSION_MINOR=${CMAKE_PROJECT_VERSION_MINOR})
    add_definitions(-DFLAMESHOT_VERSION_BUGFIX=${CMAKE_PROJECT_VERSION_PATCH})
    add_definitions(-DFLAMESHOT_VERSION_BUILD=1)
    add_definitions(-DFLAMESHOT_VERSION_STRING="${PROJECT_VERSION}")
endif()
set(RUN_IN_PLACE ${DEFAULT_RUN_IN_PLACE} CACHE BOOL
	"Run directly in source directory structure")


option(GENERATE_TS "Regenerate translation source files" OFF)

include(cmake/StandardProjectSettings.cmake)

add_library(project_options INTERFACE)
target_compile_features(project_options INTERFACE cxx_std_17)

add_library(project_warnings INTERFACE)

# enable cache system
include(cmake/Cache.cmake)

# standard compiler warnings
include(cmake/CompilerWarnings.cmake)
# set_project_warnings(project_warnings)

# sanitizer options if supported by compiler
include(cmake/Sanitizers.cmake)
enable_sanitizers(project_options)

# allow for static analysis options include(cmake/StaticAnalyzers.cmake)

add_subdirectory(src)

# CPack
set(CPACK_PACKAGE_VENDOR "flameshot-org")
set(CPACK_PACKAGE_DESCRIPTION_SUMMARY "Powerful yet simple to use screenshot software.")
set(CPACK_PACKAGE_VERSION ${PROJECT_VERSION})
set(CPACK_PACKAGE_HOMEPAGE_URL "https://flameshot.org")
set(CPACK_PACKAGE_CONTACT "flameshot-org developers <info@flameshot.org>")
set(CPACK_PACKAGE_ICON "${CMAKE_SOURCE_DIR}/data/img/app/org.flameshot.Flameshot.svg") # TODO: Can any generator make use of this?
set(CPACK_PACKAGE_DESCRIPTION_FILE "${CMAKE_SOURCE_DIR}/README.md") # TODO: Where is this used? Do we need a better source?

if(WIN32)
	# Include all dynamically linked runtime libaries such as MSVCRxxx.dll
  include(InstallRequiredSystemLibraries)

	if(RUN_IN_PLACE)
    if(CMAKE_SIZEOF_VOID_P EQUAL 8)
      set(CPACK_PACKAGE_FILE_NAME "${PROJECT_NAME}-${PROJECT_VERSION}-win64")
    else()
      set(CPACK_PACKAGE_FILE_NAME "${PROJECT_NAME}-${PROJECT_VERSION}-win32")
    endif()

    set(CPACK_GENERATOR ZIP)

  else()
    set(CPACK_GENERATOR WIX ZIP)
    set(CPACK_PACKAGE_NAME "${PROJECT_NAME_CAPITALIZED}")
    set(CPACK_PACKAGE_INSTALL_DIRECTORY "${PROJECT_NAME_CAPITALIZED}")
    set(CPACK_PACKAGE_EXECUTABLES ${PROJECT_NAME} "${PROJECT_NAME_CAPITALIZED}")
    set(CPACK_CREATE_DESKTOP_LINKS ${PROJECT_NAME})

		# WIX (Windows .msi installer)
    # 48x48 pixels
    set(CPACK_WIX_PRODUCT_ICON "${CMAKE_SOURCE_DIR}/data/img/app/flameshot.ico")
    # Supported languages can be found at 
    # http://wixtoolset.org/documentation/manual/v3/wixui/wixui_localization.html
    #set(CPACK_WIX_CULTURES "ar-SA,bg-BG,ca-ES,hr-HR,cs-CZ,da-DK,nl-NL,en-US,et-EE,fi-FI,fr-FR,de-DE")
    set(CPACK_WIX_UI_BANNER "${CMAKE_SOURCE_DIR}/data/win-installer/Bitmaps/CPACK_WIX_UI_BANNER.BMP")
    set(CPACK_WIX_UI_DIALOG "${CMAKE_SOURCE_DIR}/data/win-installer/Bitmaps/CPACK_WIX_UI_DIALOG.BMP")
    set(CPACK_WIX_PROPERTY_ARPHELPLINK "${CPACK_PACKAGE_HOMEPAGE_URL}")
		set(CPACK_WIX_PROPERTY_ARPURLINFOABOUT "${CPACK_PACKAGE_HOMEPAGE_URL}")
		set(CPACK_WIX_ROOT_FEATURE_DESCRIPTION "${CPACK_PACKAGE_DESCRIPTION_SUMMARY}")
		set(CPACK_WIX_LIGHT_EXTRA_FLAGS "-dcl:high") # set high compression

    
    set(CPACK_RESOURCE_FILE_LICENSE "${CMAKE_SOURCE_DIR}/data/win-installer/LICENSE/GPL-3.0.txt")
    set(CPACK_RESOURCE_FILE_README "${CMAKE_SOURCE_DIR}/README.md")

    # The correct way would be to include both x32 and x64 into one installer
    # and install the appropriate one.
    # CMake does not support that, so there are two separate GUID's
    if(CMAKE_SIZEOF_VOID_P EQUAL 8)
      set(CPACK_WIX_UPGRADE_GUID "26D8062A-66D9-48D9-8924-42090FB9B3F9")
    else()
      set(CPACK_WIX_UPGRADE_GUID "2C53E1B9-51D9-4429-AAE4-B02221959AA5")
    endif()
  endif()
elseif(APPLE)
  set(CPACK_INCLUDE_TOPLEVEL_DIRECTORY 0)
  set(CPACK_PACKAGE_FILE_NAME "${PROJECT_NAME}-${PROJECT_VERSION}-osx")
  set(CPACK_GENERATOR ZIP)
else()
  set(CPACK_PACKAGE_FILE_NAME "${PROJECT_NAME}-${PROJECT_VERSION}-linux")
  set(CPACK_GENERATOR TGZ)
  set(CPACK_SOURCE_GENERATOR TGZ)
endif()

include(CPack)<|MERGE_RESOLUTION|>--- conflicted
+++ resolved
@@ -4,11 +4,7 @@
 # This can be read from ${PROJECT_NAME} after project() is called
 project(
   flameshot
-<<<<<<< HEAD
-  VERSION 0.8.3.2
-=======
-  VERSION 0.8.4
->>>>>>> ac7142c4
+  VERSION 0.8.4.1
   LANGUAGES CXX)
 set(PROJECT_NAME_CAPITALIZED "Flameshot")
 
