cmake_minimum_required(VERSION 3.13)
# cmake_policy(SET CMP0076 OLD)

# This can be read from ${PROJECT_NAME} after project() is called
project(
  flameshot
<<<<<<< HEAD
  VERSION 0.8.4.1
=======
  VERSION 0.8.5
>>>>>>> 376a6f2a
  LANGUAGES CXX)
set(PROJECT_NAME_CAPITALIZED "Flameshot")

# Configuration options
set(DEFAULT_RUN_IN_PLACE FALSE)
if(WIN32)
	set(DEFAULT_RUN_IN_PLACE TRUE)
    # For Windows RC file.
    add_definitions(-DFLAMESHOT_VERSION_MAJOR=${CMAKE_PROJECT_VERSION_MAJOR})
    add_definitions(-DFLAMESHOT_VERSION_MINOR=${CMAKE_PROJECT_VERSION_MINOR})
    add_definitions(-DFLAMESHOT_VERSION_BUGFIX=${CMAKE_PROJECT_VERSION_PATCH})
    add_definitions(-DFLAMESHOT_VERSION_BUILD=1)
    add_definitions(-DFLAMESHOT_VERSION_STRING="${PROJECT_VERSION}")
endif()
set(RUN_IN_PLACE ${DEFAULT_RUN_IN_PLACE} CACHE BOOL
	"Run directly in source directory structure")


option(GENERATE_TS "Regenerate translation source files" OFF)

include(cmake/StandardProjectSettings.cmake)

add_library(project_options INTERFACE)
target_compile_features(project_options INTERFACE cxx_std_17)

add_library(project_warnings INTERFACE)

# enable cache system
include(cmake/Cache.cmake)

# standard compiler warnings
include(cmake/CompilerWarnings.cmake)
# set_project_warnings(project_warnings)

# sanitizer options if supported by compiler
include(cmake/Sanitizers.cmake)
enable_sanitizers(project_options)

# allow for static analysis options include(cmake/StaticAnalyzers.cmake)

add_subdirectory(src)

# CPack
set(CPACK_PACKAGE_VENDOR "flameshot-org")
set(CPACK_PACKAGE_DESCRIPTION_SUMMARY "Powerful yet simple to use screenshot software.")
set(CPACK_PACKAGE_VERSION ${PROJECT_VERSION})
set(CPACK_PACKAGE_HOMEPAGE_URL "https://flameshot.org")
set(CPACK_PACKAGE_CONTACT "flameshot-org developers <info@flameshot.org>")
set(CPACK_PACKAGE_ICON "${CMAKE_SOURCE_DIR}/data/img/app/org.flameshot.Flameshot.svg") # TODO: Can any generator make use of this?
set(CPACK_PACKAGE_DESCRIPTION_FILE "${CMAKE_SOURCE_DIR}/README.md") # TODO: Where is this used? Do we need a better source?

if(WIN32)
	# Include all dynamically linked runtime libaries such as MSVCRxxx.dll
  include(InstallRequiredSystemLibraries)

	if(RUN_IN_PLACE)
    if(CMAKE_SIZEOF_VOID_P EQUAL 8)
      set(CPACK_PACKAGE_FILE_NAME "${PROJECT_NAME}-${PROJECT_VERSION}-win64")
    else()
      set(CPACK_PACKAGE_FILE_NAME "${PROJECT_NAME}-${PROJECT_VERSION}-win32")
    endif()

    set(CPACK_GENERATOR ZIP)

  else()
    set(CPACK_GENERATOR WIX ZIP)
    set(CPACK_PACKAGE_NAME "${PROJECT_NAME_CAPITALIZED}")
    set(CPACK_PACKAGE_INSTALL_DIRECTORY "${PROJECT_NAME_CAPITALIZED}")
    set(CPACK_PACKAGE_EXECUTABLES ${PROJECT_NAME} "${PROJECT_NAME_CAPITALIZED}")
    set(CPACK_CREATE_DESKTOP_LINKS ${PROJECT_NAME})

		# WIX (Windows .msi installer)
    # 48x48 pixels
    set(CPACK_WIX_PRODUCT_ICON "${CMAKE_SOURCE_DIR}/data/img/app/flameshot.ico")
    # Supported languages can be found at 
    # http://wixtoolset.org/documentation/manual/v3/wixui/wixui_localization.html
    #set(CPACK_WIX_CULTURES "ar-SA,bg-BG,ca-ES,hr-HR,cs-CZ,da-DK,nl-NL,en-US,et-EE,fi-FI,fr-FR,de-DE")
    set(CPACK_WIX_UI_BANNER "${CMAKE_SOURCE_DIR}/packaging/win-installer/Bitmaps/CPACK_WIX_UI_BANNER.BMP")
    set(CPACK_WIX_UI_DIALOG "${CMAKE_SOURCE_DIR}/packaging/win-installer/Bitmaps/CPACK_WIX_UI_DIALOG.BMP")
    set(CPACK_WIX_PROPERTY_ARPHELPLINK "${CPACK_PACKAGE_HOMEPAGE_URL}")
		set(CPACK_WIX_PROPERTY_ARPURLINFOABOUT "${CPACK_PACKAGE_HOMEPAGE_URL}")
		set(CPACK_WIX_ROOT_FEATURE_DESCRIPTION "${CPACK_PACKAGE_DESCRIPTION_SUMMARY}")
		set(CPACK_WIX_LIGHT_EXTRA_FLAGS "-dcl:high") # set high compression

    
    set(CPACK_RESOURCE_FILE_LICENSE "${CMAKE_SOURCE_DIR}/packaging/win-installer/LICENSE/GPL-3.0.txt")
    set(CPACK_RESOURCE_FILE_README "${CMAKE_SOURCE_DIR}/README.md")

    # The correct way would be to include both x32 and x64 into one installer
    # and install the appropriate one.
    # CMake does not support that, so there are two separate GUID's
    if(CMAKE_SIZEOF_VOID_P EQUAL 8)
      set(CPACK_WIX_UPGRADE_GUID "26D8062A-66D9-48D9-8924-42090FB9B3F9")
    else()
      set(CPACK_WIX_UPGRADE_GUID "2C53E1B9-51D9-4429-AAE4-B02221959AA5")
    endif()
  endif()
elseif(APPLE)
  set(CPACK_INCLUDE_TOPLEVEL_DIRECTORY 0)
  set(CPACK_PACKAGE_FILE_NAME "${PROJECT_NAME}-${PROJECT_VERSION}-osx")
  set(CPACK_GENERATOR ZIP)
else()
  set(CPACK_PACKAGE_FILE_NAME "${PROJECT_NAME}-${PROJECT_VERSION}-linux")
  set(CPACK_GENERATOR TGZ)
  set(CPACK_SOURCE_GENERATOR TGZ)
endif()

include(CPack)<|MERGE_RESOLUTION|>--- conflicted
+++ resolved
@@ -4,11 +4,7 @@
 # This can be read from ${PROJECT_NAME} after project() is called
 project(
   flameshot
-<<<<<<< HEAD
-  VERSION 0.8.4.1
-=======
-  VERSION 0.8.5
->>>>>>> 376a6f2a
+  VERSION 0.8.5.1
   LANGUAGES CXX)
 set(PROJECT_NAME_CAPITALIZED "Flameshot")
 
